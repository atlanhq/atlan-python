--- conflicted
+++ resolved
@@ -11,11 +11,7 @@
       matrix:
         # Specify version as a string
         # https://github.com/actions/setup-python/issues/160"
-<<<<<<< HEAD
-        python-version: ["3.9", "3.12", "3.13"]
-=======
         python-version: ["3.9", "3.10", "3.11", "3.12", "3.13"]
->>>>>>> 6875532e
 
     steps:
       - name: Checkout code
