name: Python package

<<<<<<< HEAD
on:
  push:
  workflow_dispatch:
  schedule:
    - cron : '0 1 * * *' # At 01:00 Daily
=======
on: [pull_request, workflow_dispatch]
>>>>>>> 633291ba

jobs:
  build:
    concurrency: integration_tests
    runs-on: ubuntu-latest
    strategy:
      matrix:
        python-version: ["3.9"]

    steps:
      - uses: actions/checkout@v3
      - name: Set up Python ${{ matrix.python-version }}
        uses: actions/setup-python@v4
        with:
          python-version: ${{ matrix.python-version }}
      - name: Install dependencies
        run: |
          python -m pip install --upgrade pip
          if [ -f requirements.txt ]; then pip install -r requirements.txt; fi
          if [ -f requirements-dev.txt ]; then pip install -r requirements-dev.txt; fi
      - name: Lint with flake8
        run: |
          # stop the build if there are Python syntax errors or undefined names
          flake8 . --count --select=E9,F63,F7,F82 --show-source --statistics
          # exit-zero treats all errors as warnings. The GitHub editor is 127 chars wide
          flake8 . --count --exit-zero --max-complexity=10 --max-line-length=127 --statistics
      - name: Test with pytest
        env: # Or as an environment variable
          ATLAN_API_KEY: ${{ secrets.ATLAN_API_KEY }}
          ATLAN_BASE_URL: ${{ secrets.ATLAN_BASE_URL }}
          MARK_API_KEY: ${{ secrets.MARK_ATLAN_API_KEY }}
          MARK_BASE_URL: https://mark.atlan.com
        run: |
          pytest tests/unit
          pytest tests/integration<|MERGE_RESOLUTION|>--- conflicted
+++ resolved
@@ -1,14 +1,10 @@
 name: Python package
 
-<<<<<<< HEAD
 on:
-  push:
+  pull_request:
   workflow_dispatch:
   schedule:
-    - cron : '0 1 * * *' # At 01:00 Daily
-=======
-on: [pull_request, workflow_dispatch]
->>>>>>> 633291ba
+    - cron : '0 3 * * *' # At 01:00 Daily
 
 jobs:
   build:
