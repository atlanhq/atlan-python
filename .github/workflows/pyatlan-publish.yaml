# This workflow will upload a Python Package using Twine when a release is created
# For more information see: https://docs.github.com/en/actions/automating-builds-and-tests/building-and-testing-python#publishing-to-package-registries

# This workflow uses actions that are not certified by GitHub.
# They are provided by a third-party and are governed by
# separate terms of service, privacy policy, and support
# documentation.

name: Publish Pyatlan Package

on:
  release:
    types: [ published ]
  workflow_dispatch:

permissions:
  contents: read
  packages: write

jobs:
  deploy:
    if: "success() && startsWith(github.ref, 'refs/tags/')"
    runs-on: ubuntu-latest

    steps:
      - uses: actions/checkout@v4
      - name: Set up Python
        uses: actions/setup-python@v5
        with:
          python-version: '3.9'
      - name: Install uv
        uses: astral-sh/setup-uv@v6
      - name: Install dependencies
<<<<<<< HEAD
        run: uv sync
=======
        run: uv sync --group dev
>>>>>>> 6875532e
      - name: check tag
        id: check-tag
        run: uv run python check_tag.py
      - name: Build and publish to PyPI
        env:
          UV_PUBLISH_TOKEN: ${{ secrets.PYPI_API_TOKEN }}
        run: |
          uv build
          uv publish
      - name: Build Lambda layer
        run: |
          uv pip install --target=python .
      - uses: actions/upload-artifact@v4
        with:
          name: lambda-layer
          path: ./python

  publish-images:
    runs-on: ubuntu-latest
    needs: deploy
    steps:
      - uses: actions/checkout@v4
      - uses: docker/setup-buildx-action@v3
      - name: Log in to container registry
        uses: docker/login-action@v3
        with:
          registry: ghcr.io
          username: ${{ github.actor }}
          password: ${{ secrets.GITHUB_TOKEN }}

      - name: Set image tag from file
        id: set-image-tag
        run: |
          TAG=$(cat pyatlan/version.txt)
          echo "IMAGE_TAG=$TAG" >> $GITHUB_ENV
      
      - name: Wait for PyPI propagation
        uses: nick-fields/retry@v3
        with:
          max_attempts: 10
          timeout_minutes: 5
          command: |
            echo "Checking if pyatlan==${{ env.IMAGE_TAG }} is available on PyPI..."
            if pip index versions pyatlan | grep -q "${{ env.IMAGE_TAG }}"; then
              echo "Package is available on PyPI!"
              exit 0
            else
              echo "Package not available yet. Retrying..."
              exit 1
            fi
      
      - name: Build and push
        uses: docker/build-push-action@v6
        with:
          platforms: linux/amd64,linux/arm64
          push: true
          tags: |
            ghcr.io/atlanhq/atlan-python:${{ env.IMAGE_TAG }}
            ghcr.io/atlanhq/atlan-python:latest
          context: .
          file: ./Dockerfile
          build-args: VERSION=${{ env.IMAGE_TAG }}
          cache-from: type=gha
          cache-to: type=gha,mode=max<|MERGE_RESOLUTION|>--- conflicted
+++ resolved
@@ -31,11 +31,7 @@
       - name: Install uv
         uses: astral-sh/setup-uv@v6
       - name: Install dependencies
-<<<<<<< HEAD
-        run: uv sync
-=======
         run: uv sync --group dev
->>>>>>> 6875532e
       - name: check tag
         id: check-tag
         run: uv run python check_tag.py
