# SPDX-License-Identifier: Apache-2.0
# Copyright 2022 Atlan Pte. Ltd.
from enum import Enum

from pyatlan import utils


class AdminOperationType(str, Enum):
    CREATE = "CREATE"
    UPDATE = "UPDATE"
    DELETE = "DELETE"
    ACTION = "ACTION"


class AdminResourceType(str, Enum):
    REALM = "REALM"
    REALM_ROLE = "REALM_ROLE"
    REALM_ROLE_MAPPING = "REALM_ROLE_MAPPING"
    REALM_SCOPE_MAPPING = "REALM_SCOPE_MAPPING"
    AUTH_FLOW = "AUTH_FLOW"
    AUTH_EXECUTION_FLOW = "AUTH_EXECUTION_FLOW"
    AUTH_EXECUTION = "AUTH_EXECUTION"
    AUTHENTICATOR_CONFIG = "AUTHENTICATOR_CONFIG"
    REQUIRED_ACTION = "REQUIRED_ACTION"
    IDENTITY_PROVIDER = "IDENTITY_PROVIDER"
    IDENTITY_PROVIDER_MAPPER = "IDENTITY_PROVIDER_MAPPER"
    PROTOCOL_MAPPER = "PROTOCOL_MAPPER"
    USER = "USER"
    USER_LOGIN_FAILURE = "USER_LOGIN_FAILURE"
    USER_SESSION = "USER_SESSION"
    USER_FEDERATION_PROVIDER = "USER_FEDERATION_PROVIDER"
    USER_FEDERATION_MAPPER = "USER_FEDERATION_MAPPER"
    GROUP = "GROUP"
    GROUP_MEMBERSHIP = "GROUP_MEMBERSHIP"
    CLIENT = "CLIENT"
    CLIENT_INITIAL_ACCESS_MODEL = "CLIENT_INITIAL_ACCESS_MODEL"
    CLIENT_ROLE = "CLIENT_ROLE"
    CLIENT_ROLE_MAPPING = "CLIENT_ROLE_MAPPING"
    CLIENT_SCOPE = "CLIENT_SCOPE"
    CLIENT_SCOPE_MAPPING = "CLIENT_SCOPE_MAPPING"
    CLIENT_SCOPE_CLIENT_MAPPING = "CLIENT_SCOPE_CLIENT_MAPPING"
    CLUSTER_NODE = "CLUSTER_NODE"
    COMPONENT = "COMPONENT"
    AUTHORIZATION_RESOURCE_SERVER = "AUTHORIZATION_RESOURCE_SERVER"
    AUTHORIZATION_RESOURCE = "AUTHORIZATION_RESOURCE"
    AUTHORIZATION_SCOPE = "AUTHORIZATION_SCOPE"
    AUTHORIZATION_POLICY = "AUTHORIZATION_POLICY"
    CUSTOM = "CUSTOM"


class AnnouncementType(str, Enum):
    INFORMATION = "information"
    WARNING = "warning"
    ISSUE = "issue"


class AssetSidebarTab(str, Enum):
    OVERVIEW = "overview"
    COLUMNS = "Columns"
    RUNS = "Runs"
    TASKS = "Tasks"
    COMPONENTS = "Components"
    PROJECTS = "Projects"
    COLLECTIONS = "Collections"
    USAGE = "Usage"
    OBJECTS = "Objects"
    LINEAGE = "Lineage"
    INCIDENTS = "Incidents"
    FIELDS = "Fields"
    VISUALS = "Visuals"
    VISUALIZATIONS = "Visualizations"
    SCHEMA_OBJECTS = "Schema Objects"
    RELATIONS = "Relations"
    FACT_DIM_RELATIONS = "Fact-Dim Relations"
    PROFILE = "Profile"
    ASSETS = "Assets"
    ACTIVITY = "Activity"
    SCHEDULES = "Schedules"
    RESOURCES = "Resources"
    QUERIES = "Queries"
    REQUESTS = "Requests"
    PROPERTIES = "Properties"
    MONTE_CARLO = "Monte Carlo"
    DBT_TEST = "dbt Test"
    SODA = "Soda"


class AssetFilterGroup(str, Enum):
    TERMS = "terms"
    OWNERS = "owners"
    USAGE = "usage"
    TAGS = "__traitNames"
    PROPERTIES = "properties"
    CERTIFICATE = "certificateStatus"


class AtlanSSO(str, Enum):
    GOOGLE = "google"
    AZURE_AD = "azure"
    OKTA = "okta"
    JUMPCLOUD = "jumpcloud"
    ONELOGIN = "onelogin"


class AtlanComparisonOperator(str, Enum):
    LT = "<"
    GT = ">"
    LTE = "<="
    GTE = ">="
    EQ = "="
    NEQ = "!="
    IN = "in"
    LIKE = "like"
    STARTS_WITH = "startsWith"
    ENDS_WITH = "endsWith"
    CONTAINS = "contains"
    NOT_CONTAINS = "not_contains"
    CONTAINS_ANY = "containsAny"
    CONTAINS_ALL = "containsAll"
    IS_NULL = "isNull"
    NOT_NULL = "notNull"
    TIME_RANGE = "timerange"
    NOT_EMPTY = "notEmpty"


class AtlanConnectionCategory(str, Enum):
    WAREHOUSE = "warehouse"
    BI = "bi"
    OBJECT_STORE = "ObjectStore"
    SAAS = "SaaS"
    LAKE = "lake"
    QUERY_ENGINE = "queryengine"
    ELT = "elt"
    DATABASE = "database"
    API = "API"
    EVENT_BUS = "eventbus"
    DATA_QUALITY = "data-quality"
    SCHEMA_REGISTRY = "schema-registry"
    APPLICATION = "application"


class AtlanConnectorType(str, Enum):
    category: AtlanConnectionCategory

    @classmethod
    def _get_connector_type_from_qualified_name(
        cls, qualified_name: str
    ) -> "AtlanConnectorType":
        tokens = qualified_name.split("/")
        if len(tokens) < 2:
            raise ValueError(
                f"Qualified name '{qualified_name}' does not contain enough segments."
            )
        connector_type_key = tokens[1].upper()
        # Check if the connector_type_key exists in AtlanConnectorType
        if connector_type_key not in AtlanConnectorType.__members__:
            raise ValueError(
                f"Could not determine AtlanConnectorType from '{qualified_name}'; "
                f"'{connector_type_key}' is not a valid connector type."
            )
        return AtlanConnectorType[connector_type_key]

    def __new__(
        cls, value: str, category: AtlanConnectionCategory
    ) -> "AtlanConnectorType":
        obj = str.__new__(cls, value)
        obj._value_ = value
        obj.category = category
        return obj

    def to_qualified_name(self):
        return f"default/{self.value}/{int(utils.get_epoch_timestamp())}"

    def get_connector_name(
        qualified_name: str,
        attribute_name: str = "connection_qualified_name",
        qualified_name_len: int = 3,
    ):
        """
        Extracts and returns the connector name from a given qualified name.

        :param qualified_name: qualified name to extract the connector name from.
        :param attribute_name: name of the attribute. Defaults to `connection_qualified_name`.
        :param qualified_name_len: expected length of the split qualified name. Defaults to `3`.
        :raises: `ValueError` if the qualified name is invalid or the connector type is not recognized.
        :returns: connector name extracted from the qualified name
        or tuple(connector qualified name, connector name).
        """
        err = f"Invalid {attribute_name}"
        # Split the qualified name
        # to extract necessary information
        fields = qualified_name.split("/")
        if len(fields) != qualified_name_len:
            raise ValueError(err)
        try:
            connector_name = AtlanConnectorType(fields[1]).value  # type:ignore
            if attribute_name != "connection_qualified_name":
                connection_qn = f"{fields[0]}/{fields[1]}/{fields[2]}"
                return connection_qn, connector_name
            return connector_name
        except ValueError as e:
            raise ValueError(err) from e

    SNOWFLAKE = ("snowflake", AtlanConnectionCategory.WAREHOUSE)
    TABLEAU = ("tableau", AtlanConnectionCategory.BI)
    REDSHIFT = ("redshift", AtlanConnectionCategory.WAREHOUSE)
    POSTGRES = ("postgres", AtlanConnectionCategory.DATABASE)
    ATHENA = ("athena", AtlanConnectionCategory.QUERY_ENGINE)
    DATABRICKS = ("databricks", AtlanConnectionCategory.LAKE)
    POWERBI = ("powerbi", AtlanConnectionCategory.BI)
    BIGQUERY = ("bigquery", AtlanConnectionCategory.WAREHOUSE)
    LOOKER = ("looker", AtlanConnectionCategory.BI)
    METABASE = ("metabase", AtlanConnectionCategory.BI)
    SALESFORCE = ("salesforce", AtlanConnectionCategory.SAAS)
    MYSQL = ("mysql", AtlanConnectionCategory.WAREHOUSE)
    MSSQL = ("mssql", AtlanConnectionCategory.WAREHOUSE)
    S3 = ("s3", AtlanConnectionCategory.OBJECT_STORE)
    PRESTO = ("presto", AtlanConnectionCategory.DATABASE)
    TRINO = ("trino", AtlanConnectionCategory.DATABASE)
    DATASTUDIO = ("datastudio", AtlanConnectionCategory.BI)
    GLUE = ("glue", AtlanConnectionCategory.LAKE)
    ORACLE = ("oracle", AtlanConnectionCategory.WAREHOUSE)
    NETSUITE = ("netsuite", AtlanConnectionCategory.WAREHOUSE)
    MODE = ("mode", AtlanConnectionCategory.BI)
    DBT = ("dbt", AtlanConnectionCategory.ELT)
    FIVETRAN = ("fivetran", AtlanConnectionCategory.ELT)
    VERTICA = ("vertica", AtlanConnectionCategory.WAREHOUSE)
    PRESET = ("preset", AtlanConnectionCategory.BI)
    API = ("api", AtlanConnectionCategory.API)
    DYNAMODB = ("dynamodb", AtlanConnectionCategory.WAREHOUSE)
    GCS = ("gcs", AtlanConnectionCategory.OBJECT_STORE)
    HIVE = ("hive", AtlanConnectionCategory.WAREHOUSE)
    SAPHANA = ("sap-hana", AtlanConnectionCategory.WAREHOUSE)
    ADLS = ("adls", AtlanConnectionCategory.OBJECT_STORE)
    SIGMA = ("sigma", AtlanConnectionCategory.BI)
    SYNAPSE = ("synapse", AtlanConnectionCategory.WAREHOUSE)
    AIRFLOW = ("airflow", AtlanConnectionCategory.ELT)
    OPENLINEAGE = ("openlineage", AtlanConnectionCategory.ELT)
    DATAFLOW = ("dataflow", AtlanConnectionCategory.ELT)
    QLIKSENSE = ("qlik-sense", AtlanConnectionCategory.BI)
    KAFKA = ("kafka", AtlanConnectionCategory.EVENT_BUS)
    QUICKSIGHT = ("quicksight", AtlanConnectionCategory.BI)
    SAP_IQ = ("sap-iq", AtlanConnectionCategory.WAREHOUSE)
    HEX = ("hex", AtlanConnectionCategory.ELT)
    TERADATA = ("teradata", AtlanConnectionCategory.WAREHOUSE)
    YUGABYTEDB = ("yugabytedb", AtlanConnectionCategory.DATABASE)
    IBM_INFORMIX = ("ibm-informix", AtlanConnectionCategory.DATABASE)
    SAP_SQL = ("sap-sql", AtlanConnectionCategory.DATABASE)
    ORACLE_TIMESTEN = ("oracle-timesten", AtlanConnectionCategory.DATABASE)
    PERCONA_SERVER = ("percona-server", AtlanConnectionCategory.DATABASE)
    AURORA = ("aurora", AtlanConnectionCategory.DATABASE)
    SAP_MAXDB = ("sap-maxdb", AtlanConnectionCategory.DATABASE)
    SQLITE = ("sqlite", AtlanConnectionCategory.DATABASE)
    ROCKSET = ("rockset", AtlanConnectionCategory.WAREHOUSE)
    MONGODB = ("mongodb", AtlanConnectionCategory.DATABASE)
    GREENPLUM = ("greenplum", AtlanConnectionCategory.WAREHOUSE)
    MONETDB = ("monetdb", AtlanConnectionCategory.WAREHOUSE)
    ALLOYDB = ("alloydb", AtlanConnectionCategory.DATABASE)
    COCKROACHDB = ("cockroachdb", AtlanConnectionCategory.DATABASE)
    AZURE_COSMOS_DB = ("azure-cosmos-db", AtlanConnectionCategory.DATABASE)
    AZURE_ANALYSIS_SERVICES = (
        "azure-analysis-services",
        AtlanConnectionCategory.WAREHOUSE,
    )
    SINGLESTORE = ("singlestore", AtlanConnectionCategory.WAREHOUSE)
    FIREBIRD = ("firebird", AtlanConnectionCategory.DATABASE)
    THOUGHTSPOT = ("thoughtspot", AtlanConnectionCategory.BI)
    CLICKHOUSE = ("clickhouse", AtlanConnectionCategory.WAREHOUSE)
    MULESOFT = ("mulesoft", AtlanConnectionCategory.API)
    CLARI = ("clari", AtlanConnectionCategory.SAAS)
    MARKETO = ("marketo", AtlanConnectionCategory.SAAS)
    AZURE_DATA_LAKE = ("azure-data-lake", AtlanConnectionCategory.LAKE)
    DELTA_LAKE = ("delta-lake", AtlanConnectionCategory.LAKE)
    MINISQL = ("minisql", AtlanConnectionCategory.DATABASE)
    ICEBERG = ("iceberg", AtlanConnectionCategory.WAREHOUSE)
    IMPALA = ("impala", AtlanConnectionCategory.WAREHOUSE)
    SPARK_SQL = ("spark-sql", AtlanConnectionCategory.LAKE)
    MARIADB = ("mariadb", AtlanConnectionCategory.DATABASE)
    FIREBOLT = ("firebolt", AtlanConnectionCategory.WAREHOUSE)
    CLOUDERA_DATA_WAREHOUSE = (
        "cloudera-data-warehouse",
        AtlanConnectionCategory.WAREHOUSE,
    )
    STARBURST_GALAXY = ("starburst-galaxy", AtlanConnectionCategory.WAREHOUSE)
    REDIS = ("redis", AtlanConnectionCategory.DATABASE)
    GRAPHQL = ("graphql", AtlanConnectionCategory.DATABASE)
    ALTERYX = ("alteryx", AtlanConnectionCategory.BI)
    REDASH = ("redash", AtlanConnectionCategory.BI)
    SISENSE = ("sisense", AtlanConnectionCategory.BI)
    MONTE_CARLO = ("monte-carlo", AtlanConnectionCategory.DATA_QUALITY)
    SODA = ("soda", AtlanConnectionCategory.DATA_QUALITY)
    MATILLION = ("matillion", AtlanConnectionCategory.ELT)
    AIVEN_KAFKA = ("aiven-kafka", AtlanConnectionCategory.EVENT_BUS)
    APACHE_KAFKA = ("apache-kafka", AtlanConnectionCategory.EVENT_BUS)
    AZURE_EVENT_HUB = ("azure-event-hub", AtlanConnectionCategory.EVENT_BUS)
    CONFLUENT_KAFKA = ("confluent-kafka", AtlanConnectionCategory.EVENT_BUS)
    REDPANDA_KAFKA = ("redpanda-kafka", AtlanConnectionCategory.EVENT_BUS)
    CONFLUENT_SCHEMA_REGISTRY = (
        "confluent-schema-registry",
        AtlanConnectionCategory.SCHEMA_REGISTRY,
    )
    GAINSIGHT = ("gainsight", AtlanConnectionCategory.DATABASE)
    AIRFLOW_ASTRONOMER = ("airflow-astronomer", AtlanConnectionCategory.ELT)
    AIRFLOW_MWAA = ("airflow-mwaa", AtlanConnectionCategory.ELT)
    AIRFLOW_CLOUD_COMPOSER = ("airflow-cloud-composer", AtlanConnectionCategory.ELT)
    SPARK = ("spark", AtlanConnectionCategory.ELT)
    MPARTICLE = ("mparticle", AtlanConnectionCategory.DATABASE)
    ESSBASE = ("essbase", AtlanConnectionCategory.DATABASE)
    GENERIC = ("genericdb", AtlanConnectionCategory.DATABASE)
    FILE = ("file", AtlanConnectionCategory.OBJECT_STORE)
    MICROSTRATEGY = ("microstrategy", AtlanConnectionCategory.BI)
    AWS_SITE_WISE = ("aws-sitewise", AtlanConnectionCategory.DATABASE)
    AWS_GREENGRASS = ("aws-greengrass", AtlanConnectionCategory.DATABASE)
    COGNITE = ("cognite", AtlanConnectionCategory.SAAS)
    SYNDIGO = ("syndigo", AtlanConnectionCategory.SAAS)
    NETEZZA = ("netezza", AtlanConnectionCategory.WAREHOUSE)
    AZURE_SERVICE_BUS = ("azureservicebus", AtlanConnectionCategory.EVENT_BUS)
    PREFECT = ("prefect", AtlanConnectionCategory.ELT)
    SUPERSET = ("superset", AtlanConnectionCategory.BI)
    DM = ("dm", AtlanConnectionCategory.DATABASE)
    MODEL = ("model", AtlanConnectionCategory.DATABASE)
    IICS = ("iics", AtlanConnectionCategory.ELT)
    ABINITIO = ("abinitio", AtlanConnectionCategory.ELT)
    SAP_S4_HANA = ("sap-s4-hana", AtlanConnectionCategory.WAREHOUSE)
    INRIVER = ("inriver", AtlanConnectionCategory.DATABASE)
    AZURE_ACTIVE_DIRECTORY = ("azure-active-directory", AtlanConnectionCategory.SAAS)
    ADOBE_EXPERIENCE_MANAGER = (
        "adobe-experience-manager",
        AtlanConnectionCategory.SAAS,
    )
    ADOBE_TARGET = ("adobe-target", AtlanConnectionCategory.SAAS)
    APACHE_PULSAR = ("apache-pulsar", AtlanConnectionCategory.EVENT_BUS)
    TREASURE_DATA = ("treasure-data", AtlanConnectionCategory.SAAS)
    SAP_GIGYA = ("sap-gigya", AtlanConnectionCategory.SAAS)
    SAP_HYBRIS = ("sap-hybris", AtlanConnectionCategory.SAAS)
<<<<<<< HEAD
    IDM_DB2 = ("ibmdb2", AtlanConnectionCategory.DATABASE)
    APPLICATION = ("application", AtlanConnectionCategory.APPLICATION)
=======
    IBM_DB2 = ("ibmdb2", AtlanConnectionCategory.DATABASE)
>>>>>>> 90fec8b9


class AtlanCustomAttributePrimitiveType(str, Enum):
    STRING = "string"
    INTEGER = "int"
    DECIMAL = "float"
    BOOLEAN = "boolean"
    DATE = "date"
    OPTIONS = "enum"
    USERS = "users"
    GROUPS = "groups"
    URL = "url"
    SQL = "SQL"


class AtlanDeleteType(str, Enum):
    HARD = "HARD"
    SOFT = "SOFT"
    PURGE = "PURGE"


class AtlanIcon(str, Enum):
    ACORN = "PhAcorn"
    ADDRESS_BOOK = "PhAddressBook"
    ADDRESS_BOOK_TABS = "PhAddressBookTabs"
    AIRPLANE = "PhAirplane"
    AIRPLANE_IN_FLIGHT = "PhAirplaneInFlight"
    AIRPLANE_LANDING = "PhAirplaneLanding"
    AIRPLANE_TAKEOFF = "PhAirplaneTakeoff"
    AIRPLANE_TAXIING = "PhAirplaneTaxiing"
    AIRPLANE_TILT = "PhAirplaneTilt"
    AIRPLAY = "PhAirplay"
    AIR_TRAFFIC_CONTROL = "PhAirTrafficControl"
    ALARM = "PhAlarm"
    ALIEN = "PhAlien"
    ALIGN_BOTTOM = "PhAlignBottom"
    ALIGN_BOTTOM_SIMPLE = "PhAlignBottomSimple"
    ALIGN_CENTER_HORIZONTAL = "PhAlignCenterHorizontal"
    ALIGN_CENTER_HORIZONTAL_SIMPLE = "PhAlignCenterHorizontalSimple"
    ALIGN_CENTER_VERTICAL = "PhAlignCenterVertical"
    ALIGN_CENTER_VERTICAL_SIMPLE = "PhAlignCenterVerticalSimple"
    ALIGN_LEFT = "PhAlignLeft"
    ALIGN_LEFT_SIMPLE = "PhAlignLeftSimple"
    ALIGN_RIGHT = "PhAlignRight"
    ALIGN_RIGHT_SIMPLE = "PhAlignRightSimple"
    ALIGN_TOP = "PhAlignTop"
    ALIGN_TOP_SIMPLE = "PhAlignTopSimple"
    AMAZON_LOGO = "PhAmazonLogo"
    AMBULANCE = "PhAmbulance"
    ANCHOR = "PhAnchor"
    ANCHOR_SIMPLE = "PhAnchorSimple"
    ANDROID_LOGO = "PhAndroidLogo"
    ANGLE = "PhAngle"
    ANGULAR_LOGO = "PhAngularLogo"
    APERTURE = "PhAperture"
    APPLE_LOGO = "PhAppleLogo"
    APPLE_PODCASTS_LOGO = "PhApplePodcastsLogo"
    APPROXIMATE_EQUALS = "PhApproximateEquals"
    APP_STORE_LOGO = "PhAppStoreLogo"
    APP_WINDOW = "PhAppWindow"
    ARCHIVE = "PhArchive"
    ARCHIVE_BOX = "PhArchiveBox"
    ARCHIVE_TRAY = "PhArchiveTray"
    ARMCHAIR = "PhArmchair"
    ARROWS_CLOCKWISE = "PhArrowsClockwise"
    ARROWS_COUNTER_CLOCKWISE = "PhArrowsCounterClockwise"
    ARROWS_DOWN_UP = "PhArrowsDownUp"
    ARROWS_HORIZONTAL = "PhArrowsHorizontal"
    ARROWS_IN = "PhArrowsIn"
    ARROWS_IN_CARDINAL = "PhArrowsInCardinal"
    ARROWS_IN_LINE_HORIZONTAL = "PhArrowsInLineHorizontal"
    ARROWS_IN_LINE_VERTICAL = "PhArrowsInLineVertical"
    ARROWS_IN_SIMPLE = "PhArrowsInSimple"
    ARROWS_LEFT_RIGHT = "PhArrowsLeftRight"
    ARROWS_MERGE = "PhArrowsMerge"
    ARROWS_OUT = "PhArrowsOut"
    ARROWS_OUT_CARDINAL = "PhArrowsOutCardinal"
    ARROWS_OUT_LINE_HORIZONTAL = "PhArrowsOutLineHorizontal"
    ARROWS_OUT_LINE_VERTICAL = "PhArrowsOutLineVertical"
    ARROWS_OUT_SIMPLE = "PhArrowsOutSimple"
    ARROWS_SPLIT = "PhArrowsSplit"
    ARROWS_VERTICAL = "PhArrowsVertical"
    ARROW_ARC_LEFT = "PhArrowArcLeft"
    ARROW_ARC_RIGHT = "PhArrowArcRight"
    ARROW_BEND_DOUBLE_UP_LEFT = "PhArrowBendDoubleUpLeft"
    ARROW_BEND_DOUBLE_UP_RIGHT = "PhArrowBendDoubleUpRight"
    ARROW_BEND_DOWN_LEFT = "PhArrowBendDownLeft"
    ARROW_BEND_DOWN_RIGHT = "PhArrowBendDownRight"
    ARROW_BEND_LEFT_DOWN = "PhArrowBendLeftDown"
    ARROW_BEND_LEFT_UP = "PhArrowBendLeftUp"
    ARROW_BEND_RIGHT_DOWN = "PhArrowBendRightDown"
    ARROW_BEND_RIGHT_UP = "PhArrowBendRightUp"
    ARROW_BEND_UP_LEFT = "PhArrowBendUpLeft"
    ARROW_BEND_UP_RIGHT = "PhArrowBendUpRight"
    ARROW_CIRCLE_DOWN = "PhArrowCircleDown"
    ARROW_CIRCLE_DOWN_LEFT = "PhArrowCircleDownLeft"
    ARROW_CIRCLE_DOWN_RIGHT = "PhArrowCircleDownRight"
    ARROW_CIRCLE_LEFT = "PhArrowCircleLeft"
    ARROW_CIRCLE_RIGHT = "PhArrowCircleRight"
    ARROW_CIRCLE_UP = "PhArrowCircleUp"
    ARROW_CIRCLE_UP_LEFT = "PhArrowCircleUpLeft"
    ARROW_CIRCLE_UP_RIGHT = "PhArrowCircleUpRight"
    ARROW_CLOCKWISE = "PhArrowClockwise"
    ARROW_COUNTER_CLOCKWISE = "PhArrowCounterClockwise"
    ARROW_DOWN = "PhArrowDown"
    ARROW_DOWN_LEFT = "PhArrowDownLeft"
    ARROW_DOWN_RIGHT = "PhArrowDownRight"
    ARROW_ELBOW_DOWN_LEFT = "PhArrowElbowDownLeft"
    ARROW_ELBOW_DOWN_RIGHT = "PhArrowElbowDownRight"
    ARROW_ELBOW_LEFT = "PhArrowElbowLeft"
    ARROW_ELBOW_LEFT_DOWN = "PhArrowElbowLeftDown"
    ARROW_ELBOW_LEFT_UP = "PhArrowElbowLeftUp"
    ARROW_ELBOW_RIGHT = "PhArrowElbowRight"
    ARROW_ELBOW_RIGHT_DOWN = "PhArrowElbowRightDown"
    ARROW_ELBOW_RIGHT_UP = "PhArrowElbowRightUp"
    ARROW_ELBOW_UP_LEFT = "PhArrowElbowUpLeft"
    ARROW_ELBOW_UP_RIGHT = "PhArrowElbowUpRight"
    ARROW_FAT_DOWN = "PhArrowFatDown"
    ARROW_FAT_LEFT = "PhArrowFatLeft"
    ARROW_FAT_LINES_DOWN = "PhArrowFatLinesDown"
    ARROW_FAT_LINES_LEFT = "PhArrowFatLinesLeft"
    ARROW_FAT_LINES_RIGHT = "PhArrowFatLinesRight"
    ARROW_FAT_LINES_UP = "PhArrowFatLinesUp"
    ARROW_FAT_LINE_DOWN = "PhArrowFatLineDown"
    ARROW_FAT_LINE_LEFT = "PhArrowFatLineLeft"
    ARROW_FAT_LINE_RIGHT = "PhArrowFatLineRight"
    ARROW_FAT_LINE_UP = "PhArrowFatLineUp"
    ARROW_FAT_RIGHT = "PhArrowFatRight"
    ARROW_FAT_UP = "PhArrowFatUp"
    ARROW_LEFT = "PhArrowLeft"
    ARROW_LINE_DOWN = "PhArrowLineDown"
    ARROW_LINE_DOWN_LEFT = "PhArrowLineDownLeft"
    ARROW_LINE_DOWN_RIGHT = "PhArrowLineDownRight"
    ARROW_LINE_LEFT = "PhArrowLineLeft"
    ARROW_LINE_RIGHT = "PhArrowLineRight"
    ARROW_LINE_UP = "PhArrowLineUp"
    ARROW_LINE_UP_LEFT = "PhArrowLineUpLeft"
    ARROW_LINE_UP_RIGHT = "PhArrowLineUpRight"
    ARROW_RIGHT = "PhArrowRight"
    ARROW_SQUARE_DOWN = "PhArrowSquareDown"
    ARROW_SQUARE_DOWN_LEFT = "PhArrowSquareDownLeft"
    ARROW_SQUARE_DOWN_RIGHT = "PhArrowSquareDownRight"
    ARROW_SQUARE_IN = "PhArrowSquareIn"
    ARROW_SQUARE_LEFT = "PhArrowSquareLeft"
    ARROW_SQUARE_OUT = "PhArrowSquareOut"
    ARROW_SQUARE_RIGHT = "PhArrowSquareRight"
    ARROW_SQUARE_UP = "PhArrowSquareUp"
    ARROW_SQUARE_UP_LEFT = "PhArrowSquareUpLeft"
    ARROW_SQUARE_UP_RIGHT = "PhArrowSquareUpRight"
    ARROW_UP = "PhArrowUp"
    ARROW_UP_LEFT = "PhArrowUpLeft"
    ARROW_UP_RIGHT = "PhArrowUpRight"
    ARROW_U_DOWN_LEFT = "PhArrowUDownLeft"
    ARROW_U_DOWN_RIGHT = "PhArrowUDownRight"
    ARROW_U_LEFT_DOWN = "PhArrowULeftDown"
    ARROW_U_LEFT_UP = "PhArrowULeftUp"
    ARROW_U_RIGHT_DOWN = "PhArrowURightDown"
    ARROW_U_RIGHT_UP = "PhArrowURightUp"
    ARROW_U_UP_LEFT = "PhArrowUUpLeft"
    ARROW_U_UP_RIGHT = "PhArrowUUpRight"
    ARTICLE = "PhArticle"
    ARTICLE_MEDIUM = "PhArticleMedium"
    ARTICLE_NY_TIMES = "PhArticleNyTimes"
    ASCLEPIUS = "PhAsclepius"
    ASTERISK = "PhAsterisk"
    ASTERISK_SIMPLE = "PhAsteriskSimple"
    AT = "PhAt"
    ATLAN_METADATA = "atlanMetadata"
    ATLAN_SHIELD = "atlanShield"
    ATLAN_TAG = "atlanTags"
    ATOM = "PhAtom"
    AVOCADO = "PhAvocado"
    AXE = "PhAxe"
    BABY = "PhBaby"
    BABY_CARRIAGE = "PhBabyCarriage"
    BACKPACK = "PhBackpack"
    BACKSPACE = "PhBackspace"
    BAG = "PhBag"
    BAG_SIMPLE = "PhBagSimple"
    BALLOON = "PhBalloon"
    BANDAIDS = "PhBandaids"
    BANK = "PhBank"
    BARBELL = "PhBarbell"
    BARCODE = "PhBarcode"
    BARN = "PhBarn"
    BARRICADE = "PhBarricade"
    BASEBALL = "PhBaseball"
    BASEBALL_CAP = "PhBaseballCap"
    BASEBALL_HELMET = "PhBaseballHelmet"
    BASKET = "PhBasket"
    BASKETBALL = "PhBasketball"
    BATHTUB = "PhBathtub"
    BATTERY_CHARGING = "PhBatteryCharging"
    BATTERY_CHARGING_VERTICAL = "PhBatteryChargingVertical"
    BATTERY_EMPTY = "PhBatteryEmpty"
    BATTERY_FULL = "PhBatteryFull"
    BATTERY_HIGH = "PhBatteryHigh"
    BATTERY_LOW = "PhBatteryLow"
    BATTERY_MEDIUM = "PhBatteryMedium"
    BATTERY_PLUS = "PhBatteryPlus"
    BATTERY_PLUS_VERTICAL = "PhBatteryPlusVertical"
    BATTERY_VERTICAL_EMPTY = "PhBatteryVerticalEmpty"
    BATTERY_VERTICAL_FULL = "PhBatteryVerticalFull"
    BATTERY_VERTICAL_HIGH = "PhBatteryVerticalHigh"
    BATTERY_VERTICAL_LOW = "PhBatteryVerticalLow"
    BATTERY_VERTICAL_MEDIUM = "PhBatteryVerticalMedium"
    BATTERY_WARNING = "PhBatteryWarning"
    BATTERY_WARNING_VERTICAL = "PhBatteryWarningVertical"
    BEACH_BALL = "PhBeachBall"
    BEANIE = "PhBeanie"
    BED = "PhBed"
    BEER_BOTTLE = "PhBeerBottle"
    BEER_STEIN = "PhBeerStein"
    BEHANCE_LOGO = "PhBehanceLogo"
    BELL = "PhBell"
    BELL_RINGING = "PhBellRinging"
    BELL_SIMPLE = "PhBellSimple"
    BELL_SIMPLE_RINGING = "PhBellSimpleRinging"
    BELL_SIMPLE_SLASH = "PhBellSimpleSlash"
    BELL_SIMPLE_Z = "PhBellSimpleZ"
    BELL_SLASH = "PhBellSlash"
    BELL_Z = "PhBellZ"
    BELT = "PhBelt"
    BEZIER_CURVE = "PhBezierCurve"
    BICYCLE = "PhBicycle"
    BINARY = "PhBinary"
    BINOCULARS = "PhBinoculars"
    BIOHAZARD = "PhBiohazard"
    BIRD = "PhBird"
    BLUEPRINT = "PhBlueprint"
    BLUETOOTH = "PhBluetooth"
    BLUETOOTH_CONNECTED = "PhBluetoothConnected"
    BLUETOOTH_SLASH = "PhBluetoothSlash"
    BLUETOOTH_X = "PhBluetoothX"
    BOAT = "PhBoat"
    BOMB = "PhBomb"
    BONE = "PhBone"
    BOOK = "PhBook"
    BOOKMARK = "PhBookmark"
    BOOKMARKS = "PhBookmarks"
    BOOKMARKS_SIMPLE = "PhBookmarksSimple"
    BOOKMARK_SIMPLE = "PhBookmarkSimple"
    BOOKS = "PhBooks"
    BOOK_BOOKMARK = "PhBookBookmark"
    BOOK_OPEN = "PhBookOpen"
    BOOK_OPEN_TEXT = "PhBookOpenText"
    BOOK_OPEN_USER = "PhBookOpenUser"
    BOOT = "PhBoot"
    BOULES = "PhBoules"
    BOUNDING_BOX = "PhBoundingBox"
    BOWLING_BALL = "PhBowlingBall"
    BOWL_FOOD = "PhBowlFood"
    BOWL_STEAM = "PhBowlSteam"
    BOXING_GLOVE = "PhBoxingGlove"
    BOX_ARROW_DOWN = "PhBoxArrowDown"
    BOX_ARROW_UP = "PhBoxArrowUp"
    BRACKETS_ANGLE = "PhBracketsAngle"
    BRACKETS_CURLY = "PhBracketsCurly"
    BRACKETS_ROUND = "PhBracketsRound"
    BRACKETS_SQUARE = "PhBracketsSquare"
    BRAIN = "PhBrain"
    BRANDY = "PhBrandy"
    BREAD = "PhBread"
    BRIDGE = "PhBridge"
    BRIEFCASE = "PhBriefcase"
    BRIEFCASE_METAL = "PhBriefcaseMetal"
    BROADCAST = "PhBroadcast"
    BROOM = "PhBroom"
    BROWSER = "PhBrowser"
    BROWSERS = "PhBrowsers"
    BUG = "PhBug"
    BUG_BEETLE = "PhBugBeetle"
    BUG_DROID = "PhBugDroid"
    BUILDING = "PhBuilding"
    BUILDINGS = "PhBuildings"
    BUILDING_APARTMENT = "PhBuildingApartment"
    BUILDING_OFFICE = "PhBuildingOffice"
    BULLDOZER = "PhBulldozer"
    BUS = "PhBus"
    BUTTERFLY = "PhButterfly"
    CABLE_CAR = "PhCableCar"
    CACTUS = "PhCactus"
    CAKE = "PhCake"
    CALCULATOR = "PhCalculator"
    CALENDAR = "PhCalendar"
    CALENDAR_BLANK = "PhCalendarBlank"
    CALENDAR_CHECK = "PhCalendarCheck"
    CALENDAR_DOT = "PhCalendarDot"
    CALENDAR_DOTS = "PhCalendarDots"
    CALENDAR_HEART = "PhCalendarHeart"
    CALENDAR_MINUS = "PhCalendarMinus"
    CALENDAR_PLUS = "PhCalendarPlus"
    CALENDAR_SLASH = "PhCalendarSlash"
    CALENDAR_STAR = "PhCalendarStar"
    CALENDAR_X = "PhCalendarX"
    CALL_BELL = "PhCallBell"
    CAMERA = "PhCamera"
    CAMERA_PLUS = "PhCameraPlus"
    CAMERA_ROTATE = "PhCameraRotate"
    CAMERA_SLASH = "PhCameraSlash"
    CAMPFIRE = "PhCampfire"
    CAR = "PhCar"
    CARDHOLDER = "PhCardholder"
    CARDS = "PhCards"
    CARDS_THREE = "PhCardsThree"
    CARET_CIRCLE_DOUBLE_DOWN = "PhCaretCircleDoubleDown"
    CARET_CIRCLE_DOUBLE_LEFT = "PhCaretCircleDoubleLeft"
    CARET_CIRCLE_DOUBLE_RIGHT = "PhCaretCircleDoubleRight"
    CARET_CIRCLE_DOUBLE_UP = "PhCaretCircleDoubleUp"
    CARET_CIRCLE_DOWN = "PhCaretCircleDown"
    CARET_CIRCLE_LEFT = "PhCaretCircleLeft"
    CARET_CIRCLE_RIGHT = "PhCaretCircleRight"
    CARET_CIRCLE_UP = "PhCaretCircleUp"
    CARET_CIRCLE_UP_DOWN = "PhCaretCircleUpDown"
    CARET_DOUBLE_DOWN = "PhCaretDoubleDown"
    CARET_DOUBLE_LEFT = "PhCaretDoubleLeft"
    CARET_DOUBLE_RIGHT = "PhCaretDoubleRight"
    CARET_DOUBLE_UP = "PhCaretDoubleUp"
    CARET_DOWN = "PhCaretDown"
    CARET_LEFT = "PhCaretLeft"
    CARET_LINE_DOWN = "PhCaretLineDown"
    CARET_LINE_LEFT = "PhCaretLineLeft"
    CARET_LINE_RIGHT = "PhCaretLineRight"
    CARET_LINE_UP = "PhCaretLineUp"
    CARET_RIGHT = "PhCaretRight"
    CARET_UP = "PhCaretUp"
    CARET_UP_DOWN = "PhCaretUpDown"
    CARROT = "PhCarrot"
    CAR_BATTERY = "PhCarBattery"
    CAR_PROFILE = "PhCarProfile"
    CAR_SIMPLE = "PhCarSimple"
    CASH_REGISTER = "PhCashRegister"
    CASSETTE_TAPE = "PhCassetteTape"
    CASTLE_TURRET = "PhCastleTurret"
    CAT = "PhCat"
    CELL_SIGNAL_FULL = "PhCellSignalFull"
    CELL_SIGNAL_HIGH = "PhCellSignalHigh"
    CELL_SIGNAL_LOW = "PhCellSignalLow"
    CELL_SIGNAL_MEDIUM = "PhCellSignalMedium"
    CELL_SIGNAL_NONE = "PhCellSignalNone"
    CELL_SIGNAL_SLASH = "PhCellSignalSlash"
    CELL_SIGNAL_X = "PhCellSignalX"
    CELL_TOWER = "PhCellTower"
    CERTIFICATE = "PhCertificate"
    CHAIR = "PhChair"
    CHALKBOARD = "PhChalkboard"
    CHALKBOARD_SIMPLE = "PhChalkboardSimple"
    CHALKBOARD_TEACHER = "PhChalkboardTeacher"
    CHAMPAGNE = "PhChampagne"
    CHARGING_STATION = "PhChargingStation"
    CHART_BAR = "PhChartBar"
    CHART_BAR_HORIZONTAL = "PhChartBarHorizontal"
    CHART_DONUT = "PhChartDonut"
    CHART_LINE = "PhChartLine"
    CHART_LINE_DOWN = "PhChartLineDown"
    CHART_LINE_UP = "PhChartLineUp"
    CHART_PIE = "PhChartPie"
    CHART_PIE_SLICE = "PhChartPieSlice"
    CHART_POLAR = "PhChartPolar"
    CHART_SCATTER = "PhChartScatter"
    CHAT = "PhChat"
    CHATS = "PhChats"
    CHATS_CIRCLE = "PhChatsCircle"
    CHATS_TEARDROP = "PhChatsTeardrop"
    CHAT_CENTERED = "PhChatCentered"
    CHAT_CENTERED_DOTS = "PhChatCenteredDots"
    CHAT_CENTERED_SLASH = "PhChatCenteredSlash"
    CHAT_CENTERED_TEXT = "PhChatCenteredText"
    CHAT_CIRCLE = "PhChatCircle"
    CHAT_CIRCLE_DOTS = "PhChatCircleDots"
    CHAT_CIRCLE_SLASH = "PhChatCircleSlash"
    CHAT_CIRCLE_TEXT = "PhChatCircleText"
    CHAT_DOTS = "PhChatDots"
    CHAT_SLASH = "PhChatSlash"
    CHAT_TEARDROP = "PhChatTeardrop"
    CHAT_TEARDROP_DOTS = "PhChatTeardropDots"
    CHAT_TEARDROP_SLASH = "PhChatTeardropSlash"
    CHAT_TEARDROP_TEXT = "PhChatTeardropText"
    CHAT_TEXT = "PhChatText"
    CHECK = "PhCheck"
    CHECKERBOARD = "PhCheckerboard"
    CHECKS = "PhChecks"
    CHECK_CIRCLE = "PhCheckCircle"
    CHECK_FAT = "PhCheckFat"
    CHECK_SQUARE = "PhCheckSquare"
    CHECK_SQUARE_OFFSET = "PhCheckSquareOffset"
    CHEERS = "PhCheers"
    CHEESE = "PhCheese"
    CHEF_HAT = "PhChefHat"
    CHERRIES = "PhCherries"
    CHURCH = "PhChurch"
    CIGARETTE = "PhCigarette"
    CIGARETTE_SLASH = "PhCigaretteSlash"
    CIRCLE = "PhCircle"
    CIRCLES_FOUR = "PhCirclesFour"
    CIRCLES_THREE = "PhCirclesThree"
    CIRCLES_THREE_PLUS = "PhCirclesThreePlus"
    CIRCLE_DASHED = "PhCircleDashed"
    CIRCLE_HALF = "PhCircleHalf"
    CIRCLE_HALF_TILT = "PhCircleHalfTilt"
    CIRCLE_NOTCH = "PhCircleNotch"
    CIRCUITRY = "PhCircuitry"
    CITY = "PhCity"
    CLIPBOARD = "PhClipboard"
    CLIPBOARD_TEXT = "PhClipboardText"
    CLOCK = "PhClock"
    CLOCK_AFTERNOON = "PhClockAfternoon"
    CLOCK_CLOCKWISE = "PhClockClockwise"
    CLOCK_COUNTDOWN = "PhClockCountdown"
    CLOCK_COUNTER_CLOCKWISE = "PhClockCounterClockwise"
    CLOCK_USER = "PhClockUser"
    CLOSED_CAPTIONING = "PhClosedCaptioning"
    CLOUD = "PhCloud"
    CLOUD_ARROW_DOWN = "PhCloudArrowDown"
    CLOUD_ARROW_UP = "PhCloudArrowUp"
    CLOUD_CHECK = "PhCloudCheck"
    CLOUD_FOG = "PhCloudFog"
    CLOUD_LIGHTNING = "PhCloudLightning"
    CLOUD_MOON = "PhCloudMoon"
    CLOUD_RAIN = "PhCloudRain"
    CLOUD_SLASH = "PhCloudSlash"
    CLOUD_SNOW = "PhCloudSnow"
    CLOUD_SUN = "PhCloudSun"
    CLOUD_WARNING = "PhCloudWarning"
    CLOUD_X = "PhCloudX"
    CLOVER = "PhClover"
    CLUB = "PhClub"
    COAT_HANGER = "PhCoatHanger"
    CODA_LOGO = "PhCodaLogo"
    CODE = "PhCode"
    CODEPEN_LOGO = "PhCodepenLogo"
    CODESANDBOX_LOGO = "PhCodesandboxLogo"
    CODE_BLOCK = "PhCodeBlock"
    CODE_SIMPLE = "PhCodeSimple"
    COFFEE = "PhCoffee"
    COFFEE_BEAN = "PhCoffeeBean"
    COIN = "PhCoin"
    COINS = "PhCoins"
    COIN_VERTICAL = "PhCoinVertical"
    COLUMNS = "PhColumns"
    COLUMNS_PLUS_LEFT = "PhColumnsPlusLeft"
    COLUMNS_PLUS_RIGHT = "PhColumnsPlusRight"
    COMMAND = "PhCommand"
    COMPASS = "PhCompass"
    COMPASS_ROSE = "PhCompassRose"
    COMPASS_TOOL = "PhCompassTool"
    COMPUTER_TOWER = "PhComputerTower"
    CONFETTI = "PhConfetti"
    CONTACTLESS_PAYMENT = "PhContactlessPayment"
    CONTROL = "PhControl"
    COOKIE = "PhCookie"
    COOKING_POT = "PhCookingPot"
    COPY = "PhCopy"
    COPYLEFT = "PhCopyleft"
    COPYRIGHT = "PhCopyright"
    COPY_SIMPLE = "PhCopySimple"
    CORNERS_IN = "PhCornersIn"
    CORNERS_OUT = "PhCornersOut"
    COUCH = "PhCouch"
    COURT_BASKETBALL = "PhCourtBasketball"
    COW = "PhCow"
    COWBOY_HAT = "PhCowboyHat"
    CPU = "PhCpu"
    CRANE = "PhCrane"
    CRANE_TOWER = "PhCraneTower"
    CREDIT_CARD = "PhCreditCard"
    CRICKET = "PhCricket"
    CROP = "PhCrop"
    CROSS = "PhCross"
    CROSSHAIR = "PhCrosshair"
    CROSSHAIR_SIMPLE = "PhCrosshairSimple"
    CROWN = "PhCrown"
    CROWN_CROSS = "PhCrownCross"
    CROWN_SIMPLE = "PhCrownSimple"
    CUBE = "PhCube"
    CUBE_FOCUS = "PhCubeFocus"
    CUBE_TRANSPARENT = "PhCubeTransparent"
    CURRENCY_BTC = "PhCurrencyBtc"
    CURRENCY_CIRCLE_DOLLAR = "PhCurrencyCircleDollar"
    CURRENCY_CNY = "PhCurrencyCny"
    CURRENCY_DOLLAR = "PhCurrencyDollar"
    CURRENCY_DOLLAR_SIMPLE = "PhCurrencyDollarSimple"
    CURRENCY_ETH = "PhCurrencyEth"
    CURRENCY_EUR = "PhCurrencyEur"
    CURRENCY_GBP = "PhCurrencyGbp"
    CURRENCY_INR = "PhCurrencyInr"
    CURRENCY_JPY = "PhCurrencyJpy"
    CURRENCY_KRW = "PhCurrencyKrw"
    CURRENCY_KZT = "PhCurrencyKzt"
    CURRENCY_NGN = "PhCurrencyNgn"
    CURRENCY_RUB = "PhCurrencyRub"
    CURSOR = "PhCursor"
    CURSOR_CLICK = "PhCursorClick"
    CURSOR_TEXT = "PhCursorText"
    CYLINDER = "PhCylinder"
    DATABASE = "PhDatabase"
    DESK = "PhDesk"
    DESKTOP = "PhDesktop"
    DESKTOP_TOWER = "PhDesktopTower"
    DETECTIVE = "PhDetective"
    DEVICES = "PhDevices"
    DEVICE_MOBILE = "PhDeviceMobile"
    DEVICE_MOBILE_CAMERA = "PhDeviceMobileCamera"
    DEVICE_MOBILE_SLASH = "PhDeviceMobileSlash"
    DEVICE_MOBILE_SPEAKER = "PhDeviceMobileSpeaker"
    DEVICE_ROTATE = "PhDeviceRotate"
    DEVICE_TABLET = "PhDeviceTablet"
    DEVICE_TABLET_CAMERA = "PhDeviceTabletCamera"
    DEVICE_TABLET_SPEAKER = "PhDeviceTabletSpeaker"
    DEV_TO_LOGO = "PhDevToLogo"
    DIAMOND = "PhDiamond"
    DIAMONDS_FOUR = "PhDiamondsFour"
    DICE_FIVE = "PhDiceFive"
    DICE_FOUR = "PhDiceFour"
    DICE_ONE = "PhDiceOne"
    DICE_SIX = "PhDiceSix"
    DICE_THREE = "PhDiceThree"
    DICE_TWO = "PhDiceTwo"
    DISC = "PhDisc"
    DISCORD_LOGO = "PhDiscordLogo"
    DISCO_BALL = "PhDiscoBall"
    DIVIDE = "PhDivide"
    DNA = "PhDna"
    DOG = "PhDog"
    DOOR = "PhDoor"
    DOOR_OPEN = "PhDoorOpen"
    DOT = "PhDot"
    DOTS_NINE = "PhDotsNine"
    DOTS_SIX = "PhDotsSix"
    DOTS_SIX_VERTICAL = "PhDotsSixVertical"
    DOTS_THREE = "PhDotsThree"
    DOTS_THREE_CIRCLE = "PhDotsThreeCircle"
    DOTS_THREE_CIRCLE_VERTICAL = "PhDotsThreeCircleVertical"
    DOTS_THREE_OUTLINE = "PhDotsThreeOutline"
    DOTS_THREE_OUTLINE_VERTICAL = "PhDotsThreeOutlineVertical"
    DOTS_THREE_VERTICAL = "PhDotsThreeVertical"
    DOT_OUTLINE = "PhDotOutline"
    DOWNLOAD = "PhDownload"
    DOWNLOAD_SIMPLE = "PhDownloadSimple"
    DRESS = "PhDress"
    DRESSER = "PhDresser"
    DRIBBBLE_LOGO = "PhDribbbleLogo"
    DRONE = "PhDrone"
    DROP = "PhDrop"
    DROPBOX_LOGO = "PhDropboxLogo"
    DROP_HALF = "PhDropHalf"
    DROP_HALF_BOTTOM = "PhDropHalfBottom"
    DROP_SIMPLE = "PhDropSimple"
    DROP_SLASH = "PhDropSlash"
    EAR = "PhEar"
    EAR_SLASH = "PhEarSlash"
    EGG = "PhEgg"
    EGG_CRACK = "PhEggCrack"
    EJECT = "PhEject"
    EJECT_SIMPLE = "PhEjectSimple"
    ELEVATOR = "PhElevator"
    EMPTY = "PhEmpty"
    ENGINE = "PhEngine"
    ENVELOPE = "PhEnvelope"
    ENVELOPE_OPEN = "PhEnvelopeOpen"
    ENVELOPE_SIMPLE = "PhEnvelopeSimple"
    ENVELOPE_SIMPLE_OPEN = "PhEnvelopeSimpleOpen"
    EQUALIZER = "PhEqualizer"
    EQUALS = "PhEquals"
    ERASER = "PhEraser"
    ESCALATOR_DOWN = "PhEscalatorDown"
    ESCALATOR_UP = "PhEscalatorUp"
    EXAM = "PhExam"
    EXCLAMATION_MARK = "PhExclamationMark"
    EXCLUDE = "PhExclude"
    EXCLUDE_SQUARE = "PhExcludeSquare"
    EXPORT = "PhExport"
    EYE = "PhEye"
    EYEDROPPER = "PhEyedropper"
    EYEDROPPER_SAMPLE = "PhEyedropperSample"
    EYEGLASSES = "PhEyeglasses"
    EYES = "PhEyes"
    EYE_CLOSED = "PhEyeClosed"
    EYE_SLASH = "PhEyeSlash"
    FACEBOOK_LOGO = "PhFacebookLogo"
    FACE_MASK = "PhFaceMask"
    FACTORY = "PhFactory"
    FADERS = "PhFaders"
    FADERS_HORIZONTAL = "PhFadersHorizontal"
    FALLOUT_SHELTER = "PhFalloutShelter"
    FAN = "PhFan"
    FARM = "PhFarm"
    FAST_FORWARD = "PhFastForward"
    FAST_FORWARD_CIRCLE = "PhFastForwardCircle"
    FEATHER = "PhFeather"
    FEDIVERSE_LOGO = "PhFediverseLogo"
    FIGMA_LOGO = "PhFigmaLogo"
    FILE = "PhFile"
    FILES = "PhFiles"
    FILE_ARCHIVE = "PhFileArchive"
    FILE_ARROW_DOWN = "PhFileArrowDown"
    FILE_ARROW_UP = "PhFileArrowUp"
    FILE_AUDIO = "PhFileAudio"
    FILE_C = "PhFileC"
    FILE_CLOUD = "PhFileCloud"
    FILE_CODE = "PhFileCode"
    FILE_CPP = "PhFileCpp"
    FILE_CSS = "PhFileCss"
    FILE_CSV = "PhFileCsv"
    FILE_C_SHARP = "PhFileCSharp"
    FILE_DASHED = "PhFileDashed"
    FILE_DOC = "PhFileDoc"
    FILE_HTML = "PhFileHtml"
    FILE_IMAGE = "PhFileImage"
    FILE_INI = "PhFileIni"
    FILE_JPG = "PhFileJpg"
    FILE_JS = "PhFileJs"
    FILE_JSX = "PhFileJsx"
    FILE_LOCK = "PhFileLock"
    FILE_MAGNIFYING_GLASS = "PhFileMagnifyingGlass"
    FILE_MD = "PhFileMd"
    FILE_MINUS = "PhFileMinus"
    FILE_PDF = "PhFilePdf"
    FILE_PLUS = "PhFilePlus"
    FILE_PNG = "PhFilePng"
    FILE_PPT = "PhFilePpt"
    FILE_PY = "PhFilePy"
    FILE_RS = "PhFileRs"
    FILE_SQL = "PhFileSql"
    FILE_SVG = "PhFileSvg"
    FILE_TEXT = "PhFileText"
    FILE_TS = "PhFileTs"
    FILE_TSX = "PhFileTsx"
    FILE_TXT = "PhFileTxt"
    FILE_VIDEO = "PhFileVideo"
    FILE_VUE = "PhFileVue"
    FILE_X = "PhFileX"
    FILE_XLS = "PhFileXls"
    FILE_ZIP = "PhFileZip"
    FILM_REEL = "PhFilmReel"
    FILM_SCRIPT = "PhFilmScript"
    FILM_SLATE = "PhFilmSlate"
    FILM_STRIP = "PhFilmStrip"
    FINGERPRINT = "PhFingerprint"
    FINGERPRINT_SIMPLE = "PhFingerprintSimple"
    FINN_THE_HUMAN = "PhFinnTheHuman"
    FIRE = "PhFire"
    FIRE_EXTINGUISHER = "PhFireExtinguisher"
    FIRE_SIMPLE = "PhFireSimple"
    FIRE_TRUCK = "PhFireTruck"
    FIRST_AID = "PhFirstAid"
    FIRST_AID_KIT = "PhFirstAidKit"
    FISH = "PhFish"
    FISH_SIMPLE = "PhFishSimple"
    FLAG = "PhFlag"
    FLAG_BANNER = "PhFlagBanner"
    FLAG_BANNER_FOLD = "PhFlagBannerFold"
    FLAG_CHECKERED = "PhFlagCheckered"
    FLAG_PENNANT = "PhFlagPennant"
    FLAME = "PhFlame"
    FLASHLIGHT = "PhFlashlight"
    FLASK = "PhFlask"
    FLIP_HORIZONTAL = "PhFlipHorizontal"
    FLIP_VERTICAL = "PhFlipVertical"
    FLOPPY_DISK = "PhFloppyDisk"
    FLOPPY_DISK_BACK = "PhFloppyDiskBack"
    FLOWER = "PhFlower"
    FLOWER_LOTUS = "PhFlowerLotus"
    FLOWER_TULIP = "PhFlowerTulip"
    FLOW_ARROW = "PhFlowArrow"
    FLYING_SAUCER = "PhFlyingSaucer"
    FOLDER = "PhFolder"
    FOLDERS = "PhFolders"
    FOLDER_DASHED = "PhFolderDashed"
    FOLDER_LOCK = "PhFolderLock"
    FOLDER_MINUS = "PhFolderMinus"
    FOLDER_NOTCH = "PhFolderNotch"
    FOLDER_NOTCH_MINUS = "PhFolderNotchMinus"
    FOLDER_NOTCH_OPEN = "PhFolderNotchOpen"
    FOLDER_NOTCH_PLUS = "PhFolderNotchPlus"
    FOLDER_OPEN = "PhFolderOpen"
    FOLDER_PLUS = "PhFolderPlus"
    FOLDER_SIMPLE = "PhFolderSimple"
    FOLDER_SIMPLE_DASHED = "PhFolderSimpleDashed"
    FOLDER_SIMPLE_LOCK = "PhFolderSimpleLock"
    FOLDER_SIMPLE_MINUS = "PhFolderSimpleMinus"
    FOLDER_SIMPLE_PLUS = "PhFolderSimplePlus"
    FOLDER_SIMPLE_STAR = "PhFolderSimpleStar"
    FOLDER_SIMPLE_USER = "PhFolderSimpleUser"
    FOLDER_STAR = "PhFolderStar"
    FOLDER_USER = "PhFolderUser"
    FOOTBALL = "PhFootball"
    FOOTBALL_HELMET = "PhFootballHelmet"
    FOOTPRINTS = "PhFootprints"
    FORK_KNIFE = "PhForkKnife"
    FOUR_K = "PhFourK"
    FRAMER_LOGO = "PhFramerLogo"
    FRAME_CORNERS = "PhFrameCorners"
    FUNCTION = "PhFunction"
    FUNNEL = "PhFunnel"
    FUNNEL_SIMPLE = "PhFunnelSimple"
    FUNNEL_SIMPLE_X = "PhFunnelSimpleX"
    FUNNEL_X = "PhFunnelX"
    GAME_CONTROLLER = "PhGameController"
    GARAGE = "PhGarage"
    GAS_CAN = "PhGasCan"
    GAS_PUMP = "PhGasPump"
    GAUGE = "PhGauge"
    GAVEL = "PhGavel"
    GEAR = "PhGear"
    GEAR_FINE = "PhGearFine"
    GEAR_SIX = "PhGearSix"
    GENDER_FEMALE = "PhGenderFemale"
    GENDER_INTERSEX = "PhGenderIntersex"
    GENDER_MALE = "PhGenderMale"
    GENDER_NEUTER = "PhGenderNeuter"
    GENDER_NONBINARY = "PhGenderNonbinary"
    GENDER_TRANSGENDER = "PhGenderTransgender"
    GHOST = "PhGhost"
    GIF = "PhGif"
    GIFT = "PhGift"
    GITHUB_LOGO = "PhGithubLogo"
    GITLAB_LOGO = "PhGitlabLogo"
    GITLAB_LOGO_SIMPLE = "PhGitlabLogoSimple"
    GIT_BRANCH = "PhGitBranch"
    GIT_COMMIT = "PhGitCommit"
    GIT_DIFF = "PhGitDiff"
    GIT_FORK = "PhGitFork"
    GIT_MERGE = "PhGitMerge"
    GIT_PULL_REQUEST = "PhGitPullRequest"
    GLOBE = "PhGlobe"
    GLOBE_HEMISPHERE_EAST = "PhGlobeHemisphereEast"
    GLOBE_HEMISPHERE_WEST = "PhGlobeHemisphereWest"
    GLOBE_SIMPLE = "PhGlobeSimple"
    GLOBE_SIMPLE_X = "PhGlobeSimpleX"
    GLOBE_STAND = "PhGlobeStand"
    GLOBE_X = "PhGlobeX"
    GOGGLES = "PhGoggles"
    GOLF = "PhGolf"
    GOODREADS_LOGO = "PhGoodreadsLogo"
    GOOGLE_CARDBOARD_LOGO = "PhGoogleCardboardLogo"
    GOOGLE_CHROME_LOGO = "PhGoogleChromeLogo"
    GOOGLE_DRIVE_LOGO = "PhGoogleDriveLogo"
    GOOGLE_LOGO = "PhGoogleLogo"
    GOOGLE_PHOTOS_LOGO = "PhGooglePhotosLogo"
    GOOGLE_PLAY_LOGO = "PhGooglePlayLogo"
    GOOGLE_PODCASTS_LOGO = "PhGooglePodcastsLogo"
    GPS = "PhGps"
    GPS_FIX = "PhGpsFix"
    GPS_SLASH = "PhGpsSlash"
    GRADIENT = "PhGradient"
    GRADUATION_CAP = "PhGraduationCap"
    GRAINS = "PhGrains"
    GRAINS_SLASH = "PhGrainsSlash"
    GRAPH = "PhGraph"
    GRAPHICS_CARD = "PhGraphicsCard"
    GREATER_THAN = "PhGreaterThan"
    GREATER_THAN_OR_EQUAL = "PhGreaterThanOrEqual"
    GRID_FOUR = "PhGridFour"
    GRID_NINE = "PhGridNine"
    GUITAR = "PhGuitar"
    HAIR_DRYER = "PhHairDryer"
    HAMBURGER = "PhHamburger"
    HAMMER = "PhHammer"
    HAND = "PhHand"
    HANDBAG = "PhHandbag"
    HANDBAG_SIMPLE = "PhHandbagSimple"
    HANDSHAKE = "PhHandshake"
    HANDS_CLAPPING = "PhHandsClapping"
    HANDS_PRAYING = "PhHandsPraying"
    HAND_ARROW_DOWN = "PhHandArrowDown"
    HAND_ARROW_UP = "PhHandArrowUp"
    HAND_COINS = "PhHandCoins"
    HAND_DEPOSIT = "PhHandDeposit"
    HAND_EYE = "PhHandEye"
    HAND_FIST = "PhHandFist"
    HAND_GRABBING = "PhHandGrabbing"
    HAND_HEART = "PhHandHeart"
    HAND_PALM = "PhHandPalm"
    HAND_PEACE = "PhHandPeace"
    HAND_POINTING = "PhHandPointing"
    HAND_SOAP = "PhHandSoap"
    HAND_SWIPE_LEFT = "PhHandSwipeLeft"
    HAND_SWIPE_RIGHT = "PhHandSwipeRight"
    HAND_TAP = "PhHandTap"
    HAND_WAVING = "PhHandWaving"
    HAND_WITHDRAW = "PhHandWithdraw"
    HARD_DRIVE = "PhHardDrive"
    HARD_DRIVES = "PhHardDrives"
    HARD_HAT = "PhHardHat"
    HASH = "PhHash"
    HASH_STRAIGHT = "PhHashStraight"
    HEADLIGHTS = "PhHeadlights"
    HEADPHONES = "PhHeadphones"
    HEADSET = "PhHeadset"
    HEAD_CIRCUIT = "PhHeadCircuit"
    HEART = "PhHeart"
    HEARTBEAT = "PhHeartbeat"
    HEART_BREAK = "PhHeartBreak"
    HEART_HALF = "PhHeartHalf"
    HEART_STRAIGHT = "PhHeartStraight"
    HEART_STRAIGHT_BREAK = "PhHeartStraightBreak"
    HEXAGON = "PhHexagon"
    HIGHLIGHTER = "PhHighlighter"
    HIGHLIGHTER_CIRCLE = "PhHighlighterCircle"
    HIGH_DEFINITION = "PhHighDefinition"
    HIGH_HEEL = "PhHighHeel"
    HOCKEY = "PhHockey"
    HOODIE = "PhHoodie"
    HORSE = "PhHorse"
    HOSPITAL = "PhHospital"
    HOURGLASS = "PhHourglass"
    HOURGLASS_HIGH = "PhHourglassHigh"
    HOURGLASS_LOW = "PhHourglassLow"
    HOURGLASS_MEDIUM = "PhHourglassMedium"
    HOURGLASS_SIMPLE = "PhHourglassSimple"
    HOURGLASS_SIMPLE_HIGH = "PhHourglassSimpleHigh"
    HOURGLASS_SIMPLE_LOW = "PhHourglassSimpleLow"
    HOURGLASS_SIMPLE_MEDIUM = "PhHourglassSimpleMedium"
    HOUSE = "PhHouse"
    HOUSE_LINE = "PhHouseLine"
    HOUSE_SIMPLE = "PhHouseSimple"
    HURRICANE = "PhHurricane"
    ICE_CREAM = "PhIceCream"
    IDENTIFICATION_BADGE = "PhIdentificationBadge"
    IDENTIFICATION_CARD = "PhIdentificationCard"
    IMAGE = "PhImage"
    IMAGES = "PhImages"
    IMAGES_SQUARE = "PhImagesSquare"
    IMAGE_BROKEN = "PhImageBroken"
    IMAGE_SQUARE = "PhImageSquare"
    INFINITY = "PhInfinity"
    INFO = "PhInfo"
    INSTAGRAM_LOGO = "PhInstagramLogo"
    INTERSECT = "PhIntersect"
    INTERSECTION = "PhIntersection"
    INTERSECT_SQUARE = "PhIntersectSquare"
    INTERSECT_THREE = "PhIntersectThree"
    INVOICE = "PhInvoice"
    ISLAND = "PhIsland"
    JAR = "PhJar"
    JAR_LABEL = "PhJarLabel"
    JEEP = "PhJeep"
    JOYSTICK = "PhJoystick"
    KANBAN = "PhKanban"
    KEY = "PhKey"
    KEYBOARD = "PhKeyboard"
    KEYHOLE = "PhKeyhole"
    KEY_RETURN = "PhKeyReturn"
    KNIFE = "PhKnife"
    LADDER = "PhLadder"
    LADDER_SIMPLE = "PhLadderSimple"
    LAMP = "PhLamp"
    LAMP_PENDANT = "PhLampPendant"
    LAPTOP = "PhLaptop"
    LASSO = "PhLasso"
    LASTFM_LOGO = "PhLastfmLogo"
    LAYOUT = "PhLayout"
    LEAF = "PhLeaf"
    LECTERN = "PhLectern"
    LEGO = "PhLego"
    LEGO_SMILEY = "PhLegoSmiley"
    LESS_THAN = "PhLessThan"
    LESS_THAN_OR_EQUAL = "PhLessThanOrEqual"
    LETTER_CIRCLE_H = "PhLetterCircleH"
    LETTER_CIRCLE_P = "PhLetterCircleP"
    LETTER_CIRCLE_V = "PhLetterCircleV"
    LIFEBUOY = "PhLifebuoy"
    LIGHTBULB = "PhLightbulb"
    LIGHTBULB_FILAMENT = "PhLightbulbFilament"
    LIGHTHOUSE = "PhLighthouse"
    LIGHTNING = "PhLightning"
    LIGHTNING_A = "PhLightningA"
    LIGHTNING_SLASH = "PhLightningSlash"
    LINE_SEGMENT = "PhLineSegment"
    LINE_SEGMENTS = "PhLineSegments"
    LINE_VERTICAL = "PhLineVertical"
    LINK = "PhLink"
    LINKEDIN_LOGO = "PhLinkedinLogo"
    LINKTREE_LOGO = "PhLinktreeLogo"
    LINK_BREAK = "PhLinkBreak"
    LINK_SIMPLE = "PhLinkSimple"
    LINK_SIMPLE_BREAK = "PhLinkSimpleBreak"
    LINK_SIMPLE_HORIZONTAL = "PhLinkSimpleHorizontal"
    LINK_SIMPLE_HORIZONTAL_BREAK = "PhLinkSimpleHorizontalBreak"
    LINUX_LOGO = "PhLinuxLogo"
    LIST = "PhList"
    LIST_BULLETS = "PhListBullets"
    LIST_CHECKS = "PhListChecks"
    LIST_DASHES = "PhListDashes"
    LIST_HEART = "PhListHeart"
    LIST_MAGNIFYING_GLASS = "PhListMagnifyingGlass"
    LIST_NUMBERS = "PhListNumbers"
    LIST_PLUS = "PhListPlus"
    LIST_STAR = "PhListStar"
    LOCK = "PhLock"
    LOCKERS = "PhLockers"
    LOCK_KEY = "PhLockKey"
    LOCK_KEY_OPEN = "PhLockKeyOpen"
    LOCK_LAMINATED = "PhLockLaminated"
    LOCK_LAMINATED_OPEN = "PhLockLaminatedOpen"
    LOCK_OPEN = "PhLockOpen"
    LOCK_SIMPLE = "PhLockSimple"
    LOCK_SIMPLE_OPEN = "PhLockSimpleOpen"
    LOG = "PhLog"
    MAGIC_WAND = "PhMagicWand"
    MAGNET = "PhMagnet"
    MAGNET_STRAIGHT = "PhMagnetStraight"
    MAGNIFYING_GLASS = "PhMagnifyingGlass"
    MAGNIFYING_GLASS_MINUS = "PhMagnifyingGlassMinus"
    MAGNIFYING_GLASS_PLUS = "PhMagnifyingGlassPlus"
    MAILBOX = "PhMailbox"
    MAP_PIN = "PhMapPin"
    MAP_PIN_AREA = "PhMapPinArea"
    MAP_PIN_LINE = "PhMapPinLine"
    MAP_PIN_PLUS = "PhMapPinPlus"
    MAP_PIN_SIMPLE = "PhMapPinSimple"
    MAP_PIN_SIMPLE_AREA = "PhMapPinSimpleArea"
    MAP_PIN_SIMPLE_LINE = "PhMapPinSimpleLine"
    MAP_TRIFOLD = "PhMapTrifold"
    MARKDOWN_LOGO = "PhMarkdownLogo"
    MARKER_CIRCLE = "PhMarkerCircle"
    MARTINI = "PhMartini"
    MASK_HAPPY = "PhMaskHappy"
    MASK_SAD = "PhMaskSad"
    MASTODON_LOGO = "PhMastodonLogo"
    MATH_OPERATIONS = "PhMathOperations"
    MATRIX_LOGO = "PhMatrixLogo"
    MEDAL = "PhMedal"
    MEDAL_MILITARY = "PhMedalMilitary"
    MEDIUM_LOGO = "PhMediumLogo"
    MEGAPHONE = "PhMegaphone"
    MEGAPHONE_SIMPLE = "PhMegaphoneSimple"
    MEMBER_OF = "PhMemberOf"
    MEMORY = "PhMemory"
    MESSENGER_LOGO = "PhMessengerLogo"
    META_LOGO = "PhMetaLogo"
    METEOR = "PhMeteor"
    METRONOME = "PhMetronome"
    MICROPHONE = "PhMicrophone"
    MICROPHONE_SLASH = "PhMicrophoneSlash"
    MICROPHONE_STAGE = "PhMicrophoneStage"
    MICROSCOPE = "PhMicroscope"
    MICROSOFT_EXCEL_LOGO = "PhMicrosoftExcelLogo"
    MICROSOFT_OUTLOOK_LOGO = "PhMicrosoftOutlookLogo"
    MICROSOFT_POWERPOINT_LOGO = "PhMicrosoftPowerpointLogo"
    MICROSOFT_TEAMS_LOGO = "PhMicrosoftTeamsLogo"
    MICROSOFT_WORD_LOGO = "PhMicrosoftWordLogo"
    MINUS = "PhMinus"
    MINUS_CIRCLE = "PhMinusCircle"
    MINUS_SQUARE = "PhMinusSquare"
    MONEY = "PhMoney"
    MONEY_WAVY = "PhMoneyWavy"
    MONITOR = "PhMonitor"
    MONITOR_ARROW_UP = "PhMonitorArrowUp"
    MONITOR_PLAY = "PhMonitorPlay"
    MOON = "PhMoon"
    MOON_STARS = "PhMoonStars"
    MOPED = "PhMoped"
    MOPED_FRONT = "PhMopedFront"
    MOSQUE = "PhMosque"
    MOTORCYCLE = "PhMotorcycle"
    MOUNTAINS = "PhMountains"
    MOUSE = "PhMouse"
    MOUSE_LEFT_CLICK = "PhMouseLeftClick"
    MOUSE_MIDDLE_CLICK = "PhMouseMiddleClick"
    MOUSE_RIGHT_CLICK = "PhMouseRightClick"
    MOUSE_SCROLL = "PhMouseScroll"
    MOUSE_SIMPLE = "PhMouseSimple"
    MUSIC_NOTE = "PhMusicNote"
    MUSIC_NOTES = "PhMusicNotes"
    MUSIC_NOTES_MINUS = "PhMusicNotesMinus"
    MUSIC_NOTES_PLUS = "PhMusicNotesPlus"
    MUSIC_NOTES_SIMPLE = "PhMusicNotesSimple"
    MUSIC_NOTE_SIMPLE = "PhMusicNoteSimple"
    NAVIGATION_ARROW = "PhNavigationArrow"
    NEEDLE = "PhNeedle"
    NETWORK = "PhNetwork"
    NETWORK_SLASH = "PhNetworkSlash"
    NETWORK_X = "PhNetworkX"
    NEWSPAPER = "PhNewspaper"
    NEWSPAPER_CLIPPING = "PhNewspaperClipping"
    NOTCHES = "PhNotches"
    NOTE = "PhNote"
    NOTEBOOK = "PhNotebook"
    NOTEPAD = "PhNotepad"
    NOTE_BLANK = "PhNoteBlank"
    NOTE_PENCIL = "PhNotePencil"
    NOTIFICATION = "PhNotification"
    NOTION_LOGO = "PhNotionLogo"
    NOT_EQUALS = "PhNotEquals"
    NOT_MEMBER_OF = "PhNotMemberOf"
    NOT_SUBSET_OF = "PhNotSubsetOf"
    NOT_SUPERSET_OF = "PhNotSupersetOf"
    NUCLEAR_PLANT = "PhNuclearPlant"
    NUMBER_CIRCLE_EIGHT = "PhNumberCircleEight"
    NUMBER_CIRCLE_FIVE = "PhNumberCircleFive"
    NUMBER_CIRCLE_FOUR = "PhNumberCircleFour"
    NUMBER_CIRCLE_NINE = "PhNumberCircleNine"
    NUMBER_CIRCLE_ONE = "PhNumberCircleOne"
    NUMBER_CIRCLE_SEVEN = "PhNumberCircleSeven"
    NUMBER_CIRCLE_SIX = "PhNumberCircleSix"
    NUMBER_CIRCLE_THREE = "PhNumberCircleThree"
    NUMBER_CIRCLE_TWO = "PhNumberCircleTwo"
    NUMBER_CIRCLE_ZERO = "PhNumberCircleZero"
    NUMBER_EIGHT = "PhNumberEight"
    NUMBER_FIVE = "PhNumberFive"
    NUMBER_FOUR = "PhNumberFour"
    NUMBER_NINE = "PhNumberNine"
    NUMBER_ONE = "PhNumberOne"
    NUMBER_SEVEN = "PhNumberSeven"
    NUMBER_SIX = "PhNumberSix"
    NUMBER_SQUARE_EIGHT = "PhNumberSquareEight"
    NUMBER_SQUARE_FIVE = "PhNumberSquareFive"
    NUMBER_SQUARE_FOUR = "PhNumberSquareFour"
    NUMBER_SQUARE_NINE = "PhNumberSquareNine"
    NUMBER_SQUARE_ONE = "PhNumberSquareOne"
    NUMBER_SQUARE_SEVEN = "PhNumberSquareSeven"
    NUMBER_SQUARE_SIX = "PhNumberSquareSix"
    NUMBER_SQUARE_THREE = "PhNumberSquareThree"
    NUMBER_SQUARE_TWO = "PhNumberSquareTwo"
    NUMBER_SQUARE_ZERO = "PhNumberSquareZero"
    NUMBER_THREE = "PhNumberThree"
    NUMBER_TWO = "PhNumberTwo"
    NUMBER_ZERO = "PhNumberZero"
    NUMPAD = "PhNumpad"
    NUT = "PhNut"
    NY_TIMES_LOGO = "PhNyTimesLogo"
    OCTAGON = "PhOctagon"
    OFFICE_CHAIR = "PhOfficeChair"
    ONIGIRI = "PhOnigiri"
    OPEN_AI_LOGO = "PhOpenAiLogo"
    OPTION = "PhOption"
    ORANGE = "PhOrange"
    ORANGE_SLICE = "PhOrangeSlice"
    OVEN = "PhOven"
    PACKAGE = "PhPackage"
    PAINT_BRUSH = "PhPaintBrush"
    PAINT_BRUSH_BROAD = "PhPaintBrushBroad"
    PAINT_BRUSH_HOUSEHOLD = "PhPaintBrushHousehold"
    PAINT_BUCKET = "PhPaintBucket"
    PAINT_ROLLER = "PhPaintRoller"
    PALETTE = "PhPalette"
    PANORAMA = "PhPanorama"
    PANTS = "PhPants"
    PAPERCLIP = "PhPaperclip"
    PAPERCLIP_HORIZONTAL = "PhPaperclipHorizontal"
    PAPER_PLANE = "PhPaperPlane"
    PAPER_PLANE_RIGHT = "PhPaperPlaneRight"
    PAPER_PLANE_TILT = "PhPaperPlaneTilt"
    PARACHUTE = "PhParachute"
    PARAGRAPH = "PhParagraph"
    PARALLELOGRAM = "PhParallelogram"
    PARK = "PhPark"
    PASSWORD = "PhPassword"  # noqa: S105
    PATH = "PhPath"
    PATREON_LOGO = "PhPatreonLogo"
    PAUSE = "PhPause"
    PAUSE_CIRCLE = "PhPauseCircle"
    PAW_PRINT = "PhPawPrint"
    PAYPAL_LOGO = "PhPaypalLogo"
    PEACE = "PhPeace"
    PEN = "PhPen"
    PENCIL = "PhPencil"
    PENCIL_CIRCLE = "PhPencilCircle"
    PENCIL_LINE = "PhPencilLine"
    PENCIL_RULER = "PhPencilRuler"
    PENCIL_SIMPLE = "PhPencilSimple"
    PENCIL_SIMPLE_LINE = "PhPencilSimpleLine"
    PENCIL_SIMPLE_SLASH = "PhPencilSimpleSlash"
    PENCIL_SLASH = "PhPencilSlash"
    PENTAGON = "PhPentagon"
    PENTAGRAM = "PhPentagram"
    PEN_NIB = "PhPenNib"
    PEN_NIB_STRAIGHT = "PhPenNibStraight"
    PEPPER = "PhPepper"
    PERCENT = "PhPercent"
    PERSON = "PhPerson"
    PERSON_ARMS_SPREAD = "PhPersonArmsSpread"
    PERSON_SIMPLE = "PhPersonSimple"
    PERSON_SIMPLE_BIKE = "PhPersonSimpleBike"
    PERSON_SIMPLE_CIRCLE = "PhPersonSimpleCircle"
    PERSON_SIMPLE_HIKE = "PhPersonSimpleHike"
    PERSON_SIMPLE_RUN = "PhPersonSimpleRun"
    PERSON_SIMPLE_SKI = "PhPersonSimpleSki"
    PERSON_SIMPLE_SNOWBOARD = "PhPersonSimpleSnowboard"
    PERSON_SIMPLE_SWIM = "PhPersonSimpleSwim"
    PERSON_SIMPLE_TAI_CHI = "PhPersonSimpleTaiChi"
    PERSON_SIMPLE_THROW = "PhPersonSimpleThrow"
    PERSON_SIMPLE_WALK = "PhPersonSimpleWalk"
    PERSPECTIVE = "PhPerspective"
    PHONE = "PhPhone"
    PHONE_CALL = "PhPhoneCall"
    PHONE_DISCONNECT = "PhPhoneDisconnect"
    PHONE_INCOMING = "PhPhoneIncoming"
    PHONE_LIST = "PhPhoneList"
    PHONE_OUTGOING = "PhPhoneOutgoing"
    PHONE_PAUSE = "PhPhonePause"
    PHONE_PLUS = "PhPhonePlus"
    PHONE_SLASH = "PhPhoneSlash"
    PHONE_TRANSFER = "PhPhoneTransfer"
    PHONE_X = "PhPhoneX"
    PHOSPHOR_LOGO = "PhPhosphorLogo"
    PI = "PhPi"
    PIANO_KEYS = "PhPianoKeys"
    PICNIC_TABLE = "PhPicnicTable"
    PICTURE_IN_PICTURE = "PhPictureInPicture"
    PIGGY_BANK = "PhPiggyBank"
    PILL = "PhPill"
    PING_PONG = "PhPingPong"
    PINTEREST_LOGO = "PhPinterestLogo"
    PINT_GLASS = "PhPintGlass"
    PINWHEEL = "PhPinwheel"
    PIPE = "PhPipe"
    PIPE_WRENCH = "PhPipeWrench"
    PIX_LOGO = "PhPixLogo"
    PIZZA = "PhPizza"
    PLACEHOLDER = "PhPlaceholder"
    PLANET = "PhPlanet"
    PLANT = "PhPlant"
    PLAY = "PhPlay"
    PLAYLIST = "PhPlaylist"
    PLAY_CIRCLE = "PhPlayCircle"
    PLAY_PAUSE = "PhPlayPause"
    PLUG = "PhPlug"
    PLUGS = "PhPlugs"
    PLUGS_CONNECTED = "PhPlugsConnected"
    PLUG_CHARGING = "PhPlugCharging"
    PLUS = "PhPlus"
    PLUS_CIRCLE = "PhPlusCircle"
    PLUS_MINUS = "PhPlusMinus"
    PLUS_SQUARE = "PhPlusSquare"
    POKER_CHIP = "PhPokerChip"
    POLICE_CAR = "PhPoliceCar"
    POLYGON = "PhPolygon"
    POPCORN = "PhPopcorn"
    POPSICLE = "PhPopsicle"
    POTTED_PLANT = "PhPottedPlant"
    POWER = "PhPower"
    PRESCRIPTION = "PhPrescription"
    PRESENTATION = "PhPresentation"
    PRESENTATION_CHART = "PhPresentationChart"
    PRINTER = "PhPrinter"
    PROHIBIT = "PhProhibit"
    PROHIBIT_INSET = "PhProhibitInset"
    PROJECTOR_SCREEN = "PhProjectorScreen"
    PROJECTOR_SCREEN_CHART = "PhProjectorScreenChart"
    PULSE = "PhPulse"
    PUSH_PIN = "PhPushPin"
    PUSH_PIN_SIMPLE = "PhPushPinSimple"
    PUSH_PIN_SIMPLE_SLASH = "PhPushPinSimpleSlash"
    PUSH_PIN_SLASH = "PhPushPinSlash"
    PUZZLE_PIECE = "PhPuzzlePiece"
    QR_CODE = "PhQrCode"
    QUESTION = "PhQuestion"
    QUESTION_MARK = "PhQuestionMark"
    QUEUE = "PhQueue"
    QUOTES = "PhQuotes"
    RABBIT = "PhRabbit"
    RACQUET = "PhRacquet"
    RADICAL = "PhRadical"
    RADIO = "PhRadio"
    RADIOACTIVE = "PhRadioactive"
    RADIO_BUTTON = "PhRadioButton"
    RAINBOW = "PhRainbow"
    RAINBOW_CLOUD = "PhRainbowCloud"
    RANKING = "PhRanking"
    READ_CV_LOGO = "PhReadCvLogo"
    RECEIPT = "PhReceipt"
    RECEIPT_X = "PhReceiptX"
    RECORD = "PhRecord"
    RECTANGLE = "PhRectangle"
    RECTANGLE_DASHED = "PhRectangleDashed"
    RECYCLE = "PhRecycle"
    REDDIT_LOGO = "PhRedditLogo"
    REPEAT = "PhRepeat"
    REPEAT_ONCE = "PhRepeatOnce"
    REPLIT_LOGO = "PhReplitLogo"
    RESIZE = "PhResize"
    REWIND = "PhRewind"
    REWIND_CIRCLE = "PhRewindCircle"
    ROAD_HORIZON = "PhRoadHorizon"
    ROBOT = "PhRobot"
    ROCKET = "PhRocket"
    ROCKET_LAUNCH = "PhRocketLaunch"
    ROWS = "PhRows"
    ROWS_PLUS_BOTTOM = "PhRowsPlusBottom"
    ROWS_PLUS_TOP = "PhRowsPlusTop"
    RSS = "PhRss"
    RSS_SIMPLE = "PhRssSimple"
    RUG = "PhRug"
    RULER = "PhRuler"
    SAILBOAT = "PhSailboat"
    SCALES = "PhScales"
    SCAN = "PhScan"
    SCAN_SMILEY = "PhScanSmiley"
    SCISSORS = "PhScissors"
    SCOOTER = "PhScooter"
    SCREENCAST = "PhScreencast"
    SCREWDRIVER = "PhScrewdriver"
    SCRIBBLE = "PhScribble"
    SCRIBBLE_LOOP = "PhScribbleLoop"
    SCROLL = "PhScroll"
    SEAL = "PhSeal"
    SEAL_CHECK = "PhSealCheck"
    SEAL_PERCENT = "PhSealPercent"
    SEAL_QUESTION = "PhSealQuestion"
    SEAL_WARNING = "PhSealWarning"
    SEAT = "PhSeat"
    SEATBELT = "PhSeatbelt"
    SECURITY_CAMERA = "PhSecurityCamera"
    SELECTION = "PhSelection"
    SELECTION_ALL = "PhSelectionAll"
    SELECTION_BACKGROUND = "PhSelectionBackground"
    SELECTION_FOREGROUND = "PhSelectionForeground"
    SELECTION_INVERSE = "PhSelectionInverse"
    SELECTION_PLUS = "PhSelectionPlus"
    SELECTION_SLASH = "PhSelectionSlash"
    SHAPES = "PhShapes"
    SHARE = "PhShare"
    SHARE_FAT = "PhShareFat"
    SHARE_NETWORK = "PhShareNetwork"
    SHIELD = "PhShield"
    SHIELD_CHECK = "PhShieldCheck"
    SHIELD_CHECKERED = "PhShieldCheckered"
    SHIELD_CHEVRON = "PhShieldChevron"
    SHIELD_PLUS = "PhShieldPlus"
    SHIELD_SLASH = "PhShieldSlash"
    SHIELD_STAR = "PhShieldStar"
    SHIELD_WARNING = "PhShieldWarning"
    SHIPPING_CONTAINER = "PhShippingContainer"
    SHIRT_FOLDED = "PhShirtFolded"
    SHOOTING_STAR = "PhShootingStar"
    SHOPPING_BAG = "PhShoppingBag"
    SHOPPING_BAG_OPEN = "PhShoppingBagOpen"
    SHOPPING_CART = "PhShoppingCart"
    SHOPPING_CART_SIMPLE = "PhShoppingCartSimple"
    SHOVEL = "PhShovel"
    SHOWER = "PhShower"
    SHRIMP = "PhShrimp"
    SHUFFLE = "PhShuffle"
    SHUFFLE_ANGULAR = "PhShuffleAngular"
    SHUFFLE_SIMPLE = "PhShuffleSimple"
    SIDEBAR = "PhSidebar"
    SIDEBAR_SIMPLE = "PhSidebarSimple"
    SIGMA = "PhSigma"
    SIGNATURE = "PhSignature"
    SIGNPOST = "PhSignpost"
    SIGN_IN = "PhSignIn"
    SIGN_OUT = "PhSignOut"
    SIM_CARD = "PhSimCard"
    SIREN = "PhSiren"
    SKETCH_LOGO = "PhSketchLogo"
    SKIP_BACK = "PhSkipBack"
    SKIP_BACK_CIRCLE = "PhSkipBackCircle"
    SKIP_FORWARD = "PhSkipForward"
    SKIP_FORWARD_CIRCLE = "PhSkipForwardCircle"
    SKULL = "PhSkull"
    SKYPE_LOGO = "PhSkypeLogo"
    SLACK_LOGO = "PhSlackLogo"
    SLIDERS = "PhSliders"
    SLIDERS_HORIZONTAL = "PhSlidersHorizontal"
    SLIDESHOW = "PhSlideshow"
    SMILEY = "PhSmiley"
    SMILEY_ANGRY = "PhSmileyAngry"
    SMILEY_BLANK = "PhSmileyBlank"
    SMILEY_MEH = "PhSmileyMeh"
    SMILEY_MELTING = "PhSmileyMelting"
    SMILEY_NERVOUS = "PhSmileyNervous"
    SMILEY_SAD = "PhSmileySad"
    SMILEY_STICKER = "PhSmileySticker"
    SMILEY_WINK = "PhSmileyWink"
    SMILEY_X_EYES = "PhSmileyXEyes"
    SNAPCHAT_LOGO = "PhSnapchatLogo"
    SNEAKER = "PhSneaker"
    SNEAKER_MOVE = "PhSneakerMove"
    SNOWFLAKE = "PhSnowflake"
    SOCCER_BALL = "PhSoccerBall"
    SOCK = "PhSock"
    SOLAR_PANEL = "PhSolarPanel"
    SOLAR_ROOF = "PhSolarRoof"
    SORT_ASCENDING = "PhSortAscending"
    SORT_DESCENDING = "PhSortDescending"
    SOUNDCLOUD_LOGO = "PhSoundcloudLogo"
    SPADE = "PhSpade"
    SPARKLE = "PhSparkle"
    SPEAKER_HIFI = "PhSpeakerHifi"
    SPEAKER_HIGH = "PhSpeakerHigh"
    SPEAKER_LOW = "PhSpeakerLow"
    SPEAKER_NONE = "PhSpeakerNone"
    SPEAKER_SIMPLE_HIGH = "PhSpeakerSimpleHigh"
    SPEAKER_SIMPLE_LOW = "PhSpeakerSimpleLow"
    SPEAKER_SIMPLE_NONE = "PhSpeakerSimpleNone"
    SPEAKER_SIMPLE_SLASH = "PhSpeakerSimpleSlash"
    SPEAKER_SIMPLE_X = "PhSpeakerSimpleX"
    SPEAKER_SLASH = "PhSpeakerSlash"
    SPEAKER_X = "PhSpeakerX"
    SPEEDOMETER = "PhSpeedometer"
    SPHERE = "PhSphere"
    SPINNER = "PhSpinner"
    SPINNER_BALL = "PhSpinnerBall"
    SPINNER_GAP = "PhSpinnerGap"
    SPIRAL = "PhSpiral"
    SPLIT_HORIZONTAL = "PhSplitHorizontal"
    SPLIT_VERTICAL = "PhSplitVertical"
    SPOTIFY_LOGO = "PhSpotifyLogo"
    SPRAY_BOTTLE = "PhSprayBottle"
    SQUARE = "PhSquare"
    SQUARES_FOUR = "PhSquaresFour"
    SQUARE_HALF = "PhSquareHalf"
    SQUARE_HALF_BOTTOM = "PhSquareHalfBottom"
    SQUARE_LOGO = "PhSquareLogo"
    SQUARE_SPLIT_HORIZONTAL = "PhSquareSplitHorizontal"
    SQUARE_SPLIT_VERTICAL = "PhSquareSplitVertical"
    STACK = "PhStack"
    STACK_MINUS = "PhStackMinus"
    STACK_OVERFLOW_LOGO = "PhStackOverflowLogo"
    STACK_PLUS = "PhStackPlus"
    STACK_SIMPLE = "PhStackSimple"
    STAIRS = "PhStairs"
    STAMP = "PhStamp"
    STANDARD_DEFINITION = "PhStandardDefinition"
    STAR = "PhStar"
    STAR_AND_CRESCENT = "PhStarAndCrescent"
    STAR_FOUR = "PhStarFour"
    STAR_HALF = "PhStarHalf"
    STAR_OF_DAVID = "PhStarOfDavid"
    STEAM_LOGO = "PhSteamLogo"
    STEERING_WHEEL = "PhSteeringWheel"
    STEPS = "PhSteps"
    STETHOSCOPE = "PhStethoscope"
    STICKER = "PhSticker"
    STOOL = "PhStool"
    STOP = "PhStop"
    STOP_CIRCLE = "PhStopCircle"
    STOREFRONT = "PhStorefront"
    STRATEGY = "PhStrategy"
    STRIPE_LOGO = "PhStripeLogo"
    STUDENT = "PhStudent"
    SUBSET_OF = "PhSubsetOf"
    SUBSET_PROPER_OF = "PhSubsetProperOf"
    SUBTITLES = "PhSubtitles"
    SUBTITLES_SLASH = "PhSubtitlesSlash"
    SUBTRACT = "PhSubtract"
    SUBTRACT_SQUARE = "PhSubtractSquare"
    SUBWAY = "PhSubway"
    SUITCASE = "PhSuitcase"
    SUITCASE_ROLLING = "PhSuitcaseRolling"
    SUITCASE_SIMPLE = "PhSuitcaseSimple"
    SUN = "PhSun"
    SUNGLASSES = "PhSunglasses"
    SUN_DIM = "PhSunDim"
    SUN_HORIZON = "PhSunHorizon"
    SUPERSET_OF = "PhSupersetOf"
    SUPERSET_PROPER_OF = "PhSupersetProperOf"
    SWAP = "PhSwap"
    SWATCHES = "PhSwatches"
    SWIMMING_POOL = "PhSwimmingPool"
    SWORD = "PhSword"
    SYNAGOGUE = "PhSynagogue"
    SYRINGE = "PhSyringe"
    TABLE = "PhTable"
    TABS = "PhTabs"
    TAG = "PhTag"
    TAG_CHEVRON = "PhTagChevron"
    TAG_SIMPLE = "PhTagSimple"
    TARGET = "PhTarget"
    TAXI = "PhTaxi"
    TEA_BAG = "PhTeaBag"
    TELEGRAM_LOGO = "PhTelegramLogo"
    TELEVISION = "PhTelevision"
    TELEVISION_SIMPLE = "PhTelevisionSimple"
    TENNIS_BALL = "PhTennisBall"
    TENT = "PhTent"
    TERMINAL = "PhTerminal"
    TERMINAL_WINDOW = "PhTerminalWindow"
    TEST_TUBE = "PhTestTube"
    TEXTBOX = "PhTextbox"
    TEXT_AA = "PhTextAa"
    TEXT_ALIGN_CENTER = "PhTextAlignCenter"
    TEXT_ALIGN_JUSTIFY = "PhTextAlignJustify"
    TEXT_ALIGN_LEFT = "PhTextAlignLeft"
    TEXT_ALIGN_RIGHT = "PhTextAlignRight"
    TEXT_A_UNDERLINE = "PhTextAUnderline"
    TEXT_B = "PhTextB"
    TEXT_COLUMNS = "PhTextColumns"
    TEXT_H = "PhTextH"
    TEXT_H_FIVE = "PhTextHFive"
    TEXT_H_FOUR = "PhTextHFour"
    TEXT_H_ONE = "PhTextHOne"
    TEXT_H_SIX = "PhTextHSix"
    TEXT_H_THREE = "PhTextHThree"
    TEXT_H_TWO = "PhTextHTwo"
    TEXT_INDENT = "PhTextIndent"
    TEXT_ITALIC = "PhTextItalic"
    TEXT_OUTDENT = "PhTextOutdent"
    TEXT_STRIKETHROUGH = "PhTextStrikethrough"
    TEXT_SUBSCRIPT = "PhTextSubscript"
    TEXT_SUPERSCRIPT = "PhTextSuperscript"
    TEXT_T = "PhTextT"
    TEXT_T_SLASH = "PhTextTSlash"
    TEXT_UNDERLINE = "PhTextUnderline"
    THERMOMETER = "PhThermometer"
    THERMOMETER_COLD = "PhThermometerCold"
    THERMOMETER_HOT = "PhThermometerHot"
    THERMOMETER_SIMPLE = "PhThermometerSimple"
    THREADS_LOGO = "PhThreadsLogo"
    THREE_D = "PhThreeD"
    THUMBS_DOWN = "PhThumbsDown"
    THUMBS_UP = "PhThumbsUp"
    TICKET = "PhTicket"
    TIDAL_LOGO = "PhTidalLogo"
    TIKTOK_LOGO = "PhTiktokLogo"
    TILDE = "PhTilde"
    TIMER = "PhTimer"
    TIPI = "PhTipi"
    TIP_JAR = "PhTipJar"
    TIRE = "PhTire"
    TOGGLE_LEFT = "PhToggleLeft"
    TOGGLE_RIGHT = "PhToggleRight"
    TOILET = "PhToilet"
    TOILET_PAPER = "PhToiletPaper"
    TOOLBOX = "PhToolbox"
    TOOTH = "PhTooth"
    TORNADO = "PhTornado"
    TOTE = "PhTote"
    TOTE_SIMPLE = "PhToteSimple"
    TOWEL = "PhTowel"
    TRACTOR = "PhTractor"
    TRADEMARK = "PhTrademark"
    TRADEMARK_REGISTERED = "PhTrademarkRegistered"
    TRAFFIC_CONE = "PhTrafficCone"
    TRAFFIC_SIGN = "PhTrafficSign"
    TRAFFIC_SIGNAL = "PhTrafficSignal"
    TRAIN = "PhTrain"
    TRAIN_REGIONAL = "PhTrainRegional"
    TRAIN_SIMPLE = "PhTrainSimple"
    TRAM = "PhTram"
    TRANSLATE = "PhTranslate"
    TRASH = "PhTrash"
    TRASH_SIMPLE = "PhTrashSimple"
    TRAY = "PhTray"
    TRAY_ARROW_DOWN = "PhTrayArrowDown"
    TRAY_ARROW_UP = "PhTrayArrowUp"
    TREASURE_CHEST = "PhTreasureChest"
    TREE = "PhTree"
    TREE_EVERGREEN = "PhTreeEvergreen"
    TREE_PALM = "PhTreePalm"
    TREE_STRUCTURE = "PhTreeStructure"
    TREE_VIEW = "PhTreeView"
    TREND_DOWN = "PhTrendDown"
    TREND_UP = "PhTrendUp"
    TRIANGLE = "PhTriangle"
    TRIANGLE_DASHED = "PhTriangleDashed"
    TROLLEY = "PhTrolley"
    TROLLEY_SUITCASE = "PhTrolleySuitcase"
    TROPHY = "PhTrophy"
    TRUCK = "PhTruck"
    TRUCK_TRAILER = "PhTruckTrailer"
    TUMBLR_LOGO = "PhTumblrLogo"
    TWITCH_LOGO = "PhTwitchLogo"
    TWITTER_LOGO = "PhTwitterLogo"
    T_SHIRT = "PhTShirt"
    UMBRELLA = "PhUmbrella"
    UMBRELLA_SIMPLE = "PhUmbrellaSimple"
    UNION = "PhUnion"
    UNITE = "PhUnite"
    UNITE_SQUARE = "PhUniteSquare"
    UPLOAD = "PhUpload"
    UPLOAD_SIMPLE = "PhUploadSimple"
    USB = "PhUsb"
    USER = "PhUser"
    USERS = "PhUsers"
    USERS_FOUR = "PhUsersFour"
    USERS_THREE = "PhUsersThree"
    USER_CHECK = "PhUserCheck"
    USER_CIRCLE = "PhUserCircle"
    USER_CIRCLE_CHECK = "PhUserCircleCheck"
    USER_CIRCLE_DASHED = "PhUserCircleDashed"
    USER_CIRCLE_GEAR = "PhUserCircleGear"
    USER_CIRCLE_MINUS = "PhUserCircleMinus"
    USER_CIRCLE_PLUS = "PhUserCirclePlus"
    USER_FOCUS = "PhUserFocus"
    USER_GEAR = "PhUserGear"
    USER_LIST = "PhUserList"
    USER_MINUS = "PhUserMinus"
    USER_PLUS = "PhUserPlus"
    USER_RECTANGLE = "PhUserRectangle"
    USER_SOUND = "PhUserSound"
    USER_SQUARE = "PhUserSquare"
    USER_SWITCH = "PhUserSwitch"
    VAN = "PhVan"
    VAULT = "PhVault"
    VECTOR_THREE = "PhVectorThree"
    VECTOR_TWO = "PhVectorTwo"
    VIBRATE = "PhVibrate"
    VIDEO = "PhVideo"
    VIDEO_CAMERA = "PhVideoCamera"
    VIDEO_CAMERA_SLASH = "PhVideoCameraSlash"
    VIDEO_CONFERENCE = "PhVideoConference"
    VIGNETTE = "PhVignette"
    VINYL_RECORD = "PhVinylRecord"
    VIRTUAL_REALITY = "PhVirtualReality"
    VIRUS = "PhVirus"
    VISOR = "PhVisor"
    VOICEMAIL = "PhVoicemail"
    VOLLEYBALL = "PhVolleyball"
    WALL = "PhWall"
    WALLET = "PhWallet"
    WAREHOUSE = "PhWarehouse"
    WARNING = "PhWarning"
    WARNING_CIRCLE = "PhWarningCircle"
    WARNING_DIAMOND = "PhWarningDiamond"
    WARNING_OCTAGON = "PhWarningOctagon"
    WASHING_MACHINE = "PhWashingMachine"
    WATCH = "PhWatch"
    WAVEFORM = "PhWaveform"
    WAVEFORM_SLASH = "PhWaveformSlash"
    WAVES = "PhWaves"
    WAVE_SAWTOOTH = "PhWaveSawtooth"
    WAVE_SINE = "PhWaveSine"
    WAVE_SQUARE = "PhWaveSquare"
    WAVE_TRIANGLE = "PhWaveTriangle"
    WEBCAM = "PhWebcam"
    WEBCAM_SLASH = "PhWebcamSlash"
    WEBHOOKS_LOGO = "PhWebhooksLogo"
    WECHAT_LOGO = "PhWechatLogo"
    WHATSAPP_LOGO = "PhWhatsappLogo"
    WHEELCHAIR = "PhWheelchair"
    WHEELCHAIR_MOTION = "PhWheelchairMotion"
    WIFI_HIGH = "PhWifiHigh"
    WIFI_LOW = "PhWifiLow"
    WIFI_MEDIUM = "PhWifiMedium"
    WIFI_NONE = "PhWifiNone"
    WIFI_SLASH = "PhWifiSlash"
    WIFI_X = "PhWifiX"
    WIND = "PhWind"
    WINDMILL = "PhWindmill"
    WINDOWS_LOGO = "PhWindowsLogo"
    WINE = "PhWine"
    WRENCH = "PhWrench"
    X = "PhX"
    X_CIRCLE = "PhXCircle"
    X_LOGO = "PhXLogo"
    X_SQUARE = "PhXSquare"
    YARN = "PhYarn"
    YIN_YANG = "PhYinYang"
    YOUTUBE_LOGO = "PhYoutubeLogo"


class AtlanTagColor(str, Enum):
    GREEN = "Green"
    YELLOW = "Yellow"
    RED = "Red"
    GRAY = "Gray"


class AtlanTypeCategory(str, Enum):
    ENUM = "ENUM"
    STRUCT = "STRUCT"
    CLASSIFICATION = "CLASSIFICATION"
    ENTITY = "ENTITY"
    RELATIONSHIP = "RELATIONSHIP"
    CUSTOM_METADATA = "BUSINESS_METADATA"


class BadgeComparisonOperator(str, Enum):
    GT = "gt"
    GTE = "gte"
    LT = "lt"
    LTE = "lte"
    EQ = "eq"
    NEQ = "neq"


class BadgeConditionColor(str, Enum):
    GREEN = "#047960"
    YELLOW = "#F7B43D"
    RED = "#BF1B1B"
    GREY = "#525C73"


class Cardinality(str, Enum):
    SINGLE = "SINGLE"
    LIST = "LIST"
    SET = "SET"


class DataAction(str, Enum):
    SELECT = "select"


class DataMaskingType(str, Enum):
    SHOW_FIRST_4 = "MASK_SHOW_FIRST_4"
    SHOW_LAST_4 = "MASK_SHOW_LAST_4"
    HASH = "MASK_HASH"
    NULLIFY = "MASK_NULL"
    REDACT = "MASK_REDACT"


class EntityStatus(str, Enum):
    ACTIVE = "ACTIVE"
    DELETED = "DELETED"


class IndexType(str, Enum):
    DEFAULT = "DEFAULT"
    STRING = "STRING"


class KeycloakEventType(str, Enum):
    LOGIN = "LOGIN"
    LOGIN_ERROR = "LOGIN_ERROR"
    REGISTER = "REGISTER"
    REGISTER_ERROR = "REGISTER_ERROR"
    LOGOUT = "LOGOUT"
    LOGOUT_ERROR = "LOGOUT_ERROR"
    CODE_TO_TOKEN = "CODE_TO_TOKEN"  # noqa: S105
    CODE_TO_TOKEN_ERROR = "CODE_TO_TOKEN_ERROR"  # noqa: S105
    CLIENT_LOGIN = "CLIENT_LOGIN"
    CLIENT_LOGIN_ERROR = "CLIENT_LOGIN_ERROR"
    REFRESH_TOKEN = "REFRESH_TOKEN"  # noqa: S105
    REFRESH_TOKEN_ERROR = "REFRESH_TOKEN_ERROR"  # noqa: S105
    VALIDATE_ACCESS_TOKEN = "VALIDATE_ACCESS_TOKEN"  # noqa: S105
    VALIDATE_ACCESS_TOKEN_ERROR = "VALIDATE_ACCESS_TOKEN_ERROR"  # noqa: S105
    INTROSPECT_TOKEN = "INTROSPECT_TOKEN"  # noqa: S105
    INTROSPECT_TOKEN_ERROR = "INTROSPECT_TOKEN_ERROR"  # noqa: S105
    FEDERATED_IDENTITY_LINK = "FEDERATED_IDENTITY_LINK"
    FEDERATED_IDENTITY_LINK_ERROR = "FEDERATED_IDENTITY_LINK_ERROR"
    REMOVE_FEDERATED_IDENTITY = "REMOVE_FEDERATED_IDENTITY"
    REMOVE_FEDERATED_IDENTITY_ERROR = "REMOVE_FEDERATED_IDENTITY_ERROR"
    UPDATE_EMAIL = "UPDATE_EMAIL"
    UPDATE_EMAIL_ERROR = "UPDATE_EMAIL_ERROR"
    UPDATE_PROFILE = "UPDATE_PROFILE"
    UPDATE_PROFILE_ERROR = "UPDATE_PROFILE_ERROR"
    UPDATE_PASSWORD = "UPDATE_PASSWORD"  # noqa: S105
    UPDATE_PASSWORD_ERROR = "UPDATE_PASSWORD_ERROR"  # noqa: S105
    UPDATE_TOTP = "UPDATE_TOTP"
    UPDATE_TOTP_ERROR = "UPDATE_TOTP_ERROR"
    VERIFY_EMAIL = "VERIFY_EMAIL"
    VERIFY_EMAIL_ERROR = "VERIFY_EMAIL_ERROR"
    VERIFY_PROFILE = "VERIFY_PROFILE"
    VERIFY_PROFILE_ERROR = "VERIFY_PROFILE_ERROR"
    REMOVE_TOTP = "REMOVE_TOTP"
    REMOVE_TOTP_ERROR = "REMOVE_TOTP_ERROR"
    GRANT_CONSENT = "GRANT_CONSENT"
    GRANT_CONSENT_ERROR = "GRANT_CONSENT_ERROR"
    UPDATE_CONSENT = "UPDATE_CONSENT"
    UPDATE_CONSENT_ERROR = "UPDATE_CONSENT_ERROR"
    REVOKE_GRANT = "REVOKE_GRANT"
    REVOKE_GRANT_ERROR = "REVOKE_GRANT_ERROR"
    SEND_VERIFY_EMAIL = "SEND_VERIFY_EMAIL"
    SEND_VERIFY_EMAIL_ERROR = "SEND_VERIFY_EMAIL_ERROR"
    SEND_RESET_PASSWORD = "SEND_RESET_PASSWORD"  # noqa: S105
    SEND_RESET_PASSWORD_ERROR = "SEND_RESET_PASSWORD_ERROR"  # noqa: S105
    SEND_IDENTITY_PROVIDER_LINK = "SEND_IDENTITY_PROVIDER_LINK"
    SEND_IDENTITY_PROVIDER_LINK_ERROR = "SEND_IDENTITY_PROVIDER_LINK_ERROR"
    RESET_PASSWORD = "RESET_PASSWORD"  # noqa: S105
    RESET_PASSWORD_ERROR = "RESET_PASSWORD_ERROR"  # noqa: S105
    RESTART_AUTHENTICATION = "RESTART_AUTHENTICATION"
    RESTART_AUTHENTICATION_ERROR = "RESTART_AUTHENTICATION_ERROR"
    INVALID_SIGNATURE = "INVALID_SIGNATURE"
    INVALID_SIGNATURE_ERROR = "INVALID_SIGNATURE_ERROR"
    REGISTER_NODE = "REGISTER_NODE"
    REGISTER_NODE_ERROR = "REGISTER_NODE_ERROR"
    UNREGISTER_NODE = "UNREGISTER_NODE"
    UNREGISTER_NODE_ERROR = "UNREGISTER_NODE_ERROR"
    USER_INFO_REQUEST = "USER_INFO_REQUEST"
    USER_INFO_REQUEST_ERROR = "USER_INFO_REQUEST_ERROR"
    IDENTITY_PROVIDER_LINK_ACCOUNT = "IDENTITY_PROVIDER_LINK_ACCOUNT"
    IDENTITY_PROVIDER_LINK_ACCOUNT_ERROR = "IDENTITY_PROVIDER_LINK_ACCOUNT_ERROR"
    IDENTITY_PROVIDER_LOGIN = "IDENTITY_PROVIDER_LOGIN"
    IDENTITY_PROVIDER_LOGIN_ERROR = "IDENTITY_PROVIDER_LOGIN_ERROR"
    IDENTITY_PROVIDER_FIRST_LOGIN = "IDENTITY_PROVIDER_FIRST_LOGIN"
    IDENTITY_PROVIDER_FIRST_LOGIN_ERROR = "IDENTITY_PROVIDER_FIRST_LOGIN_ERROR"
    IDENTITY_PROVIDER_POST_LOGIN = "IDENTITY_PROVIDER_POST_LOGIN"
    IDENTITY_PROVIDER_POST_LOGIN_ERROR = "IDENTITY_PROVIDER_POST_LOGIN_ERROR"
    IDENTITY_PROVIDER_RESPONSE = "IDENTITY_PROVIDER_RESPONSE"
    IDENTITY_PROVIDER_RESPONSE_ERROR = "IDENTITY_PROVIDER_RESPONSE_ERROR"
    IDENTITY_PROVIDER_RETRIEVE_TOKEN = "IDENTITY_PROVIDER_RETRIEVE_TOKEN"  # noqa: S105
    IDENTITY_PROVIDER_RETRIEVE_TOKEN_ERROR = (
        "IDENTITY_PROVIDER_RETRIEVE_TOKEN_ERROR"  # noqa: S105
    )
    IMPERSONATE = "IMPERSONATE"
    IMPERSONATE_ERROR = "IMPERSONATE_ERROR"
    CUSTOM_REQUIRED_ACTION = "CUSTOM_REQUIRED_ACTION"
    CUSTOM_REQUIRED_ACTION_ERROR = "CUSTOM_REQUIRED_ACTION_ERROR"
    EXECUTE_ACTIONS = "EXECUTE_ACTIONS"
    EXECUTE_ACTIONS_ERROR = "EXECUTE_ACTIONS_ERROR"
    EXECUTE_ACTION_TOKEN = "EXECUTE_ACTION_TOKEN"  # noqa: S105
    EXECUTE_ACTION_TOKEN_ERROR = "EXECUTE_ACTION_TOKEN_ERROR"  # noqa: S105
    CLIENT_INFO = "CLIENT_INFO"
    CLIENT_INFO_ERROR = "CLIENT_INFO_ERROR"
    CLIENT_REGISTER = "CLIENT_REGISTER"
    CLIENT_REGISTER_ERROR = "CLIENT_REGISTER_ERROR"
    CLIENT_UPDATE = "CLIENT_UPDATE"
    CLIENT_UPDATE_ERROR = "CLIENT_UPDATE_ERROR"
    CLIENT_DELETE = "CLIENT_DELETE"
    CLIENT_DELETE_ERROR = "CLIENT_DELETE_ERROR"
    CLIENT_INITIATED_ACCOUNT_LINKING = "CLIENT_INITIATED_ACCOUNT_LINKING"
    CLIENT_INITIATED_ACCOUNT_LINKING_ERROR = "CLIENT_INITIATED_ACCOUNT_LINKING_ERROR"
    TOKEN_EXCHANGE = "TOKEN_EXCHANGE"  # noqa: S105
    TOKEN_EXCHANGE_ERROR = "TOKEN_EXCHANGE_ERROR"  # noqa: S105
    OAUTH2_DEVICE_AUTH = "OAUTH2_DEVICE_AUTH"
    OAUTH2_DEVICE_AUTH_ERROR = "OAUTH2_DEVICE_AUTH_ERROR"
    OAUTH2_DEVICE_VERIFY_USER_CODE = "OAUTH2_DEVICE_VERIFY_USER_CODE"
    OAUTH2_DEVICE_VERIFY_USER_CODE_ERROR = "OAUTH2_DEVICE_VERIFY_USER_CODE_ERROR"
    OAUTH2_DEVICE_CODE_TO_TOKEN = "OAUTH2_DEVICE_CODE_TO_TOKEN"  # noqa: S105
    OAUTH2_DEVICE_CODE_TO_TOKEN_ERROR = (
        "OAUTH2_DEVICE_CODE_TO_TOKEN_ERROR"  # noqa: S105
    )
    AUTHREQID_TO_TOKEN = "AUTHREQID_TO_TOKEN"  # noqa: S105
    AUTHREQID_TO_TOKEN_ERROR = "AUTHREQID_TO_TOKEN_ERROR"  # noqa: S105
    PERMISSION_TOKEN = "PERMISSION_TOKEN"  # noqa: S105
    PERMISSION_TOKEN_ERROR = "PERMISSION_TOKEN_ERROR"  # noqa: S105
    DELETE_ACCOUNT = "DELETE_ACCOUNT"
    DELETE_ACCOUNT_ERROR = "DELETE_ACCOUNT_ERROR"
    PUSHED_AUTHORIZATION_REQUEST = "PUSHED_AUTHORIZATION_REQUEST"
    PUSHED_AUTHORIZATION_REQUEST_ERROR = "PUSHED_AUTHORIZATION_REQUEST_ERROR"


class LineageDirection(str, Enum):
    UPSTREAM = "INPUT"
    DOWNSTREAM = "OUTPUT"
    BOTH = "BOTH"


class PersonaGlossaryAction(str, Enum):
    CREATE = "persona-glossary-create"
    READ = "persona-glossary-read"
    UPDATE = "persona-glossary-update"
    DELETE = "persona-glossary-delete"
    UPDATE_CUSTOM_METADATA = "persona-glossary-update-custom-metadata"
    ADD_ATLAN_TAG = "persona-glossary-add-classifications"
    UPDATE_ATLAN_TAG = "persona-glossary-update-classifications"
    REMOVE_ATLAN_TAG = "persona-glossary-delete-classifications"


class PersonaMetadataAction(str, Enum):
    CREATE = "persona-api-create"
    READ = "persona-asset-read"
    UPDATE = "persona-asset-update"
    DELETE = "persona-api-delete"
    UPDATE_CUSTOM_METADATA = "persona-business-update-metadata"
    ADD_ATLAN_TAG = "persona-entity-add-classification"
    UPDATE_ATLAN_TAG = "persona-entity-update-classification"
    REMOVE_ATLAN_TAG = "persona-entity-remove-classification"
    ATTACH_TERMS = "persona-add-terms"
    DETACH_TERMS = "persona-remove-terms"


class PersonaDomainAction(str, Enum):
    CREATE_DOMAIN = "persona-domain-create"
    READ_DOMAIN = "persona-domain-read"
    UPDATE_DOMAIN = "persona-domain-update"
    DELETE_DOMAIN = "persona-domain-delete"
    CREATE_SUBDOMAIN = "persona-domain-sub-domain-create"
    READ_SUBDOMAIN = "persona-domain-sub-domain-read"
    UPDATE_SUBDOMAIN = "persona-domain-sub-domain-update"
    DELETE_SUBDOMAIN = "persona-domain-sub-domain-delete"
    CREATE_PRODUCTS = "persona-domain-product-create"
    READ_PRODUCTS = "persona-domain-product-read"
    UPDATE_PRODUCTS = "persona-domain-product-update"
    DELETE_PRODUCTS = "persona-domain-product-delete"
    UPDATE_DOMAIN_CUSTOM_METADATA = "persona-domain-business-update-metadata"
    UPDATE_SUBDOMAIN_CUSTOM_METADATA = (
        "persona-domain-sub-domain-business-update-metadata"
    )
    UPDATE_PRODUCT_CUSTOM_METADATA = "persona-domain-product-business-update-metadata"


class PurposeMetadataAction(str, Enum):
    CREATE = "entity-create"
    READ = "entity-read"
    UPDATE = "entity-update"
    DELETE = "entity-delete"
    UPDATE_CUSTOM_METADATA = "entity-update-business-metadata"
    ADD_ATLAN_TAG = "entity-add-classification"
    READ_ATLAN_TAG = "entity-read-classification"
    UPDATE_ATLAN_TAG = "entity-update-classification"
    REMOVE_ATLAN_TAG = "entity-remove-classification"
    ATTACH_TERMS = "purpose-add-terms"
    DETACH_TERMS = "purpose-remove-terms"


class QueryParserSourceType(str, Enum):
    ANSI = "ansi"
    BIGQUERY = "bigquery"
    HANA = "hana"
    HIVE = "hive"
    MSSQL = "mssql"
    MYSQL = "mysql"
    ORACLE = "oracle"
    POSTGRESQL = "postgresql"
    REDSHIFT = "redshift"
    SNOWFLAKE = "snowflake"
    SPARKSQL = "sparksql"
    ATHENA = "athena"


class SortOrder(str, Enum):
    ASCENDING = "asc"
    DESCENDING = "desc"


class TagIconType(str, Enum):
    IMAGE = "image"
    ICON = "icon"
    EMOJI = "emoji"
    NONE = ""


class TypeName(str, Enum):
    STRING = "string"
    ARRAY_STRING = "array<string>"


class AtlanWorkflowPhase(str, Enum):
    SUCCESS = "Succeeded"
    RUNNING = "Running"
    FAILED = "Failed"
    ERROR = "Error"
    PENDING = "Pending"


class ChildScoreMode(str, Enum):
    NONE = "none"
    AVG = "avg"
    SUM = "sum"
    MAX = "max"
    MIN = "min"


class WorkflowPackage(str, Enum):
    AIRFLOW = "atlan-airflow"
    ATHENA = "atlan-athena"
    AWS_LAMBDA_TRIGGER = "atlan-aws-lambda-trigger"
    AZURE_EVENT_HUB = "atlan-azure-event-hub"
    BIGQUERY = "atlan-bigquery"
    BIGQUERY_MINER = "atlan-bigquery-miner"
    CONNECTION_DELETE = "atlan-connection-delete"
    DATABRICKS = "atlan-databricks"
    DATABRICKS_LINEAGE = "atlan-databricks-lineage"
    DYNAMODB = "atlan-dynamodb"
    DBT = "atlan-dbt"
    FIVETRAN = "atlan-fivetran"
    GLUE = "atlan-glue"
    HIVE = "atlan-hive"
    HIVE_MINER = "atlan-hive-miner"
    KAFKA = "atlan-kafka"
    KAFKA_AIVEN = "atlan-kafka-aiven"
    KAFKA_CONFLUENT_CLOUD = "atlan-kafka-confluent-cloud"
    KAFKA_REDPANDA = "atlan-kafka-redpanda"
    LOOKER = "atlan-looker"
    MATILLION = "atlan-matillion"
    METABASE = "atlan-metabase"
    MICROSTRATEGY = "atlan-microstrategy"
    MODE = "atlan-mode"
    MONTE_CARLO = "atlan-monte-carlo"
    MSSQL = "atlan-mssql"
    MSSQL_MINER = "atlan-mssql-miner"
    MYSQL = "atlan-mysql"
    ORACLE = "atlan-oracle"
    POSTGRES = "atlan-postgres"
    POWERBI = "atlan-powerbi"
    POWERBI_MINER = "atlan-powerbi-miner"
    PRESTO = "atlan-presto"
    QLIK_SENSE = "atlan-qlik-sense"
    QLIK_SENSE_ENTERPRISE_WINDOWS = "atlan-qlik-sense-enterprise-windows"
    QUICKSIGHT = "atlan-quicksight"
    REDASH = "atlan-redash"
    REDSHIFT = "atlan-redshift"
    REDSHIFT_MINER = "atlan-redshift-miner"
    SALESFORCE = "atlan-salesforce"
    SAP_HANA = "atlan-sap-hana"
    SCHEMA_REGISTRY_CONFLUENT = "atlan-schema-registry-confluent"
    SIGMA = "atlan-sigma"
    SNOWFLAKE = "atlan-snowflake"
    SNOWFLAKE_MINER = "atlan-snowflake-miner"
    SODA = "atlan-soda"
    SYNAPSE = "atlan-synapse"
    TABLEAU = "atlan-tableau"
    TERADATA = "atlan-teradata"
    TERADATA_MINER = "atlan-teradata-miner"
    THOUGHTSPOT = "atlan-thoughtspot"
    TRINO = "atlan-trino"


class UTMTags(str, Enum):
    # PAGE_ entries indicate where the action was taken.
    # Search was made from the home page.
    PAGE_HOME = "page_home"
    # Search was made from the assets (discovery) page.
    PAGE_ASSETS = "page_assets"
    # Asset was viewed from within a glossary.
    PAGE_GLOSSARY = "page_glossary"
    # Asset was viewed from within insights.
    PAGE_INSIGHTS = "page_insights"

    # PROJECT_ entries indicate how (via what application) the action was taken.
    # Search was made via the webapp (UI).
    PROJECT_WEBAPP = "project_webapp"
    # Search was made via the Java SDK.
    PROJECT_SDK_JAVA = "project_sdk_java"
    # Search was made via the Python SDK.
    PROJECT_SDK_PYTHON = "project_sdk_python"

    # ACTION_ entries dictate the specific action that was taken.
    # Assets were searched.
    ACTION_SEARCHED = "action_searched"
    # Search was run through the Cmd-K popup.
    ACTION_CMD_K = "action_cmd_k"
    # Search was through changing a filter in the UI (discovery).
    ACTION_FILTER_CHANGED = "action_filter_changed"
    # Search was through changing a type filter (pill) in the UI (discovery).
    ACTION_ASSET_TYPE_CHANGED = "action_asset_type_changed"
    # Asset was viewed, rather than an explicit search.
    ACTION_ASSET_VIEWED = "action_asset_viewed"

    # Others indicate any special mechanisms used for the action.
    # Search was run using the UI popup searchbar.
    UI_POPUP_SEARCHBAR = "ui_popup_searchbar"
    # Search was through a UI filter (discovery).
    UI_FILTERS = "ui_filters"
    # View was done via the UI's sidebar.
    UI_SIDEBAR = "ui_sidebar"
    # View was done of the full asset profile, not only sidebar.
    UI_PROFILE = "ui_profile"
    # Listing of assets, usually by a particular type, in the discovery page.
    UI_MAIN_LIST = "ui_main_list"


class HekaFlow(str, Enum):
    BYPASS = "BYPASS_FLOW"
    REWRITE = "REWRITE_FLOW"
    PASSTHROUGH = "PASSTHROUGH_FLOW"


class ParsingFlow(str, Enum):
    GUDUSOFT = "GUDUSOFT_FLOW"
    EXPLAIN_CALL = "EXPLAIN_CALL_FLOW"
    CALCITE = "CALCITE_FLOW"
    JSQL = "JSQL_FLOW"
    NONE = "NO_PARSING"


class QueryStatus(str, Enum):
    # Query run has been requested, but not yet started or completed.
    STARTED = "started"
    # Query run is in progress (running).
    IN_PROGRESS = "in-progress"
    # Query has completed running, successfully.
    COMPLETED = "completed"
    # Some other operation on the query has completed successfully.
    # For example: it has been aborted or was only testing a connection.
    OK = "ok"
    # There was an error running the query.
    ERROR = "error"


class SaveSemantic(Enum):
    REPLACE = "REPLACE"
    APPEND = "APPEND"
    REMOVE = "REMOVE"


class AtlanTaskStatus(Enum):
    PENDING = "PENDING"
    IN_PROGRESS = "IN_PROGRESS"
    COMPLETE = "COMPLETE"
    FAILED = "FAILED"
    DELETED = "DELETED"


class AtlanTaskType(str, Enum):
    CLASSIFICATION_PROPAGATION_ADD = "CLASSIFICATION_PROPAGATION_ADD"
    CLASSIFICATION_PROPAGATION_DELETE = "CLASSIFICATION_PROPAGATION_DELETE"
    CLASSIFICATION_ONLY_PROPAGATION_DELETE = "CLASSIFICATION_ONLY_PROPAGATION_DELETE"
    CLASSIFICATION_ONLY_PROPAGATION_DELETE_ON_HARD_DELETE = (
        "CLASSIFICATION_ONLY_PROPAGATION_DELETE_ON_HARD_DELETE"
    )
    CLASSIFICATION_REFRESH_PROPAGATION = "CLASSIFICATION_REFRESH_PROPAGATION"
    CLASSIFICATION_PROPAGATION_RELATIONSHIP_UPDATE = (
        "CLASSIFICATION_PROPAGATION_RELATIONSHIP_UPDATE"
    )
    UPDATE_ENTITY_MEANINGS_ON_TERM_UPDATE = "UPDATE_ENTITY_MEANINGS_ON_TERM_UPDATE"
    UPDATE_ENTITY_MEANINGS_ON_TERM_SOFT_DELETE = (
        "UPDATE_ENTITY_MEANINGS_ON_TERM_SOFT_DELETE"
    )
    UPDATE_ENTITY_MEANINGS_ON_TERM_HARD_DELETE = (
        "UPDATE_ENTITY_MEANINGS_ON_TERM_HARD_DELETE"
    )


class AtlanMeshColor(str, Enum):
    INDIGO = "#3940E1"
    VIOLET = "#7F83EC"
    MAGENTA = "#F34D77"
    PINK = "#F78BA7"
    BLUE = "#0CD1FA"
    GREEN = "#00A680"
    YELLOW = "#FFB119"
    GRAY = "#525C73"


class DataContractStatus(Enum):
    DRAFT = "draft"
    VERIFIED = "verified"


class OpenLineageEventType(Enum):
    """
    Current transition of the run state.
    It is required to issue 1 START event
    and 1 of [COMPLETE, ABORT, FAIL ] event per run.
    """

    START = "START"
    RUNNING = "RUNNING"
    COMPLETE = "COMPLETE"
    ABORT = "ABORT"
    FAIL = "FAIL"
    OTHER = "OTHER"


# **************************************
# CODE BELOW IS GENERATED NOT MODIFY  **
# **************************************


class ADLSAccessTier(str, Enum):
    COOL = "Cool"
    HOT = "Hot"
    ARCHIVE = "Archive"


class ADLSAccountStatus(str, Enum):
    AVAILABLE = "Available"
    UNAVAILABLE = "Unavailable"


class ADLSEncryptionTypes(str, Enum):
    MICROSOFT_STORAGE = "Microsoft.Storage"
    MICROSOFT_KEYVAULT = "Microsoft.Keyvault"


class ADLSLeaseState(str, Enum):
    AVAILABLE = "Available"
    LEASED = "Leased"
    EXPIRED = "Expired"
    BREAKING = "Breaking"
    BROKEN = "Broken"


class ADLSLeaseStatus(str, Enum):
    LOCKED = "Locked"
    UNLOCKED = "Unlocked"


class ADLSObjectArchiveStatus(str, Enum):
    REHYDRATE_PENDING_TO_HOT = "rehydrate-pending-to-hot"
    REHYDRATE_PENDING_TO_COOL = "rehydrate-pending-to-cool"


class ADLSObjectType(str, Enum):
    BLOCK_BLOB = "BlockBlob"
    PAGE_BLOB = "PageBlob"
    APPEND_BLOB = "AppendBlob"


class ADLSPerformance(str, Enum):
    STANDARD = "Standard"
    PREMIUM = "Premium"


class ADLSProvisionState(str, Enum):
    CREATING = "Creating"
    RESOLVING_DNS = "ResolvingDNS"
    SUCCEEDED = "Succeeded"


class ADLSReplicationType(str, Enum):
    LRS = "LRS"
    ZRS = "ZRS"
    GRS = "GRS"
    GZRS = "GZRS"
    RA_GRS = "RA-GRS"


class ADLSStorageKind(str, Enum):
    BLOB_STORAGE = "BlobStorage"
    BLOCK_BLOB_STORAGE = "BlockBlobStorage"
    FILE_STORAGE = "FileStorage"
    STORAGE = "Storage"
    STORAGE_V2 = "StorageV2"


class APIQueryParamTypeEnum(str, Enum):
    INPUT = "Input"
    OUTPUT = "Output"


class AdfActivityState(str, Enum):
    ACTIVE = "ACTIVE"
    INACTIVE = "INACTIVE"


class AtlasGlossaryCategoryType(str, Enum):
    DOCUMENT_FOLDER = "DOCUMENT_FOLDER"


class AtlasGlossaryTermAssignmentStatus(str, Enum):
    DISCOVERED = "DISCOVERED"
    PROPOSED = "PROPOSED"
    IMPORTED = "IMPORTED"
    VALIDATED = "VALIDATED"
    DEPRECATED = "DEPRECATED"
    OBSOLETE = "OBSOLETE"
    OTHER = "OTHER"


class AtlasGlossaryTermRelationshipStatus(str, Enum):
    DRAFT = "DRAFT"
    ACTIVE = "ACTIVE"
    DEPRECATED = "DEPRECATED"
    OBSOLETE = "OBSOLETE"
    OTHER = "OTHER"


class AtlasGlossaryTermType(str, Enum):
    DOCUMENT = "DOCUMENT"


class AtlasGlossaryType(str, Enum):
    KNOWLEDGE_HUB = "KNOWLEDGE_HUB"


class AtlasOperation(str, Enum):
    OTHERS = "OTHERS"
    PURGE = "PURGE"
    EXPORT = "EXPORT"
    IMPORT = "IMPORT"
    IMPORT_DELETE_REPL = "IMPORT_DELETE_REPL"
    TYPE_DEF_CREATE = "TYPE_DEF_CREATE"
    TYPE_DEF_UPDATE = "TYPE_DEF_UPDATE"
    TYPE_DEF_DELETE = "TYPE_DEF_DELETE"
    SERVER_START = "SERVER_START"
    SERVER_STATE_ACTIVE = "SERVER_STATE_ACTIVE"


class AuthPolicyCategory(str, Enum):
    BOOTSTRAP = "bootstrap"
    PERSONA = "persona"
    PURPOSE = "purpose"


class AuthPolicyResourceCategory(str, Enum):
    ENTITY = "ENTITY"
    RELATIONSHIP = "RELATIONSHIP"
    TAG = "TAG"
    CUSTOM = "CUSTOM"
    TYPEDEFS = "TYPEDEFS"
    ADMIN = "ADMIN"


class AuthPolicyType(str, Enum):
    ALLOW = "allow"
    DENY = "deny"
    ALLOW_EXCEPTIONS = "allowExceptions"
    DENY_EXCEPTIONS = "denyExceptions"
    DATA_MASK = "dataMask"
    ROW_FILTER = "rowFilter"


class CertificateStatus(str, Enum):
    DEPRECATED = "DEPRECATED"
    DRAFT = "DRAFT"
    VERIFIED = "VERIFIED"


class CustomTemperatureType(str, Enum):
    COLD = "COLD"
    HOT = "HOT"


class DataProductCriticality(str, Enum):
    LOW = "Low"
    MEDIUM = "Medium"
    HIGH = "High"


class DataProductSensitivity(str, Enum):
    PUBLIC = "Public"
    INTERNAL = "Internal"
    CONFIDENTIAL = "Confidential"


class DataProductStatus(str, Enum):
    ACTIVE = "Active"
    SUNSET = "Sunset"
    ARCHIVED = "Archived"


class DataProductVisibility(str, Enum):
    PRIVATE = "Private"
    PROTECTED = "Protected"
    PUBLIC = "Public"


class DomoCardType(str, Enum):
    DOC = "DOC"
    DOC_CARD = "DOC CARD"
    CHART = "CHART"
    DRILL_VIEW = "DRILL VIEW"
    NOTEBOOK = "NOTEBOOK"


class DynamoDBSecondaryIndexProjectionType(str, Enum):
    KEYS_ONLY = "KEYS_ONLY"
    INCLUDE = "INCLUDE"
    ALL = "ALL"


class DynamoDBStatus(str, Enum):
    CREATING = "CREATING"
    UPDATING = "UPDATING"
    DELETING = "DELETING"
    ACTIVE = "ACTIVE"
    INACCESSIBLE_ENCRYPTION_CREDENTIALS = "INACCESSIBLE_ENCRYPTION_CREDENTIALS"
    ARCHIVING = "ARCHIVING"
    ARCHIVED = "ARCHIVED"


class FileType(str, Enum):
    PDF = "pdf"
    DOC = "doc"
    XLS = "xls"
    PPT = "ppt"
    CSV = "csv"
    TXT = "txt"
    JSON = "json"
    XML = "xml"
    ZIP = "zip"


class FivetranConnectorStatus(str, Enum):
    SUCCESSFUL = "SUCCESSFUL"
    FAILURE = "FAILURE"
    FAILURE_WITH_TASK = "FAILURE_WITH_TASK"
    RESCHEDULED = "RESCHEDULED"
    NO_STATUS = "NO_STATUS"


class GoogleDatastudioAssetType(str, Enum):
    REPORT = "REPORT"
    DATA_SOURCE = "DATA_SOURCE"


class IconType(str, Enum):
    IMAGE = "image"
    EMOJI = "emoji"


class IncidentSeverity(str, Enum):
    LOW = "LOW"
    MEDIUM = "MEDIUM"
    HIGH = "HIGH"


class KafkaTopicCleanupPolicy(str, Enum):
    COMPACT = "compact"
    DELETE = "delete"


class KafkaTopicCompressionType(str, Enum):
    UNCOMPRESSED = "uncompressed"
    ZSTD = "zstd"
    LZ4 = "lz4"
    SNAPPY = "snappy"
    GZIP = "gzip"
    PRODUCER = "producer"


class MatillionJobType(str, Enum):
    ORCHESTRATION = "ORCHESTRATION"
    TRANSFORMATION = "TRANSFORMATION"


class ModelCardinalityType(str, Enum):
    ONE_TO_ONE = "ONE-TO-ONE"
    ONE_TO_MANY = "ONE-TO-MANY"
    MANY_TO_ONE = "MANY-TO-ONE"
    MANY_TO_MANY = "MANY-TO-MANY"


class MongoDBCollectionValidationAction(str, Enum):
    ERROR = "ERROR"
    WARN = "WARN"


class MongoDBCollectionValidationLevel(str, Enum):
    OFF = "OFF"
    STRICT = "STRICT"
    MODERATE = "MODERATE"


class OpenLineageRunState(str, Enum):
    START = "START"
    RUNNING = "RUNNING"
    COMPLETE = "COMPLETE"
    ABORT = "ABORT"
    FAIL = "FAIL"
    OTHER = "OTHER"


class PowerbiEndorsement(str, Enum):
    PROMOTED = "Promoted"
    CERTIFIED = "Certified"


class QueryUsernameStrategy(str, Enum):
    CONNECTION_USERNAME = "connectionUsername"
    ATLAN_USERNAME = "atlanUsername"


class QuickSightAnalysisStatus(str, Enum):
    CREATION_IN_PROGRESS = "CREATION_IN_PROGRESS"
    CREATION_SUCCESSFUL = "CREATION_SUCCESSFUL"
    CREATION_FAILED = "CREATION_FAILED"
    UPDATE_IN_PROGRESS = "UPDATE_IN_PROGRESS"
    UPDATE_SUCCESSFUL = "UPDATE_SUCCESSFUL"
    UPDATE_FAILED = "UPDATE_FAILED"
    DELETED = "DELETED"


class QuickSightDatasetFieldType(str, Enum):
    STRING = "STRING"
    INTEGER = "INTEGER"
    DECIMAL = "DECIMAL"
    DATETIME = "DATETIME"


class QuickSightDatasetImportMode(str, Enum):
    SPICE = "SPICE"
    DIRECT_QUERY = "DIRECT_QUERY"


class QuickSightFolderType(str, Enum):
    SHARED = "SHARED"


class SchemaRegistrySchemaCompatibility(str, Enum):
    BACKWARD = "BACKWARD"
    BACKWARD_TRANSITIVE = "BACKWARD_TRANSITIVE"
    FORWARD = "FORWARD"
    FORWARD_TRANSITIVE = "FORWARD_TRANSITIVE"
    FULL = "FULL"
    FULL_TRANSITIVE = "FULL_TRANSITIVE"
    NONE = "NONE"


class SchemaRegistrySchemaType(str, Enum):
    AVRO = "AVRO"
    JSON = "JSON"
    PROTOBUF = "PROTOBUF"


class SourceCostUnitType(str, Enum):
    CREDITS = "Credits"
    BYTES = "bytes"
    SLOT_MS = "slot-ms"


class TableType(str, Enum):
    TEMPORARY = "TEMPORARY"
    ICEBERG = "ICEBERG"


class WorkflowRunStatus(str, Enum):
    PENDING = "PENDING"
    APPROVED = "APPROVED"
    REJECTED = "REJECTED"
    SUCCESS = "SUCCESS"
    FAILURE = "FAILURE"
    WITHDRAWN = "WITHDRAWN"
    EXPIRED = "EXPIRED"
    TERMINATED = "TERMINATED"


class WorkflowRunType(str, Enum):
    DATA_ACCESS = "DATA_ACCESS"
    POLICY = "POLICY"
    CHANGE_MANAGEMENT = "CHANGE_MANAGEMENT"
    PUBLICATION_MANAGEMENT = "PUBLICATION_MANAGEMENT"
    IMPACT_ANALYSIS = "IMPACT_ANALYSIS"
    REVOKE_DATA_ACCESS = "REVOKE_DATA_ACCESS"


class WorkflowStatus(str, Enum):
    PUBLISHED = "PUBLISHED"
    DRAFT = "DRAFT"
    DISABLED = "DISABLED"


class WorkflowType(str, Enum):
    DATA_ACCESS = "DATA_ACCESS"
    POLICY = "POLICY"
    CHANGE_MANAGEMENT = "CHANGE_MANAGEMENT"
    PUBLICATION_MANAGEMENT = "PUBLICATION_MANAGEMENT"
    IMPACT_ANALYSIS = "IMPACT_ANALYSIS"
    REVOKE_DATA_ACCESS = "REVOKE_DATA_ACCESS"<|MERGE_RESOLUTION|>--- conflicted
+++ resolved
@@ -333,12 +333,8 @@
     TREASURE_DATA = ("treasure-data", AtlanConnectionCategory.SAAS)
     SAP_GIGYA = ("sap-gigya", AtlanConnectionCategory.SAAS)
     SAP_HYBRIS = ("sap-hybris", AtlanConnectionCategory.SAAS)
-<<<<<<< HEAD
     IDM_DB2 = ("ibmdb2", AtlanConnectionCategory.DATABASE)
     APPLICATION = ("application", AtlanConnectionCategory.APPLICATION)
-=======
-    IBM_DB2 = ("ibmdb2", AtlanConnectionCategory.DATABASE)
->>>>>>> 90fec8b9
 
 
 class AtlanCustomAttributePrimitiveType(str, Enum):
