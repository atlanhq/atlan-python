--- conflicted
+++ resolved
@@ -337,14 +337,11 @@
     IBM_DB2 = ("ibmdb2", AtlanConnectionCategory.DATABASE)
     APP = ("app", AtlanConnectionCategory.APP)
     BIGID = ("bigid", AtlanConnectionCategory.SAAS)
-<<<<<<< HEAD
     ANAPLAN = ("anaplan", AtlanConnectionCategory.BI)
-=======
     AWS_BATCH = ("aws-batch", AtlanConnectionCategory.ELT)
     AWS_ECS = ("aws-ecs", AtlanConnectionCategory.ELT)
     AWS_LAMBDA = ("aws-lambda", AtlanConnectionCategory.ELT)
     AWS_SAGEMAKER = ("aws-sagemaker", AtlanConnectionCategory.ELT)
->>>>>>> e160c9c6
 
 
 class AtlanCustomAttributePrimitiveType(str, Enum):
