from __future__ import annotations

from typing import Any, Dict, List, Optional

from pydantic import Field

from pyatlan.cache.enum_cache import EnumCache
from pyatlan.model.core import AtlanObject
from pyatlan.model.enums import AtlanTypeCategory, Cardinality, IndexType, AtlanCustomAttributePrimitiveType


class TypeDef(AtlanObject):
    category: AtlanTypeCategory = Field(
        None, description="Type of the type_ definition.\n"
    )
    create_time: Optional[int] = Field(
        None,
        description="Time (epoch) at which this object was created, in milliseconds.\n",
        example=1648852296555,
    )
    created_by: Optional[str] = Field(
        None,
        description="Username of the user who created the object.\n",
        example="jsmith",
    )
    description: Optional[str] = Field(
        None, description="Description of the type_ definition."
    )
    guid: Optional[str] = Field(
        None,
        description="Unique identifier that represents the type_ definition.",
        example="917ffec9-fa84-4c59-8e6c-c7b114d04be3",
    )
    name: str = Field(..., description="Unique name of this type_ definition.\n")
    type_version: Optional[str] = Field(
        None, description="Internal use only.\n", example="1.0"
    )
    update_time: Optional[int] = Field(
        None,
        description="Time (epoch) at which this object was last assets_updated, in milliseconds.\n",
        example=1649172284333,
    )
    updated_by: Optional[str] = Field(
        None,
        description="Username of the user who last assets_updated the object.\n",
        example="jsmith",
    )
    version: Optional[int] = Field(
        None, description="Version of this object.\n", example=2
    )


class EnumDef(TypeDef):
    class ElementDef(AtlanObject):
        value: str = Field(None, description="Unused.")
        description: Optional[str] = Field(None, description="Unused.")
        ordinal: Optional[int] = Field(None, description="Unused.")

    category: AtlanTypeCategory = AtlanTypeCategory.ENUM
    element_defs: List["EnumDef.ElementDef"] = Field(None, description="Unused.")
    options: Optional[Dict[str, Any]] = Field(
        None, description="Optional properties of the type_ definition."
    )
    service_type: Optional[str] = Field(
        None, description="Internal use only.", example="atlan"
    )

    @classmethod
    def get_valid_values(cls) -> Optional[List[str]]:
        """
        Translate the element definitions in this enumeration int o simple list of strings.
        """
        if cls.element_defs:
            values = []
            for one in cls.element_defs:
                values.append(one.value)
            return values
        else:
            return []


class AttributeDef(AtlanObject):
    class Options(AtlanObject):
        description: Optional[str] = Field(
            None,
            description="Optional description of the attribute.\n",
        )
        applicable_entity_types: Optional[str] = Field(
            '["Asset"]',
            description="Set of entities on which this attribute can be applied.\n",
        )
        custom_applicable_entity_types: Optional[str] = Field(
            '["AtlasGlossary","LookerFolder","AtlasGlossaryCategory","SnowflakePipe","Process","LookerDashboard",'
            '"View","PowerBIWorkspace","PowerBIDatasource","ModeChart","GCSBucket","LookerField","LookerQuery",'
            '"PowerBITile","PresetChart","PowerBIDashboard","SalesforceReport","SalesforceObject","TableauDatasource",'
            '"Folder","S3Object","MetabaseCollection","SalesforceOrganization","PowerBIDataset","TableauDashboard",'
            '"S3Bucket","PowerBIMeasure","TablePartition","TableauWorkbook","TableauSite","Table",'
            '"TableauCalculatedField","TableauFlow","ModeQuery","PresetDataset","SalesforceDashboard",'
            '"Collection","LookerModel","PresetWorkspace","DbtModelColumn","PowerBIDataflow","LookerView",'
            '"MetabaseDashboard","DbtModel","SalesforceField","Query","TableauWorksheet","DataStudioAsset",'
            '"PowerBITable","TableauProject","DbtProcess","TableauDatasourceField","APIPath","DbtMetric","LookerLook",'
            '"ColumnProcess","PowerBIReport","MaterialisedView","Schema","SnowflakeStream","Database","LookerProject",'
            '"DbtColumnProcess","Column","LookerTile","BIProcess","TableauMetric","PowerBIColumn","PresetDashboard",'
            '"LookerExplore","ModeReport","ModeCollection","GCSObject","MetabaseQuestion","APISpec","PowerBIPage",'
            '"AtlasGlossaryTerm","ModeWorkspace"]',
            description="Set of entities on which this attribute should appear.\n",
        )
        allow_search: bool = Field(
            False,
            description="Whether the attribute should be searchable (true) or not (false).\n",
        )
        max_str_length: str = Field(
            "100000000", description="Maximum length allowed for a string value.\n"
        )
        allow_filtering: bool = Field(
            True,
            description="Whether this attribute should appear in the filterable facets of discovery (true) or not "
            "(false).\n",
        )
        multi_value_select: bool = Field(
            False,
            description="Whether this attribute can have multiple values (true) or only a single value (false).\n",
        )
        show_in_overview: bool = Field(
            False,
            description="Whether users will see this attribute in the overview tab of the sidebar (true) or not "
            "(false).\n",
        )
        is_deprecated: Optional[str] = Field(
            None,
            description="Whether the attribute is deprecated ('true') or not (None or 'false').\n",
        )
        is_enum: Optional[bool] = Field(
            False,
            description="Whether the attribute is an enumeration (true) or not (None or false).\n",
        )
        enum_type: Optional[str] = Field(
            None,
            description="Name of the enumeration (options), when the attribute is an enumeration.\n",
        )
        custom_type: Optional[str] = Field(
            None,
            description="Used for Atlan-specific types like `users`, `groups`, `url`, and `SQL`.\n",
        )
        is_archived: Optional[bool] = Field(
            None,
            description="Whether the attribute has been deleted (true) or is still active (false).\n",
            example=True
        )
        archived_at: Optional[int] = Field(
            None, description="When the attribute was deleted.\n"
        )
        archived_by: Optional[str] = Field(
            None, description="User who deleted the attribute.\n"
        )
        is_soft_reference: Optional[str] = Field(None, description="TBC")
        is_append_on_partial_update: Optional[str] = Field(None, description="TBC")
        primitive_type: Optional[str] = Field(
            None, description="The type of the option"
        )
        is_new: Optional[bool] = Field(
            True,
            description="Whether the attribute is being newly created (true) or not (false).",
            example=True
        )

        @classmethod
        def create(
                cls: type[AttributeDef.Options], type: AtlanCustomAttributePrimitiveType, options_name: str
        ) -> AttributeDef.Options:
            from pyatlan.model.assets import validate_required_fields
            validate_required_fields(
                ["type"],
                [type],
            )
            builder = cls(primitive_type=type.value)
            if type == AtlanCustomAttributePrimitiveType.USERS or AtlanCustomAttributePrimitiveType.GROUPS or AtlanCustomAttributePrimitiveType.URL or AtlanCustomAttributePrimitiveType.SQL:
                builder.custom_type = type.value
            elif type == AtlanCustomAttributePrimitiveType.OPTIONS:
                builder.is_enum = True
                builder.enum_type = options_name
            return builder

    is_new: Optional[bool] = Field(
        True,
        description="Whether the attribute is being newly created (true) or not (false).",
        example=True
    )
    cardinality: Optional[Cardinality] = Field(
        "SINGLE",
        description="Whether the attribute allows a single or multiple values. In the case of multiple values, "
        "`LIST` indicates they are ordered and duplicates are allowed, while `SET` indicates "
        "they are unique and unordered.\n",
        example="SINGLE",
    )
    constraints: Optional[List[Dict[str, Any]]] = Field(
        None, description="Internal use only."
    )
<<<<<<< HEAD
    enum_values: Optional[List[str]] = Field(
        None, description="List of values for an enumeration."
    )
=======
>>>>>>> dff7f390
    description: str = Field(
        "",
        description="Description of the attribute definition.\n",
        example="Our first custom metadata field.",
    )
    default_value: Optional[str] = Field(
        None,
        description="Default value for this attribute (if any).\n",
        example="abc123",
    )
    display_name: str = Field(
        None,
        description="Name to use within all user interactions through the user interface. Note that this may not "
        "be the same name used to update or interact with the attribute through API operations, for "
        "that see the `name` property. (This property can be used instead of `name` for the creation "
        "of an attribute definition as well.)\n",
        example="Custom Field 1",
    )
    name: str = Field(
        "",
        description="Unique name of this attribute definition. When provided during creation, this should be the "
        "human-readable name for the attribute. When returned (or provided for an update) this will be "
        "the static-hashed name that Atlan uses internally. (This is to allow the name to be changed "
        "by the user without impacting existing instances of the attribute.)\n",
    )
    include_in_notification: Optional[bool] = Field(
        False, description="", example=False
    )
    index_type: Optional[IndexType] = Field(None, description="", example="DEFAULT")
    is_indexable: Optional[bool] = Field(
        True,
        description="When true, values for this attribute will be indexed for searching.\n",
        example=True,
    )
    is_optional: Optional[bool] = Field(
        True,
        description="When true, a value will not be required for this attribute.\n",
        example=True,
    )
    is_unique: Optional[bool] = Field(
        False,
        description="When true, this attribute must be unique across all assets.\n",
        example=False,
    )
    options: AttributeDef.Options = Field(
        None, description="Extensible options for the attribute."
    )

    search_weight: Optional[float] = Field(None, description="")
    skip_scrubbing: Optional[bool] = Field(
        False,
        description="When true, scrubbing of data will be skipped.\n",
        example=False,
    )
    type_name: Optional[str] = Field(
        "string", description="Type of this attribute.\n", example="string"
    )
    values_min_count: Optional[float] = Field(
        0,
        description="Minimum number of values for this attribute. If greater than 0, this attribute "
        "becomes required.\n",
        example=0,
    )
    values_max_count: Optional[float] = Field(
        1,
        description="Maximum number of values for this attribute. If greater than 1, this attribute allows "
        "multiple values.\n",
        example=1,
    )
    index_type_es_config: Optional[Dict[str, str]] = Field(
        None, description="", alias="indexTypeESConfig"
    )
    index_type_es_fields: Optional[Dict[str, dict[str, str]]] = Field(
        None, description="", alias="indexTypeESFields"
    )
    is_default_value_null: Optional[bool] = Field(None, description="TBC")

    @classmethod
    def create(
            cls: type[AttributeDef], display_name: str, type: AtlanCustomAttributePrimitiveType, options_name: str, multi_valued: bool
    ) -> AttributeDef:
        from pyatlan.model.assets import validate_required_fields
        validate_required_fields(
            ["display_name", "type"],
            [display_name, type],
        )
        builder = cls(display_name=display_name)
        base_type = None
        add_enum_values = (type == AtlanCustomAttributePrimitiveType.OPTIONS)
        if type == AtlanCustomAttributePrimitiveType.OPTIONS:
            base_type = options_name
        elif type == AtlanCustomAttributePrimitiveType.USERS or AtlanCustomAttributePrimitiveType.GROUPS or AtlanCustomAttributePrimitiveType.URL or AtlanCustomAttributePrimitiveType.SQL:
            base_type = AtlanCustomAttributePrimitiveType.STRING.value
        else:
            base_type = type.value
        if multi_valued:
            builder.type_name = "array<" + base_type + ">"
            builder.options = AttributeDef.Options.create(type=type, options_name=options_name)
            builder.options.multi_value_select = True
        else:
            builder.type_name = base_type
            builder.options = AttributeDef.Options.create(type=type, options_name=options_name)
        if add_enum_values:
            builder.enum_values = EnumCache.get_by_name(options_name).get_valid_values()
        return builder


class StructDef(TypeDef):
    category: AtlanTypeCategory = AtlanTypeCategory.STRUCT
    attribute_defs: Optional[List[AttributeDef]] = Field(
        None,
        description="List of attributes that should be available in the type_ definition.",
    )
    service_type: Optional[str] = Field(
        None, description="Internal use only.", example="atlan"
    )


class ClassificationDef(TypeDef):
    attribute_defs: Optional[List[Dict[str, Any]]] = Field(
        [], description="Unused.", example=[]
    )
    category: AtlanTypeCategory = AtlanTypeCategory.CLASSIFICATION
    display_name: str = Field(
        None, description="Name used for display purposes (in user interfaces).\n"
    )
    entity_types: Optional[List[str]] = Field(
        None,
        description="A list of the entity types that this classification can be used against."
        " (This should be `Asset` to allow classification of any asset in Atlan.)",
        example=["Asset"],
    )
    options: Optional[Dict[str, Any]] = Field(
        None, description="Optional properties of the type_ definition."
    )
    sub_types: Optional[List[str]] = Field(
        [],
        description="List of the sub-types that extend from this type_ definition. Generally this is not specified "
        "in any request, but is only supplied in responses. (This is intended for internal use only, and "
        "should not be used without specific guidance.)",
        example=[],
    )
    super_types: Optional[List[str]] = Field(
        [],
        description="List of the super-types that this type_ definition should extend. (This is intended for internal "
        "use only, and should not be used without specific guidance.)",
        example=[],
    )
    service_type: Optional[str] = Field(
        None, description="Name used for display purposes (in user interfaces).\n"
    )
    skip_display_name_uniqueness_check: Optional[bool] = Field(None)


class EntityDef(TypeDef):
    attribute_defs: Optional[List[Dict[str, Any]]] = Field(
        [], description="Unused.", example=[]
    )
    business_attribute_defs: Optional[Dict[str, List[Dict[str, Any]]]] = Field(
        [], description="Unused.", example=[]
    )
    category: AtlanTypeCategory = AtlanTypeCategory.ENTITY
    relationship_attribute_defs: Optional[List[Dict[str, Any]]] = Field(
        [], description="Unused.", example=[]
    )
    service_type: Optional[str] = Field(
        None, description="Internal use only.", example="atlan"
    )
    sub_types: Optional[List[str]] = Field(
        [],
        description="List of the sub-types that extend from this type_ definition. Generally this is not specified in "
        "any request, but is only supplied in responses. (This is intended for internal use only, and "
        "should not be used without specific guidance.)",
        example=[],
    )
    super_types: Optional[List[str]] = Field(
        [],
        description="List of the super-types that this type_ definition should extend. (This is intended for internal "
        "use only, and should not be used without specific guidance.)",
        example=[],
    )


class RelationshipDef(TypeDef):
    attribute_defs: Optional[List[Dict[str, Any]]] = Field(
        [], description="Unused.", example=[]
    )
    category: AtlanTypeCategory = AtlanTypeCategory.RELATIONSHIP
    end_def1: Optional[Dict[str, Any]] = Field({}, description="Unused.", example={})
    end_def2: Optional[Dict[str, Any]] = Field({}, description="Unused.", example={})
    propagate_tags: str = Field(
        "ONE_TO_TWO", description="Unused", example="ONE_TO_TWO"
    )
    relationship_category: str = Field(
        "AGGREGATION", description="Unused", example="AGGREGATION"
    )
    relationship_label: str = Field(
        "__SalesforceOrganization.reports",
        description="Unused",
        example="__SalesforceOrganization.reports",
    )
    service_type: Optional[str] = Field(
        None, description="Internal use only.", example="atlan"
    )


class CustomMetadataDef(TypeDef):
    class Options(AtlanObject):
        emoji: Optional[str] = Field(
            None,
            description="If the logoType is emoji, this should hold the emoji character.\n",
        )
        image_id: Optional[str] = Field(
            None, description="The id of the image used for the logo.\n"
        )
        is_locked: Optional[str] = Field(
            None,
            description="Indicates whether the custom metadata can be managed in the UI (false) or not (true).\n",
        )
        logo_type: Optional[str] = Field(
            None, description="Type of logo used for the custom metadata.\n"
        )
        logo_Url: Optional[str] = Field(
            None,
            description="If the logoType is image, this should hold a URL to the image.\n",
        )
        primitive_type: Optional[str] = Field(
            None, description="The type of the option", alias="primitiveType"
        )

    attribute_defs: List[AttributeDef] = Field(
        [],
        description="List of custom attributes defined within the custom metadata.\n",
        example=[],
    )
    category: AtlanTypeCategory = AtlanTypeCategory.CUSTOM_METADATA
    display_name: str = Field(
        None, description="Name used for display purposes (in user interfaces).\n"
    )
    options: Optional[CustomMetadataDef.Options] = Field(
        None, description="Optional properties of the type_ definition."
    )


class TypeDefResponse(AtlanObject):
    enum_defs: List[EnumDef] = Field(
        None, description="List of enumeration type_ definitions."
    )
    struct_defs: List[StructDef] = Field(
        None, description="List of struct type_ definitions."
    )
    classification_defs: List[ClassificationDef] = Field(
        None, description="List of classification type_ definitions."
    )
    entity_defs: List[EntityDef] = Field(
        None, description="List of entity type_ definitions."
    )
    relationship_defs: List[RelationshipDef] = Field(
        None, description="List of relationship type_ definitions."
    )
    custom_metadata_defs: List[CustomMetadataDef] = Field(
        None,
        description="List of custom metadata type_ definitions.",
        alias="businessMetadataDefs",
    )<|MERGE_RESOLUTION|>--- conflicted
+++ resolved
@@ -157,11 +157,6 @@
         is_append_on_partial_update: Optional[str] = Field(None, description="TBC")
         primitive_type: Optional[str] = Field(
             None, description="The type of the option"
-        )
-        is_new: Optional[bool] = Field(
-            True,
-            description="Whether the attribute is being newly created (true) or not (false).",
-            example=True
         )
 
         @classmethod
@@ -196,12 +191,9 @@
     constraints: Optional[List[Dict[str, Any]]] = Field(
         None, description="Internal use only."
     )
-<<<<<<< HEAD
     enum_values: Optional[List[str]] = Field(
         None, description="List of values for an enumeration."
     )
-=======
->>>>>>> dff7f390
     description: str = Field(
         "",
         description="Description of the attribute definition.\n",
@@ -428,9 +420,6 @@
             None,
             description="If the logoType is image, this should hold a URL to the image.\n",
         )
-        primitive_type: Optional[str] = Field(
-            None, description="The type of the option", alias="primitiveType"
-        )
 
     attribute_defs: List[AttributeDef] = Field(
         [],
