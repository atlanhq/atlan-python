--- conflicted
+++ resolved
@@ -8,13 +8,13 @@
 from typing import TYPE_CHECKING, Any, Literal, Optional, Union
 
 from pydantic import (
-    StringConstraints,
     ConfigDict,
     Field,
     StrictBool,
     StrictFloat,
     StrictInt,
     StrictStr,
+    StringConstraints,
     validate_call,
     validator,
 )
@@ -28,6 +28,7 @@
     from pydantic.dataclasses import dataclass
 
 import copy
+
 from typing_extensions import Annotated
 
 SearchFieldType = Union[StrictStr, StrictInt, StrictFloat, StrictBool, datetime]
@@ -1779,23 +1780,15 @@
     size: int = 100
     track_total_hits: bool = Field(True, alias="track_total_hits")
     post_filter: Optional[Query] = Field(alias="post_filter")
-<<<<<<< HEAD
     query: Optional[Query] = None
-    sort: Optional[list[SortItem]] = Field(alias="sort")
+    sort: Optional[list[SortItem]] = Field(
+        alias="sort", default=[SortItem(TermAttributes.GUID.value)]
+    )
     # TODO[pydantic]: The following keys were removed: `json_encoders`.
     # Check https://docs.pydantic.dev/dev-v2/migration/#changes-to-config for more information.
     model_config = ConfigDict(
         json_encoders={Query: lambda v: v.to_dict(), SortItem: lambda v: v.to_dict()}
     )
-=======
-    query: Optional[Query]
-    sort: list[SortItem] = Field(
-        alias="sort", default=[SortItem(TermAttributes.GUID.value)]
-    )
-
-    class Config:
-        json_encoders = {Query: lambda v: v.to_dict(), SortItem: lambda v: v.to_dict()}
->>>>>>> d7c28de4
 
     def __init__(__pydantic_self__, **data: Any) -> None:
         super().__init__(**data)
