--- conflicted
+++ resolved
@@ -15,32 +15,23 @@
     QuickSightDatasetImportMode,
     QuickSightFolderType,
 )
-<<<<<<< HEAD
-from .asset44 import QuickSight
-=======
 from pyatlan.model.fields.atlan_fields import (
     KeywordField,
     KeywordTextField,
     NumericField,
     RelationField,
 )
->>>>>>> d7c28de4
 
 from .asset44 import QuickSight
 
-<<<<<<< HEAD
+
 class QuickSightFolder(QuickSight):
     """Description"""
 
     type_name: str = Field("QuickSightFolder", frozen=False)
-=======
-
-class QuickSightFolder(QuickSight):
-    """Description"""
-
-    type_name: str = Field("QuickSightFolder", allow_mutation=False)
-
-    @validator("type_name")
+
+    @field_validator("type_name")
+    @classmethod
     def validate_type_name(cls, v):
         if v != "QuickSightFolder":
             raise ValueError("must be QuickSightFolder")
@@ -157,19 +148,21 @@
 
     class Attributes(QuickSight.Attributes):
         quick_sight_folder_type: Optional[QuickSightFolderType] = Field(
-            None, description="", alias="quickSightFolderType"
-        )
+            default=None, description="", alias="quickSightFolderType"
+        )
+
         quick_sight_folder_hierarchy: Optional[list[dict[str, str]]] = Field(
-            None, description="", alias="quickSightFolderHierarchy"
-        )
+            default=None, description="", alias="quickSightFolderHierarchy"
+        )
+
         quick_sight_dashboards: Optional[list[QuickSightDashboard]] = Field(
-            None, description="", alias="quickSightDashboards"
+            default=None, description="", alias="quickSightDashboards"
         )  # relationship
         quick_sight_datasets: Optional[list[QuickSightDataset]] = Field(
-            None, description="", alias="quickSightDatasets"
+            default=None, description="", alias="quickSightDatasets"
         )  # relationship
         quick_sight_analyses: Optional[list[QuickSightAnalysis]] = Field(
-            None, description="", alias="quickSightAnalyses"
+            default=None, description="", alias="quickSightAnalyses"
         )  # relationship
 
     attributes: "QuickSightFolder.Attributes" = Field(
@@ -182,9 +175,10 @@
 class QuickSightDashboardVisual(QuickSight):
     """Description"""
 
-    type_name: str = Field("QuickSightDashboardVisual", allow_mutation=False)
-
-    @validator("type_name")
+    type_name: str = Field("QuickSightDashboardVisual", frozen=False)
+
+    @field_validator("type_name")
+    @classmethod
     def validate_type_name(cls, v):
         if v != "QuickSightDashboardVisual":
             raise ValueError("must be QuickSightDashboardVisual")
@@ -250,10 +244,11 @@
 
     class Attributes(QuickSight.Attributes):
         quick_sight_dashboard_qualified_name: Optional[str] = Field(
-            None, description="", alias="quickSightDashboardQualifiedName"
-        )
+            default=None, description="", alias="quickSightDashboardQualifiedName"
+        )
+
         quick_sight_dashboard: Optional[QuickSightDashboard] = Field(
-            None, description="", alias="quickSightDashboard"
+            default=None, description="", alias="quickSightDashboard"
         )  # relationship
 
     attributes: "QuickSightDashboardVisual.Attributes" = Field(
@@ -266,9 +261,10 @@
 class QuickSightAnalysisVisual(QuickSight):
     """Description"""
 
-    type_name: str = Field("QuickSightAnalysisVisual", allow_mutation=False)
-
-    @validator("type_name")
+    type_name: str = Field("QuickSightAnalysisVisual", frozen=False)
+
+    @field_validator("type_name")
+    @classmethod
     def validate_type_name(cls, v):
         if v != "QuickSightAnalysisVisual":
             raise ValueError("must be QuickSightAnalysisVisual")
@@ -328,10 +324,11 @@
 
     class Attributes(QuickSight.Attributes):
         quick_sight_analysis_qualified_name: Optional[str] = Field(
-            None, description="", alias="quickSightAnalysisQualifiedName"
-        )
+            default=None, description="", alias="quickSightAnalysisQualifiedName"
+        )
+
         quick_sight_analysis: Optional[QuickSightAnalysis] = Field(
-            None, description="", alias="quickSightAnalysis"
+            default=None, description="", alias="quickSightAnalysis"
         )  # relationship
 
     attributes: "QuickSightAnalysisVisual.Attributes" = Field(
@@ -344,9 +341,10 @@
 class QuickSightDatasetField(QuickSight):
     """Description"""
 
-    type_name: str = Field("QuickSightDatasetField", allow_mutation=False)
-
-    @validator("type_name")
+    type_name: str = Field("QuickSightDatasetField", frozen=False)
+
+    @field_validator("type_name")
+    @classmethod
     def validate_type_name(cls, v):
         if v != "QuickSightDatasetField":
             raise ValueError("must be QuickSightDatasetField")
@@ -429,13 +427,15 @@
 
     class Attributes(QuickSight.Attributes):
         quick_sight_dataset_field_type: Optional[QuickSightDatasetFieldType] = Field(
-            None, description="", alias="quickSightDatasetFieldType"
-        )
+            default=None, description="", alias="quickSightDatasetFieldType"
+        )
+
         quick_sight_dataset_qualified_name: Optional[str] = Field(
-            None, description="", alias="quickSightDatasetQualifiedName"
-        )
+            default=None, description="", alias="quickSightDatasetQualifiedName"
+        )
+
         quick_sight_dataset: Optional[QuickSightDataset] = Field(
-            None, description="", alias="quickSightDataset"
+            default=None, description="", alias="quickSightDataset"
         )  # relationship
 
     attributes: "QuickSightDatasetField.Attributes" = Field(
@@ -448,9 +448,10 @@
 class QuickSightAnalysis(QuickSight):
     """Description"""
 
-    type_name: str = Field("QuickSightAnalysis", allow_mutation=False)
-
-    @validator("type_name")
+    type_name: str = Field("QuickSightAnalysis", frozen=False)
+
+    @field_validator("type_name")
+    @classmethod
     def validate_type_name(cls, v):
         if v != "QuickSightAnalysis":
             raise ValueError("must be QuickSightAnalysis")
@@ -613,22 +614,28 @@
 
     class Attributes(QuickSight.Attributes):
         quick_sight_analysis_status: Optional[QuickSightAnalysisStatus] = Field(
-            None, description="", alias="quickSightAnalysisStatus"
-        )
+            default=None, description="", alias="quickSightAnalysisStatus"
+        )
+
         quick_sight_analysis_calculated_fields: Optional[set[str]] = Field(
-            None, description="", alias="quickSightAnalysisCalculatedFields"
-        )
+            default=None, description="", alias="quickSightAnalysisCalculatedFields"
+        )
+
         quick_sight_analysis_parameter_declarations: Optional[set[str]] = Field(
-            None, description="", alias="quickSightAnalysisParameterDeclarations"
-        )
+            default=None,
+            description="",
+            alias="quickSightAnalysisParameterDeclarations",
+        )
+
         quick_sight_analysis_filter_groups: Optional[set[str]] = Field(
-            None, description="", alias="quickSightAnalysisFilterGroups"
-        )
+            default=None, description="", alias="quickSightAnalysisFilterGroups"
+        )
+
         quick_sight_analysis_visuals: Optional[list[QuickSightAnalysisVisual]] = Field(
-            None, description="", alias="quickSightAnalysisVisuals"
+            default=None, description="", alias="quickSightAnalysisVisuals"
         )  # relationship
         quick_sight_analysis_folders: Optional[list[QuickSightFolder]] = Field(
-            None, description="", alias="quickSightAnalysisFolders"
+            default=None, description="", alias="quickSightAnalysisFolders"
         )  # relationship
 
     attributes: "QuickSightAnalysis.Attributes" = Field(
@@ -641,120 +648,11 @@
 class QuickSightDashboard(QuickSight):
     """Description"""
 
-    type_name: str = Field("QuickSightDashboard", allow_mutation=False)
->>>>>>> d7c28de4
+    type_name: str = Field("QuickSightDashboard", frozen=False)
 
     @field_validator("type_name")
     @classmethod
     def validate_type_name(cls, v):
-<<<<<<< HEAD
-        if v != "QuickSightFolder":
-            raise ValueError("must be QuickSightFolder")
-        return v
-
-    def __setattr__(self, name, value):
-        if name in QuickSightFolder._convience_properties:
-            return object.__setattr__(self, name, value)
-        super().__setattr__(name, value)
-
-    _convience_properties: ClassVar[list[str]] = [
-        "quick_sight_folder_type",
-        "quick_sight_folder_hierarchy",
-        "quick_sight_dashboards",
-        "quick_sight_datasets",
-        "quick_sight_analyses",
-    ]
-
-    @property
-    def quick_sight_folder_type(self) -> Optional[QuickSightFolderType]:
-        return (
-            None if self.attributes is None else self.attributes.quick_sight_folder_type
-        )
-
-    @quick_sight_folder_type.setter
-    def quick_sight_folder_type(
-        self, quick_sight_folder_type: Optional[QuickSightFolderType]
-    ):
-        if self.attributes is None:
-            self.attributes = self.Attributes()
-        self.attributes.quick_sight_folder_type = quick_sight_folder_type
-
-    @property
-    def quick_sight_folder_hierarchy(self) -> Optional[list[dict[str, str]]]:
-        return (
-            None
-            if self.attributes is None
-            else self.attributes.quick_sight_folder_hierarchy
-        )
-
-    @quick_sight_folder_hierarchy.setter
-    def quick_sight_folder_hierarchy(
-        self, quick_sight_folder_hierarchy: Optional[list[dict[str, str]]]
-    ):
-        if self.attributes is None:
-            self.attributes = self.Attributes()
-        self.attributes.quick_sight_folder_hierarchy = quick_sight_folder_hierarchy
-
-    @property
-    def quick_sight_dashboards(self) -> Optional[list[QuickSightDashboard]]:
-        return (
-            None if self.attributes is None else self.attributes.quick_sight_dashboards
-        )
-
-    @quick_sight_dashboards.setter
-    def quick_sight_dashboards(
-        self, quick_sight_dashboards: Optional[list[QuickSightDashboard]]
-    ):
-        if self.attributes is None:
-            self.attributes = self.Attributes()
-        self.attributes.quick_sight_dashboards = quick_sight_dashboards
-
-    @property
-    def quick_sight_datasets(self) -> Optional[list[QuickSightDataset]]:
-        return None if self.attributes is None else self.attributes.quick_sight_datasets
-
-    @quick_sight_datasets.setter
-    def quick_sight_datasets(
-        self, quick_sight_datasets: Optional[list[QuickSightDataset]]
-    ):
-        if self.attributes is None:
-            self.attributes = self.Attributes()
-        self.attributes.quick_sight_datasets = quick_sight_datasets
-
-    @property
-    def quick_sight_analyses(self) -> Optional[list[QuickSightAnalysis]]:
-        return None if self.attributes is None else self.attributes.quick_sight_analyses
-
-    @quick_sight_analyses.setter
-    def quick_sight_analyses(
-        self, quick_sight_analyses: Optional[list[QuickSightAnalysis]]
-    ):
-        if self.attributes is None:
-            self.attributes = self.Attributes()
-        self.attributes.quick_sight_analyses = quick_sight_analyses
-
-    class Attributes(QuickSight.Attributes):
-        quick_sight_folder_type: Optional[QuickSightFolderType] = Field(
-            default=None, description="", alias="quickSightFolderType"
-        )
-
-        quick_sight_folder_hierarchy: Optional[list[dict[str, str]]] = Field(
-            default=None, description="", alias="quickSightFolderHierarchy"
-        )
-
-        quick_sight_dashboards: Optional[list[QuickSightDashboard]] = Field(
-            default=None, description="", alias="quickSightDashboards"
-        )  # relationship
-        quick_sight_datasets: Optional[list[QuickSightDataset]] = Field(
-            default=None, description="", alias="quickSightDatasets"
-        )  # relationship
-        quick_sight_analyses: Optional[list[QuickSightAnalysis]] = Field(
-            default=None, description="", alias="quickSightAnalyses"
-        )  # relationship
-
-    attributes: "QuickSightFolder.Attributes" = Field(
-        default_factory=lambda: QuickSightFolder.Attributes(),
-=======
         if v != "QuickSightDashboard":
             raise ValueError("must be QuickSightDashboard")
         return v
@@ -872,255 +770,39 @@
 
     class Attributes(QuickSight.Attributes):
         quick_sight_dashboard_published_version_number: Optional[int] = Field(
-            None, description="", alias="quickSightDashboardPublishedVersionNumber"
-        )
+            default=None,
+            description="",
+            alias="quickSightDashboardPublishedVersionNumber",
+        )
+
         quick_sight_dashboard_last_published_time: Optional[datetime] = Field(
-            None, description="", alias="quickSightDashboardLastPublishedTime"
-        )
+            default=None, description="", alias="quickSightDashboardLastPublishedTime"
+        )
+
         quick_sight_dashboard_folders: Optional[list[QuickSightFolder]] = Field(
-            None, description="", alias="quickSightDashboardFolders"
+            default=None, description="", alias="quickSightDashboardFolders"
         )  # relationship
         quick_sight_dashboard_visuals: Optional[
             list[QuickSightDashboardVisual]
         ] = Field(
-            None, description="", alias="quickSightDashboardVisuals"
+            default=None, description="", alias="quickSightDashboardVisuals"
         )  # relationship
 
     attributes: "QuickSightDashboard.Attributes" = Field(
         default_factory=lambda: QuickSightDashboard.Attributes(),
->>>>>>> d7c28de4
         description="Map of attributes in the instance and their values. The specific keys of this map will vary by "
         "type, so are described in the sub-types of this schema.\n",
     )
 
 
-<<<<<<< HEAD
-class QuickSightDashboardVisual(QuickSight):
-    """Description"""
-
-    type_name: str = Field("QuickSightDashboardVisual", frozen=False)
-=======
 class QuickSightDataset(QuickSight):
     """Description"""
 
-    type_name: str = Field("QuickSightDataset", allow_mutation=False)
->>>>>>> d7c28de4
+    type_name: str = Field("QuickSightDataset", frozen=False)
 
     @field_validator("type_name")
     @classmethod
     def validate_type_name(cls, v):
-<<<<<<< HEAD
-        if v != "QuickSightDashboardVisual":
-            raise ValueError("must be QuickSightDashboardVisual")
-        return v
-
-    def __setattr__(self, name, value):
-        if name in QuickSightDashboardVisual._convience_properties:
-            return object.__setattr__(self, name, value)
-        super().__setattr__(name, value)
-
-    _convience_properties: ClassVar[list[str]] = [
-        "quick_sight_dashboard_qualified_name",
-        "quick_sight_dashboard",
-    ]
-
-    @property
-    def quick_sight_dashboard_qualified_name(self) -> Optional[str]:
-        return (
-            None
-            if self.attributes is None
-            else self.attributes.quick_sight_dashboard_qualified_name
-        )
-
-    @quick_sight_dashboard_qualified_name.setter
-    def quick_sight_dashboard_qualified_name(
-        self, quick_sight_dashboard_qualified_name: Optional[str]
-    ):
-        if self.attributes is None:
-            self.attributes = self.Attributes()
-        self.attributes.quick_sight_dashboard_qualified_name = (
-            quick_sight_dashboard_qualified_name
-        )
-
-    @property
-    def quick_sight_dashboard(self) -> Optional[QuickSightDashboard]:
-        return (
-            None if self.attributes is None else self.attributes.quick_sight_dashboard
-        )
-
-    @quick_sight_dashboard.setter
-    def quick_sight_dashboard(
-        self, quick_sight_dashboard: Optional[QuickSightDashboard]
-    ):
-        if self.attributes is None:
-            self.attributes = self.Attributes()
-        self.attributes.quick_sight_dashboard = quick_sight_dashboard
-
-    class Attributes(QuickSight.Attributes):
-        quick_sight_dashboard_qualified_name: Optional[str] = Field(
-            default=None, description="", alias="quickSightDashboardQualifiedName"
-        )
-
-        quick_sight_dashboard: Optional[QuickSightDashboard] = Field(
-            default=None, description="", alias="quickSightDashboard"
-        )  # relationship
-
-    attributes: "QuickSightDashboardVisual.Attributes" = Field(
-        default_factory=lambda: QuickSightDashboardVisual.Attributes(),
-        description="Map of attributes in the instance and their values. The specific keys of this map will vary by "
-        "type, so are described in the sub-types of this schema.\n",
-    )
-
-
-class QuickSightAnalysisVisual(QuickSight):
-    """Description"""
-
-    type_name: str = Field("QuickSightAnalysisVisual", frozen=False)
-
-    @field_validator("type_name")
-    @classmethod
-    def validate_type_name(cls, v):
-        if v != "QuickSightAnalysisVisual":
-            raise ValueError("must be QuickSightAnalysisVisual")
-        return v
-
-    def __setattr__(self, name, value):
-        if name in QuickSightAnalysisVisual._convience_properties:
-            return object.__setattr__(self, name, value)
-        super().__setattr__(name, value)
-
-    _convience_properties: ClassVar[list[str]] = [
-        "quick_sight_analysis_qualified_name",
-        "quick_sight_analysis",
-    ]
-
-    @property
-    def quick_sight_analysis_qualified_name(self) -> Optional[str]:
-        return (
-            None
-            if self.attributes is None
-            else self.attributes.quick_sight_analysis_qualified_name
-        )
-
-    @quick_sight_analysis_qualified_name.setter
-    def quick_sight_analysis_qualified_name(
-        self, quick_sight_analysis_qualified_name: Optional[str]
-    ):
-        if self.attributes is None:
-            self.attributes = self.Attributes()
-        self.attributes.quick_sight_analysis_qualified_name = (
-            quick_sight_analysis_qualified_name
-        )
-
-    @property
-    def quick_sight_analysis(self) -> Optional[QuickSightAnalysis]:
-        return None if self.attributes is None else self.attributes.quick_sight_analysis
-
-    @quick_sight_analysis.setter
-    def quick_sight_analysis(self, quick_sight_analysis: Optional[QuickSightAnalysis]):
-        if self.attributes is None:
-            self.attributes = self.Attributes()
-        self.attributes.quick_sight_analysis = quick_sight_analysis
-
-    class Attributes(QuickSight.Attributes):
-        quick_sight_analysis_qualified_name: Optional[str] = Field(
-            default=None, description="", alias="quickSightAnalysisQualifiedName"
-        )
-
-        quick_sight_analysis: Optional[QuickSightAnalysis] = Field(
-            default=None, description="", alias="quickSightAnalysis"
-        )  # relationship
-
-    attributes: "QuickSightAnalysisVisual.Attributes" = Field(
-        default_factory=lambda: QuickSightAnalysisVisual.Attributes(),
-        description="Map of attributes in the instance and their values. The specific keys of this map will vary by "
-        "type, so are described in the sub-types of this schema.\n",
-    )
-
-
-class QuickSightDatasetField(QuickSight):
-    """Description"""
-
-    type_name: str = Field("QuickSightDatasetField", frozen=False)
-
-    @field_validator("type_name")
-    @classmethod
-    def validate_type_name(cls, v):
-        if v != "QuickSightDatasetField":
-            raise ValueError("must be QuickSightDatasetField")
-        return v
-
-    def __setattr__(self, name, value):
-        if name in QuickSightDatasetField._convience_properties:
-            return object.__setattr__(self, name, value)
-        super().__setattr__(name, value)
-
-    _convience_properties: ClassVar[list[str]] = [
-        "quick_sight_dataset_field_type",
-        "quick_sight_dataset_qualified_name",
-        "quick_sight_dataset",
-    ]
-
-    @property
-    def quick_sight_dataset_field_type(self) -> Optional[QuickSightDatasetFieldType]:
-        return (
-            None
-            if self.attributes is None
-            else self.attributes.quick_sight_dataset_field_type
-        )
-
-    @quick_sight_dataset_field_type.setter
-    def quick_sight_dataset_field_type(
-        self, quick_sight_dataset_field_type: Optional[QuickSightDatasetFieldType]
-    ):
-        if self.attributes is None:
-            self.attributes = self.Attributes()
-        self.attributes.quick_sight_dataset_field_type = quick_sight_dataset_field_type
-
-    @property
-    def quick_sight_dataset_qualified_name(self) -> Optional[str]:
-        return (
-            None
-            if self.attributes is None
-            else self.attributes.quick_sight_dataset_qualified_name
-        )
-
-    @quick_sight_dataset_qualified_name.setter
-    def quick_sight_dataset_qualified_name(
-        self, quick_sight_dataset_qualified_name: Optional[str]
-    ):
-        if self.attributes is None:
-            self.attributes = self.Attributes()
-        self.attributes.quick_sight_dataset_qualified_name = (
-            quick_sight_dataset_qualified_name
-        )
-
-    @property
-    def quick_sight_dataset(self) -> Optional[QuickSightDataset]:
-        return None if self.attributes is None else self.attributes.quick_sight_dataset
-
-    @quick_sight_dataset.setter
-    def quick_sight_dataset(self, quick_sight_dataset: Optional[QuickSightDataset]):
-        if self.attributes is None:
-            self.attributes = self.Attributes()
-        self.attributes.quick_sight_dataset = quick_sight_dataset
-
-    class Attributes(QuickSight.Attributes):
-        quick_sight_dataset_field_type: Optional[QuickSightDatasetFieldType] = Field(
-            default=None, description="", alias="quickSightDatasetFieldType"
-        )
-
-        quick_sight_dataset_qualified_name: Optional[str] = Field(
-            default=None, description="", alias="quickSightDatasetQualifiedName"
-        )
-
-        quick_sight_dataset: Optional[QuickSightDataset] = Field(
-            default=None, description="", alias="quickSightDataset"
-        )  # relationship
-
-    attributes: "QuickSightDatasetField.Attributes" = Field(
-        default_factory=lambda: QuickSightDatasetField.Attributes(),
-=======
         if v != "QuickSightDataset":
             raise ValueError("must be QuickSightDataset")
         return v
@@ -1233,403 +915,6 @@
 
     class Attributes(QuickSight.Attributes):
         quick_sight_dataset_import_mode: Optional[QuickSightDatasetImportMode] = Field(
-            None, description="", alias="quickSightDatasetImportMode"
-        )
-        quick_sight_dataset_column_count: Optional[int] = Field(
-            None, description="", alias="quickSightDatasetColumnCount"
-        )
-        quick_sight_dataset_folders: Optional[list[QuickSightFolder]] = Field(
-            None, description="", alias="quickSightDatasetFolders"
-        )  # relationship
-        quick_sight_dataset_fields: Optional[list[QuickSightDatasetField]] = Field(
-            None, description="", alias="quickSightDatasetFields"
-        )  # relationship
-
-    attributes: "QuickSightDataset.Attributes" = Field(
-        default_factory=lambda: QuickSightDataset.Attributes(),
->>>>>>> d7c28de4
-        description="Map of attributes in the instance and their values. The specific keys of this map will vary by "
-        "type, so are described in the sub-types of this schema.\n",
-    )
-
-
-<<<<<<< HEAD
-class QuickSightAnalysis(QuickSight):
-    """Description"""
-
-    type_name: str = Field("QuickSightAnalysis", frozen=False)
-
-    @field_validator("type_name")
-    @classmethod
-    def validate_type_name(cls, v):
-        if v != "QuickSightAnalysis":
-            raise ValueError("must be QuickSightAnalysis")
-        return v
-
-    def __setattr__(self, name, value):
-        if name in QuickSightAnalysis._convience_properties:
-            return object.__setattr__(self, name, value)
-        super().__setattr__(name, value)
-
-    _convience_properties: ClassVar[list[str]] = [
-        "quick_sight_analysis_status",
-        "quick_sight_analysis_calculated_fields",
-        "quick_sight_analysis_parameter_declarations",
-        "quick_sight_analysis_filter_groups",
-        "quick_sight_analysis_visuals",
-        "quick_sight_analysis_folders",
-    ]
-
-    @property
-    def quick_sight_analysis_status(self) -> Optional[QuickSightAnalysisStatus]:
-        return (
-            None
-            if self.attributes is None
-            else self.attributes.quick_sight_analysis_status
-        )
-
-    @quick_sight_analysis_status.setter
-    def quick_sight_analysis_status(
-        self, quick_sight_analysis_status: Optional[QuickSightAnalysisStatus]
-    ):
-        if self.attributes is None:
-            self.attributes = self.Attributes()
-        self.attributes.quick_sight_analysis_status = quick_sight_analysis_status
-
-    @property
-    def quick_sight_analysis_calculated_fields(self) -> Optional[set[str]]:
-        return (
-            None
-            if self.attributes is None
-            else self.attributes.quick_sight_analysis_calculated_fields
-        )
-
-    @quick_sight_analysis_calculated_fields.setter
-    def quick_sight_analysis_calculated_fields(
-        self, quick_sight_analysis_calculated_fields: Optional[set[str]]
-    ):
-        if self.attributes is None:
-            self.attributes = self.Attributes()
-        self.attributes.quick_sight_analysis_calculated_fields = (
-            quick_sight_analysis_calculated_fields
-        )
-
-    @property
-    def quick_sight_analysis_parameter_declarations(self) -> Optional[set[str]]:
-        return (
-            None
-            if self.attributes is None
-            else self.attributes.quick_sight_analysis_parameter_declarations
-        )
-
-    @quick_sight_analysis_parameter_declarations.setter
-    def quick_sight_analysis_parameter_declarations(
-        self, quick_sight_analysis_parameter_declarations: Optional[set[str]]
-    ):
-        if self.attributes is None:
-            self.attributes = self.Attributes()
-        self.attributes.quick_sight_analysis_parameter_declarations = (
-            quick_sight_analysis_parameter_declarations
-        )
-
-    @property
-    def quick_sight_analysis_filter_groups(self) -> Optional[set[str]]:
-        return (
-            None
-            if self.attributes is None
-            else self.attributes.quick_sight_analysis_filter_groups
-        )
-
-    @quick_sight_analysis_filter_groups.setter
-    def quick_sight_analysis_filter_groups(
-        self, quick_sight_analysis_filter_groups: Optional[set[str]]
-    ):
-        if self.attributes is None:
-            self.attributes = self.Attributes()
-        self.attributes.quick_sight_analysis_filter_groups = (
-            quick_sight_analysis_filter_groups
-        )
-
-    @property
-    def quick_sight_analysis_visuals(self) -> Optional[list[QuickSightAnalysisVisual]]:
-        return (
-            None
-            if self.attributes is None
-            else self.attributes.quick_sight_analysis_visuals
-        )
-
-    @quick_sight_analysis_visuals.setter
-    def quick_sight_analysis_visuals(
-        self, quick_sight_analysis_visuals: Optional[list[QuickSightAnalysisVisual]]
-    ):
-        if self.attributes is None:
-            self.attributes = self.Attributes()
-        self.attributes.quick_sight_analysis_visuals = quick_sight_analysis_visuals
-
-    @property
-    def quick_sight_analysis_folders(self) -> Optional[list[QuickSightFolder]]:
-        return (
-            None
-            if self.attributes is None
-            else self.attributes.quick_sight_analysis_folders
-        )
-
-    @quick_sight_analysis_folders.setter
-    def quick_sight_analysis_folders(
-        self, quick_sight_analysis_folders: Optional[list[QuickSightFolder]]
-    ):
-        if self.attributes is None:
-            self.attributes = self.Attributes()
-        self.attributes.quick_sight_analysis_folders = quick_sight_analysis_folders
-
-    class Attributes(QuickSight.Attributes):
-        quick_sight_analysis_status: Optional[QuickSightAnalysisStatus] = Field(
-            default=None, description="", alias="quickSightAnalysisStatus"
-        )
-
-        quick_sight_analysis_calculated_fields: Optional[set[str]] = Field(
-            default=None, description="", alias="quickSightAnalysisCalculatedFields"
-        )
-
-        quick_sight_analysis_parameter_declarations: Optional[set[str]] = Field(
-            default=None,
-            description="",
-            alias="quickSightAnalysisParameterDeclarations",
-        )
-
-        quick_sight_analysis_filter_groups: Optional[set[str]] = Field(
-            default=None, description="", alias="quickSightAnalysisFilterGroups"
-        )
-
-        quick_sight_analysis_visuals: Optional[list[QuickSightAnalysisVisual]] = Field(
-            default=None, description="", alias="quickSightAnalysisVisuals"
-        )  # relationship
-        quick_sight_analysis_folders: Optional[list[QuickSightFolder]] = Field(
-            default=None, description="", alias="quickSightAnalysisFolders"
-        )  # relationship
-
-    attributes: "QuickSightAnalysis.Attributes" = Field(
-        default_factory=lambda: QuickSightAnalysis.Attributes(),
-        description="Map of attributes in the instance and their values. The specific keys of this map will vary by "
-        "type, so are described in the sub-types of this schema.\n",
-    )
-
-
-class QuickSightDashboard(QuickSight):
-    """Description"""
-
-    type_name: str = Field("QuickSightDashboard", frozen=False)
-
-    @field_validator("type_name")
-    @classmethod
-    def validate_type_name(cls, v):
-        if v != "QuickSightDashboard":
-            raise ValueError("must be QuickSightDashboard")
-        return v
-
-    def __setattr__(self, name, value):
-        if name in QuickSightDashboard._convience_properties:
-            return object.__setattr__(self, name, value)
-        super().__setattr__(name, value)
-
-    _convience_properties: ClassVar[list[str]] = [
-        "quick_sight_dashboard_published_version_number",
-        "quick_sight_dashboard_last_published_time",
-        "quick_sight_dashboard_folders",
-        "quick_sight_dashboard_visuals",
-    ]
-
-    @property
-    def quick_sight_dashboard_published_version_number(self) -> Optional[int]:
-        return (
-            None
-            if self.attributes is None
-            else self.attributes.quick_sight_dashboard_published_version_number
-        )
-
-    @quick_sight_dashboard_published_version_number.setter
-    def quick_sight_dashboard_published_version_number(
-        self, quick_sight_dashboard_published_version_number: Optional[int]
-    ):
-        if self.attributes is None:
-            self.attributes = self.Attributes()
-        self.attributes.quick_sight_dashboard_published_version_number = (
-            quick_sight_dashboard_published_version_number
-        )
-
-    @property
-    def quick_sight_dashboard_last_published_time(self) -> Optional[datetime]:
-        return (
-            None
-            if self.attributes is None
-            else self.attributes.quick_sight_dashboard_last_published_time
-        )
-
-    @quick_sight_dashboard_last_published_time.setter
-    def quick_sight_dashboard_last_published_time(
-        self, quick_sight_dashboard_last_published_time: Optional[datetime]
-    ):
-        if self.attributes is None:
-            self.attributes = self.Attributes()
-        self.attributes.quick_sight_dashboard_last_published_time = (
-            quick_sight_dashboard_last_published_time
-        )
-
-    @property
-    def quick_sight_dashboard_folders(self) -> Optional[list[QuickSightFolder]]:
-        return (
-            None
-            if self.attributes is None
-            else self.attributes.quick_sight_dashboard_folders
-        )
-
-    @quick_sight_dashboard_folders.setter
-    def quick_sight_dashboard_folders(
-        self, quick_sight_dashboard_folders: Optional[list[QuickSightFolder]]
-    ):
-        if self.attributes is None:
-            self.attributes = self.Attributes()
-        self.attributes.quick_sight_dashboard_folders = quick_sight_dashboard_folders
-
-    @property
-    def quick_sight_dashboard_visuals(
-        self,
-    ) -> Optional[list[QuickSightDashboardVisual]]:
-        return (
-            None
-            if self.attributes is None
-            else self.attributes.quick_sight_dashboard_visuals
-        )
-
-    @quick_sight_dashboard_visuals.setter
-    def quick_sight_dashboard_visuals(
-        self, quick_sight_dashboard_visuals: Optional[list[QuickSightDashboardVisual]]
-    ):
-        if self.attributes is None:
-            self.attributes = self.Attributes()
-        self.attributes.quick_sight_dashboard_visuals = quick_sight_dashboard_visuals
-
-    class Attributes(QuickSight.Attributes):
-        quick_sight_dashboard_published_version_number: Optional[int] = Field(
-            default=None,
-            description="",
-            alias="quickSightDashboardPublishedVersionNumber",
-        )
-
-        quick_sight_dashboard_last_published_time: Optional[datetime] = Field(
-            default=None, description="", alias="quickSightDashboardLastPublishedTime"
-        )
-
-        quick_sight_dashboard_folders: Optional[list[QuickSightFolder]] = Field(
-            default=None, description="", alias="quickSightDashboardFolders"
-        )  # relationship
-        quick_sight_dashboard_visuals: Optional[
-            list[QuickSightDashboardVisual]
-        ] = Field(
-            default=None, description="", alias="quickSightDashboardVisuals"
-        )  # relationship
-
-    attributes: "QuickSightDashboard.Attributes" = Field(
-        default_factory=lambda: QuickSightDashboard.Attributes(),
-        description="Map of attributes in the instance and their values. The specific keys of this map will vary by "
-        "type, so are described in the sub-types of this schema.\n",
-    )
-
-
-class QuickSightDataset(QuickSight):
-    """Description"""
-
-    type_name: str = Field("QuickSightDataset", frozen=False)
-
-    @field_validator("type_name")
-    @classmethod
-    def validate_type_name(cls, v):
-        if v != "QuickSightDataset":
-            raise ValueError("must be QuickSightDataset")
-        return v
-
-    def __setattr__(self, name, value):
-        if name in QuickSightDataset._convience_properties:
-            return object.__setattr__(self, name, value)
-        super().__setattr__(name, value)
-
-    _convience_properties: ClassVar[list[str]] = [
-        "quick_sight_dataset_import_mode",
-        "quick_sight_dataset_column_count",
-        "quick_sight_dataset_folders",
-        "quick_sight_dataset_fields",
-    ]
-
-    @property
-    def quick_sight_dataset_import_mode(self) -> Optional[QuickSightDatasetImportMode]:
-        return (
-            None
-            if self.attributes is None
-            else self.attributes.quick_sight_dataset_import_mode
-        )
-
-    @quick_sight_dataset_import_mode.setter
-    def quick_sight_dataset_import_mode(
-        self, quick_sight_dataset_import_mode: Optional[QuickSightDatasetImportMode]
-    ):
-        if self.attributes is None:
-            self.attributes = self.Attributes()
-        self.attributes.quick_sight_dataset_import_mode = (
-            quick_sight_dataset_import_mode
-        )
-
-    @property
-    def quick_sight_dataset_column_count(self) -> Optional[int]:
-        return (
-            None
-            if self.attributes is None
-            else self.attributes.quick_sight_dataset_column_count
-        )
-
-    @quick_sight_dataset_column_count.setter
-    def quick_sight_dataset_column_count(
-        self, quick_sight_dataset_column_count: Optional[int]
-    ):
-        if self.attributes is None:
-            self.attributes = self.Attributes()
-        self.attributes.quick_sight_dataset_column_count = (
-            quick_sight_dataset_column_count
-        )
-
-    @property
-    def quick_sight_dataset_folders(self) -> Optional[list[QuickSightFolder]]:
-        return (
-            None
-            if self.attributes is None
-            else self.attributes.quick_sight_dataset_folders
-        )
-
-    @quick_sight_dataset_folders.setter
-    def quick_sight_dataset_folders(
-        self, quick_sight_dataset_folders: Optional[list[QuickSightFolder]]
-    ):
-        if self.attributes is None:
-            self.attributes = self.Attributes()
-        self.attributes.quick_sight_dataset_folders = quick_sight_dataset_folders
-
-    @property
-    def quick_sight_dataset_fields(self) -> Optional[list[QuickSightDatasetField]]:
-        return (
-            None
-            if self.attributes is None
-            else self.attributes.quick_sight_dataset_fields
-        )
-
-    @quick_sight_dataset_fields.setter
-    def quick_sight_dataset_fields(
-        self, quick_sight_dataset_fields: Optional[list[QuickSightDatasetField]]
-    ):
-        if self.attributes is None:
-            self.attributes = self.Attributes()
-        self.attributes.quick_sight_dataset_fields = quick_sight_dataset_fields
-
-    class Attributes(QuickSight.Attributes):
-        quick_sight_dataset_import_mode: Optional[QuickSightDatasetImportMode] = Field(
             default=None, description="", alias="quickSightDatasetImportMode"
         )
 
@@ -1651,8 +936,6 @@
     )
 
 
-=======
->>>>>>> d7c28de4
 QuickSightFolder.Attributes.update_forward_refs()
 
 
