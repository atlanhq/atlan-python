# SPDX-License-Identifier: Apache-2.0
# Copyright 2022 Atlan Pte. Ltd.


from __future__ import annotations

from typing import ClassVar, Optional

from pydantic import Field, field_validator

<<<<<<< HEAD
from .asset19 import SaaS


class Salesforce(SaaS):
    """Description"""

    type_name: str = Field("Salesforce", frozen=False)
=======
from pyatlan.model.fields.atlan_fields import KeywordField, KeywordTextField

from .asset19 import SaaS


class Salesforce(SaaS):
    """Description"""

    type_name: str = Field("Salesforce", allow_mutation=False)
>>>>>>> d7c28de4

    @field_validator("type_name")
    @classmethod
    def validate_type_name(cls, v):
        if v != "Salesforce":
            raise ValueError("must be Salesforce")
        return v

    def __setattr__(self, name, value):
<<<<<<< HEAD
        if name in Salesforce._convience_properties:
            return object.__setattr__(self, name, value)
        super().__setattr__(name, value)

    _convience_properties: ClassVar[list[str]] = [
=======
        if name in Salesforce._convenience_properties:
            return object.__setattr__(self, name, value)
        super().__setattr__(name, value)

    ORGANIZATION_QUALIFIED_NAME: ClassVar[KeywordField] = KeywordField(
        "organizationQualifiedName", "organizationQualifiedName"
    )
    """
    TBC
    """
    API_NAME: ClassVar[KeywordTextField] = KeywordTextField(
        "apiName", "apiName.keyword", "apiName"
    )
    """
    TBC
    """

    _convenience_properties: ClassVar[list[str]] = [
>>>>>>> d7c28de4
        "organization_qualified_name",
        "api_name",
    ]

    @property
    def organization_qualified_name(self) -> Optional[str]:
        return (
            None
            if self.attributes is None
            else self.attributes.organization_qualified_name
        )

    @organization_qualified_name.setter
    def organization_qualified_name(self, organization_qualified_name: Optional[str]):
        if self.attributes is None:
            self.attributes = self.Attributes()
        self.attributes.organization_qualified_name = organization_qualified_name

    @property
    def api_name(self) -> Optional[str]:
        return None if self.attributes is None else self.attributes.api_name

    @api_name.setter
    def api_name(self, api_name: Optional[str]):
        if self.attributes is None:
            self.attributes = self.Attributes()
        self.attributes.api_name = api_name
<<<<<<< HEAD

    class Attributes(SaaS.Attributes):
        organization_qualified_name: Optional[str] = Field(
            default=None, description="", alias="organizationQualifiedName"
        )

        api_name: Optional[str] = Field(default=None, description="", alias="apiName")
=======

    class Attributes(SaaS.Attributes):
        organization_qualified_name: Optional[str] = Field(
            None, description="", alias="organizationQualifiedName"
        )
        api_name: Optional[str] = Field(None, description="", alias="apiName")
>>>>>>> d7c28de4

    attributes: "Salesforce.Attributes" = Field(
        default_factory=lambda: Salesforce.Attributes(),
        description="Map of attributes in the instance and their values. The specific keys of this map will vary by "
        "type, so are described in the sub-types of this schema.\n",
    )


Salesforce.Attributes.update_forward_refs()<|MERGE_RESOLUTION|>--- conflicted
+++ resolved
@@ -8,15 +8,6 @@
 
 from pydantic import Field, field_validator
 
-<<<<<<< HEAD
-from .asset19 import SaaS
-
-
-class Salesforce(SaaS):
-    """Description"""
-
-    type_name: str = Field("Salesforce", frozen=False)
-=======
 from pyatlan.model.fields.atlan_fields import KeywordField, KeywordTextField
 
 from .asset19 import SaaS
@@ -25,8 +16,7 @@
 class Salesforce(SaaS):
     """Description"""
 
-    type_name: str = Field("Salesforce", allow_mutation=False)
->>>>>>> d7c28de4
+    type_name: str = Field("Salesforce", frozen=False)
 
     @field_validator("type_name")
     @classmethod
@@ -36,13 +26,6 @@
         return v
 
     def __setattr__(self, name, value):
-<<<<<<< HEAD
-        if name in Salesforce._convience_properties:
-            return object.__setattr__(self, name, value)
-        super().__setattr__(name, value)
-
-    _convience_properties: ClassVar[list[str]] = [
-=======
         if name in Salesforce._convenience_properties:
             return object.__setattr__(self, name, value)
         super().__setattr__(name, value)
@@ -61,7 +44,6 @@
     """
 
     _convenience_properties: ClassVar[list[str]] = [
->>>>>>> d7c28de4
         "organization_qualified_name",
         "api_name",
     ]
@@ -89,7 +71,6 @@
         if self.attributes is None:
             self.attributes = self.Attributes()
         self.attributes.api_name = api_name
-<<<<<<< HEAD
 
     class Attributes(SaaS.Attributes):
         organization_qualified_name: Optional[str] = Field(
@@ -97,14 +78,6 @@
         )
 
         api_name: Optional[str] = Field(default=None, description="", alias="apiName")
-=======
-
-    class Attributes(SaaS.Attributes):
-        organization_qualified_name: Optional[str] = Field(
-            None, description="", alias="organizationQualifiedName"
-        )
-        api_name: Optional[str] = Field(None, description="", alias="apiName")
->>>>>>> d7c28de4
 
     attributes: "Salesforce.Attributes" = Field(
         default_factory=lambda: Salesforce.Attributes(),
