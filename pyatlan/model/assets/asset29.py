--- conflicted
+++ resolved
@@ -8,30 +8,16 @@
 
 from pydantic import Field, field_validator
 
-<<<<<<< HEAD
-from pyatlan.model.structs import (
-    AwsTag,
-)
-from .asset08 import Cloud
-=======
 from pyatlan.model.fields.atlan_fields import KeywordField, KeywordTextField
 from pyatlan.model.structs import AwsTag
->>>>>>> d7c28de4
 
 from .asset08 import Cloud
 
-<<<<<<< HEAD
+
 class AWS(Cloud):
     """Description"""
 
     type_name: str = Field("AWS", frozen=False)
-=======
-
-class AWS(Cloud):
-    """Description"""
-
-    type_name: str = Field("AWS", allow_mutation=False)
->>>>>>> d7c28de4
 
     @field_validator("type_name")
     @classmethod
@@ -41,13 +27,6 @@
         return v
 
     def __setattr__(self, name, value):
-<<<<<<< HEAD
-        if name in AWS._convience_properties:
-            return object.__setattr__(self, name, value)
-        super().__setattr__(name, value)
-
-    _convience_properties: ClassVar[list[str]] = [
-=======
         if name in AWS._convenience_properties:
             return object.__setattr__(self, name, value)
         super().__setattr__(name, value)
@@ -98,7 +77,6 @@
     """
 
     _convenience_properties: ClassVar[list[str]] = [
->>>>>>> d7c28de4
         "aws_arn",
         "aws_partition",
         "aws_service",
@@ -113,7 +91,6 @@
     @property
     def aws_arn(self) -> Optional[str]:
         return None if self.attributes is None else self.attributes.aws_arn
-<<<<<<< HEAD
 
     @aws_arn.setter
     def aws_arn(self, aws_arn: Optional[str]):
@@ -226,113 +203,8 @@
 
         aws_owner_name: Optional[str] = Field(
             default=None, description="", alias="awsOwnerName"
-=======
-
-    @aws_arn.setter
-    def aws_arn(self, aws_arn: Optional[str]):
-        if self.attributes is None:
-            self.attributes = self.Attributes()
-        self.attributes.aws_arn = aws_arn
-
-    @property
-    def aws_partition(self) -> Optional[str]:
-        return None if self.attributes is None else self.attributes.aws_partition
-
-    @aws_partition.setter
-    def aws_partition(self, aws_partition: Optional[str]):
-        if self.attributes is None:
-            self.attributes = self.Attributes()
-        self.attributes.aws_partition = aws_partition
-
-    @property
-    def aws_service(self) -> Optional[str]:
-        return None if self.attributes is None else self.attributes.aws_service
-
-    @aws_service.setter
-    def aws_service(self, aws_service: Optional[str]):
-        if self.attributes is None:
-            self.attributes = self.Attributes()
-        self.attributes.aws_service = aws_service
-
-    @property
-    def aws_region(self) -> Optional[str]:
-        return None if self.attributes is None else self.attributes.aws_region
-
-    @aws_region.setter
-    def aws_region(self, aws_region: Optional[str]):
-        if self.attributes is None:
-            self.attributes = self.Attributes()
-        self.attributes.aws_region = aws_region
-
-    @property
-    def aws_account_id(self) -> Optional[str]:
-        return None if self.attributes is None else self.attributes.aws_account_id
-
-    @aws_account_id.setter
-    def aws_account_id(self, aws_account_id: Optional[str]):
-        if self.attributes is None:
-            self.attributes = self.Attributes()
-        self.attributes.aws_account_id = aws_account_id
-
-    @property
-    def aws_resource_id(self) -> Optional[str]:
-        return None if self.attributes is None else self.attributes.aws_resource_id
-
-    @aws_resource_id.setter
-    def aws_resource_id(self, aws_resource_id: Optional[str]):
-        if self.attributes is None:
-            self.attributes = self.Attributes()
-        self.attributes.aws_resource_id = aws_resource_id
-
-    @property
-    def aws_owner_name(self) -> Optional[str]:
-        return None if self.attributes is None else self.attributes.aws_owner_name
-
-    @aws_owner_name.setter
-    def aws_owner_name(self, aws_owner_name: Optional[str]):
-        if self.attributes is None:
-            self.attributes = self.Attributes()
-        self.attributes.aws_owner_name = aws_owner_name
-
-    @property
-    def aws_owner_id(self) -> Optional[str]:
-        return None if self.attributes is None else self.attributes.aws_owner_id
-
-    @aws_owner_id.setter
-    def aws_owner_id(self, aws_owner_id: Optional[str]):
-        if self.attributes is None:
-            self.attributes = self.Attributes()
-        self.attributes.aws_owner_id = aws_owner_id
-
-    @property
-    def aws_tags(self) -> Optional[list[AwsTag]]:
-        return None if self.attributes is None else self.attributes.aws_tags
-
-    @aws_tags.setter
-    def aws_tags(self, aws_tags: Optional[list[AwsTag]]):
-        if self.attributes is None:
-            self.attributes = self.Attributes()
-        self.attributes.aws_tags = aws_tags
-
-    class Attributes(Cloud.Attributes):
-        aws_arn: Optional[str] = Field(None, description="", alias="awsArn")
-        aws_partition: Optional[str] = Field(None, description="", alias="awsPartition")
-        aws_service: Optional[str] = Field(None, description="", alias="awsService")
-        aws_region: Optional[str] = Field(None, description="", alias="awsRegion")
-        aws_account_id: Optional[str] = Field(
-            None, description="", alias="awsAccountId"
-        )
-        aws_resource_id: Optional[str] = Field(
-            None, description="", alias="awsResourceId"
-        )
-        aws_owner_name: Optional[str] = Field(
-            None, description="", alias="awsOwnerName"
->>>>>>> d7c28de4
-        )
-        aws_owner_id: Optional[str] = Field(None, description="", alias="awsOwnerId")
-        aws_tags: Optional[list[AwsTag]] = Field(None, description="", alias="awsTags")
-
-<<<<<<< HEAD
+        )
+
         aws_owner_id: Optional[str] = Field(
             default=None, description="", alias="awsOwnerId"
         )
@@ -341,8 +213,6 @@
             default=None, description="", alias="awsTags"
         )
 
-=======
->>>>>>> d7c28de4
     attributes: "AWS.Attributes" = Field(
         default_factory=lambda: AWS.Attributes(),
         description="Map of attributes in the instance and their values. The specific keys of this map will vary by "
