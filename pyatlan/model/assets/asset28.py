--- conflicted
+++ resolved
@@ -8,18 +8,6 @@
 
 from pydantic import Field, field_validator
 
-<<<<<<< HEAD
-from pyatlan.model.structs import (
-    AzureTag,
-)
-from .asset08 import Cloud
-
-
-class Azure(Cloud):
-    """Description"""
-
-    type_name: str = Field("Azure", frozen=False)
-=======
 from pyatlan.model.fields.atlan_fields import KeywordField, KeywordTextField
 from pyatlan.model.structs import AzureTag
 
@@ -29,8 +17,7 @@
 class Azure(Cloud):
     """Description"""
 
-    type_name: str = Field("Azure", allow_mutation=False)
->>>>>>> d7c28de4
+    type_name: str = Field("Azure", frozen=False)
 
     @field_validator("type_name")
     @classmethod
@@ -40,13 +27,6 @@
         return v
 
     def __setattr__(self, name, value):
-<<<<<<< HEAD
-        if name in Azure._convience_properties:
-            return object.__setattr__(self, name, value)
-        super().__setattr__(name, value)
-
-    _convience_properties: ClassVar[list[str]] = [
-=======
         if name in Azure._convenience_properties:
             return object.__setattr__(self, name, value)
         super().__setattr__(name, value)
@@ -75,7 +55,6 @@
     """
 
     _convenience_properties: ClassVar[list[str]] = [
->>>>>>> d7c28de4
         "azure_resource_id",
         "azure_location",
         "adls_account_secondary_location",
@@ -132,7 +111,6 @@
 
     class Attributes(Cloud.Attributes):
         azure_resource_id: Optional[str] = Field(
-<<<<<<< HEAD
             default=None, description="", alias="azureResourceId"
         )
 
@@ -146,18 +124,6 @@
 
         azure_tags: Optional[list[AzureTag]] = Field(
             default=None, description="", alias="azureTags"
-=======
-            None, description="", alias="azureResourceId"
-        )
-        azure_location: Optional[str] = Field(
-            None, description="", alias="azureLocation"
-        )
-        adls_account_secondary_location: Optional[str] = Field(
-            None, description="", alias="adlsAccountSecondaryLocation"
-        )
-        azure_tags: Optional[list[AzureTag]] = Field(
-            None, description="", alias="azureTags"
->>>>>>> d7c28de4
         )
 
     attributes: "Azure.Attributes" = Field(
