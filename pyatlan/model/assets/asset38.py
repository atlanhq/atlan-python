# SPDX-License-Identifier: Apache-2.0
# Copyright 2022 Atlan Pte. Ltd.


from __future__ import annotations

from typing import ClassVar, Optional

from pydantic import Field, field_validator

<<<<<<< HEAD
from .asset18 import BI
=======
from pyatlan.model.fields.atlan_fields import KeywordTextField
>>>>>>> d7c28de4

from .asset18 import BI

<<<<<<< HEAD
class Sigma(BI):
    """Description"""

    type_name: str = Field("Sigma", frozen=False)
=======

class Sigma(BI):
    """Description"""

    type_name: str = Field("Sigma", allow_mutation=False)
>>>>>>> d7c28de4

    @field_validator("type_name")
    @classmethod
    def validate_type_name(cls, v):
        if v != "Sigma":
            raise ValueError("must be Sigma")
        return v

    def __setattr__(self, name, value):
<<<<<<< HEAD
        if name in Sigma._convience_properties:
            return object.__setattr__(self, name, value)
        super().__setattr__(name, value)

    _convience_properties: ClassVar[list[str]] = [
=======
        if name in Sigma._convenience_properties:
            return object.__setattr__(self, name, value)
        super().__setattr__(name, value)

    SIGMA_WORKBOOK_QUALIFIED_NAME: ClassVar[KeywordTextField] = KeywordTextField(
        "sigmaWorkbookQualifiedName",
        "sigmaWorkbookQualifiedName",
        "sigmaWorkbookQualifiedName.text",
    )
    """
    TBC
    """
    SIGMA_WORKBOOK_NAME: ClassVar[KeywordTextField] = KeywordTextField(
        "sigmaWorkbookName", "sigmaWorkbookName.keyword", "sigmaWorkbookName"
    )
    """
    TBC
    """
    SIGMA_PAGE_QUALIFIED_NAME: ClassVar[KeywordTextField] = KeywordTextField(
        "sigmaPageQualifiedName",
        "sigmaPageQualifiedName",
        "sigmaPageQualifiedName.text",
    )
    """
    TBC
    """
    SIGMA_PAGE_NAME: ClassVar[KeywordTextField] = KeywordTextField(
        "sigmaPageName", "sigmaPageName.keyword", "sigmaPageName"
    )
    """
    TBC
    """
    SIGMA_DATA_ELEMENT_QUALIFIED_NAME: ClassVar[KeywordTextField] = KeywordTextField(
        "sigmaDataElementQualifiedName",
        "sigmaDataElementQualifiedName",
        "sigmaDataElementQualifiedName.text",
    )
    """
    TBC
    """
    SIGMA_DATA_ELEMENT_NAME: ClassVar[KeywordTextField] = KeywordTextField(
        "sigmaDataElementName", "sigmaDataElementName.keyword", "sigmaDataElementName"
    )
    """
    TBC
    """

    _convenience_properties: ClassVar[list[str]] = [
>>>>>>> d7c28de4
        "sigma_workbook_qualified_name",
        "sigma_workbook_name",
        "sigma_page_qualified_name",
        "sigma_page_name",
        "sigma_data_element_qualified_name",
        "sigma_data_element_name",
    ]
<<<<<<< HEAD
=======

    @property
    def sigma_workbook_qualified_name(self) -> Optional[str]:
        return (
            None
            if self.attributes is None
            else self.attributes.sigma_workbook_qualified_name
        )

    @sigma_workbook_qualified_name.setter
    def sigma_workbook_qualified_name(
        self, sigma_workbook_qualified_name: Optional[str]
    ):
        if self.attributes is None:
            self.attributes = self.Attributes()
        self.attributes.sigma_workbook_qualified_name = sigma_workbook_qualified_name

    @property
    def sigma_workbook_name(self) -> Optional[str]:
        return None if self.attributes is None else self.attributes.sigma_workbook_name

    @sigma_workbook_name.setter
    def sigma_workbook_name(self, sigma_workbook_name: Optional[str]):
        if self.attributes is None:
            self.attributes = self.Attributes()
        self.attributes.sigma_workbook_name = sigma_workbook_name

    @property
    def sigma_page_qualified_name(self) -> Optional[str]:
        return (
            None
            if self.attributes is None
            else self.attributes.sigma_page_qualified_name
        )

    @sigma_page_qualified_name.setter
    def sigma_page_qualified_name(self, sigma_page_qualified_name: Optional[str]):
        if self.attributes is None:
            self.attributes = self.Attributes()
        self.attributes.sigma_page_qualified_name = sigma_page_qualified_name

    @property
    def sigma_page_name(self) -> Optional[str]:
        return None if self.attributes is None else self.attributes.sigma_page_name

    @sigma_page_name.setter
    def sigma_page_name(self, sigma_page_name: Optional[str]):
        if self.attributes is None:
            self.attributes = self.Attributes()
        self.attributes.sigma_page_name = sigma_page_name

    @property
    def sigma_data_element_qualified_name(self) -> Optional[str]:
        return (
            None
            if self.attributes is None
            else self.attributes.sigma_data_element_qualified_name
        )

    @sigma_data_element_qualified_name.setter
    def sigma_data_element_qualified_name(
        self, sigma_data_element_qualified_name: Optional[str]
    ):
        if self.attributes is None:
            self.attributes = self.Attributes()
        self.attributes.sigma_data_element_qualified_name = (
            sigma_data_element_qualified_name
        )

    @property
    def sigma_data_element_name(self) -> Optional[str]:
        return (
            None if self.attributes is None else self.attributes.sigma_data_element_name
        )

    @sigma_data_element_name.setter
    def sigma_data_element_name(self, sigma_data_element_name: Optional[str]):
        if self.attributes is None:
            self.attributes = self.Attributes()
        self.attributes.sigma_data_element_name = sigma_data_element_name

    class Attributes(BI.Attributes):
        sigma_workbook_qualified_name: Optional[str] = Field(
            None, description="", alias="sigmaWorkbookQualifiedName"
        )
        sigma_workbook_name: Optional[str] = Field(
            None, description="", alias="sigmaWorkbookName"
        )
        sigma_page_qualified_name: Optional[str] = Field(
            None, description="", alias="sigmaPageQualifiedName"
        )
        sigma_page_name: Optional[str] = Field(
            None, description="", alias="sigmaPageName"
        )
        sigma_data_element_qualified_name: Optional[str] = Field(
            None, description="", alias="sigmaDataElementQualifiedName"
        )
        sigma_data_element_name: Optional[str] = Field(
            None, description="", alias="sigmaDataElementName"
        )

    attributes: "Sigma.Attributes" = Field(
        default_factory=lambda: Sigma.Attributes(),
        description="Map of attributes in the instance and their values. The specific keys of this map will vary by "
        "type, so are described in the sub-types of this schema.\n",
    )
>>>>>>> d7c28de4

    @property
    def sigma_workbook_qualified_name(self) -> Optional[str]:
        return (
            None
            if self.attributes is None
            else self.attributes.sigma_workbook_qualified_name
        )

<<<<<<< HEAD
    @sigma_workbook_qualified_name.setter
    def sigma_workbook_qualified_name(
        self, sigma_workbook_qualified_name: Optional[str]
    ):
        if self.attributes is None:
            self.attributes = self.Attributes()
        self.attributes.sigma_workbook_qualified_name = sigma_workbook_qualified_name

    @property
    def sigma_workbook_name(self) -> Optional[str]:
        return None if self.attributes is None else self.attributes.sigma_workbook_name

    @sigma_workbook_name.setter
    def sigma_workbook_name(self, sigma_workbook_name: Optional[str]):
        if self.attributes is None:
            self.attributes = self.Attributes()
        self.attributes.sigma_workbook_name = sigma_workbook_name

    @property
    def sigma_page_qualified_name(self) -> Optional[str]:
        return (
            None
            if self.attributes is None
            else self.attributes.sigma_page_qualified_name
        )

    @sigma_page_qualified_name.setter
    def sigma_page_qualified_name(self, sigma_page_qualified_name: Optional[str]):
        if self.attributes is None:
            self.attributes = self.Attributes()
        self.attributes.sigma_page_qualified_name = sigma_page_qualified_name

    @property
    def sigma_page_name(self) -> Optional[str]:
        return None if self.attributes is None else self.attributes.sigma_page_name

    @sigma_page_name.setter
    def sigma_page_name(self, sigma_page_name: Optional[str]):
        if self.attributes is None:
            self.attributes = self.Attributes()
        self.attributes.sigma_page_name = sigma_page_name

    @property
    def sigma_data_element_qualified_name(self) -> Optional[str]:
        return (
            None
            if self.attributes is None
            else self.attributes.sigma_data_element_qualified_name
        )

    @sigma_data_element_qualified_name.setter
    def sigma_data_element_qualified_name(
        self, sigma_data_element_qualified_name: Optional[str]
    ):
        if self.attributes is None:
            self.attributes = self.Attributes()
        self.attributes.sigma_data_element_qualified_name = (
            sigma_data_element_qualified_name
        )

    @property
    def sigma_data_element_name(self) -> Optional[str]:
        return (
            None if self.attributes is None else self.attributes.sigma_data_element_name
        )

    @sigma_data_element_name.setter
    def sigma_data_element_name(self, sigma_data_element_name: Optional[str]):
        if self.attributes is None:
            self.attributes = self.Attributes()
        self.attributes.sigma_data_element_name = sigma_data_element_name

    class Attributes(BI.Attributes):
        sigma_workbook_qualified_name: Optional[str] = Field(
            default=None, description="", alias="sigmaWorkbookQualifiedName"
        )

        sigma_workbook_name: Optional[str] = Field(
            default=None, description="", alias="sigmaWorkbookName"
        )

        sigma_page_qualified_name: Optional[str] = Field(
            default=None, description="", alias="sigmaPageQualifiedName"
        )

        sigma_page_name: Optional[str] = Field(
            default=None, description="", alias="sigmaPageName"
        )

        sigma_data_element_qualified_name: Optional[str] = Field(
            default=None, description="", alias="sigmaDataElementQualifiedName"
        )

        sigma_data_element_name: Optional[str] = Field(
            default=None, description="", alias="sigmaDataElementName"
        )

    attributes: "Sigma.Attributes" = Field(
        default_factory=lambda: Sigma.Attributes(),
        description="Map of attributes in the instance and their values. The specific keys of this map will vary by "
        "type, so are described in the sub-types of this schema.\n",
    )


=======
>>>>>>> d7c28de4
Sigma.Attributes.update_forward_refs()<|MERGE_RESOLUTION|>--- conflicted
+++ resolved
@@ -8,26 +8,15 @@
 
 from pydantic import Field, field_validator
 
-<<<<<<< HEAD
-from .asset18 import BI
-=======
 from pyatlan.model.fields.atlan_fields import KeywordTextField
->>>>>>> d7c28de4
 
 from .asset18 import BI
 
-<<<<<<< HEAD
+
 class Sigma(BI):
     """Description"""
 
     type_name: str = Field("Sigma", frozen=False)
-=======
-
-class Sigma(BI):
-    """Description"""
-
-    type_name: str = Field("Sigma", allow_mutation=False)
->>>>>>> d7c28de4
 
     @field_validator("type_name")
     @classmethod
@@ -37,13 +26,6 @@
         return v
 
     def __setattr__(self, name, value):
-<<<<<<< HEAD
-        if name in Sigma._convience_properties:
-            return object.__setattr__(self, name, value)
-        super().__setattr__(name, value)
-
-    _convience_properties: ClassVar[list[str]] = [
-=======
         if name in Sigma._convenience_properties:
             return object.__setattr__(self, name, value)
         super().__setattr__(name, value)
@@ -92,7 +74,6 @@
     """
 
     _convenience_properties: ClassVar[list[str]] = [
->>>>>>> d7c28de4
         "sigma_workbook_qualified_name",
         "sigma_workbook_name",
         "sigma_page_qualified_name",
@@ -100,8 +81,6 @@
         "sigma_data_element_qualified_name",
         "sigma_data_element_name",
     ]
-<<<<<<< HEAD
-=======
 
     @property
     def sigma_workbook_qualified_name(self) -> Optional[str]:
@@ -111,114 +90,6 @@
             else self.attributes.sigma_workbook_qualified_name
         )
 
-    @sigma_workbook_qualified_name.setter
-    def sigma_workbook_qualified_name(
-        self, sigma_workbook_qualified_name: Optional[str]
-    ):
-        if self.attributes is None:
-            self.attributes = self.Attributes()
-        self.attributes.sigma_workbook_qualified_name = sigma_workbook_qualified_name
-
-    @property
-    def sigma_workbook_name(self) -> Optional[str]:
-        return None if self.attributes is None else self.attributes.sigma_workbook_name
-
-    @sigma_workbook_name.setter
-    def sigma_workbook_name(self, sigma_workbook_name: Optional[str]):
-        if self.attributes is None:
-            self.attributes = self.Attributes()
-        self.attributes.sigma_workbook_name = sigma_workbook_name
-
-    @property
-    def sigma_page_qualified_name(self) -> Optional[str]:
-        return (
-            None
-            if self.attributes is None
-            else self.attributes.sigma_page_qualified_name
-        )
-
-    @sigma_page_qualified_name.setter
-    def sigma_page_qualified_name(self, sigma_page_qualified_name: Optional[str]):
-        if self.attributes is None:
-            self.attributes = self.Attributes()
-        self.attributes.sigma_page_qualified_name = sigma_page_qualified_name
-
-    @property
-    def sigma_page_name(self) -> Optional[str]:
-        return None if self.attributes is None else self.attributes.sigma_page_name
-
-    @sigma_page_name.setter
-    def sigma_page_name(self, sigma_page_name: Optional[str]):
-        if self.attributes is None:
-            self.attributes = self.Attributes()
-        self.attributes.sigma_page_name = sigma_page_name
-
-    @property
-    def sigma_data_element_qualified_name(self) -> Optional[str]:
-        return (
-            None
-            if self.attributes is None
-            else self.attributes.sigma_data_element_qualified_name
-        )
-
-    @sigma_data_element_qualified_name.setter
-    def sigma_data_element_qualified_name(
-        self, sigma_data_element_qualified_name: Optional[str]
-    ):
-        if self.attributes is None:
-            self.attributes = self.Attributes()
-        self.attributes.sigma_data_element_qualified_name = (
-            sigma_data_element_qualified_name
-        )
-
-    @property
-    def sigma_data_element_name(self) -> Optional[str]:
-        return (
-            None if self.attributes is None else self.attributes.sigma_data_element_name
-        )
-
-    @sigma_data_element_name.setter
-    def sigma_data_element_name(self, sigma_data_element_name: Optional[str]):
-        if self.attributes is None:
-            self.attributes = self.Attributes()
-        self.attributes.sigma_data_element_name = sigma_data_element_name
-
-    class Attributes(BI.Attributes):
-        sigma_workbook_qualified_name: Optional[str] = Field(
-            None, description="", alias="sigmaWorkbookQualifiedName"
-        )
-        sigma_workbook_name: Optional[str] = Field(
-            None, description="", alias="sigmaWorkbookName"
-        )
-        sigma_page_qualified_name: Optional[str] = Field(
-            None, description="", alias="sigmaPageQualifiedName"
-        )
-        sigma_page_name: Optional[str] = Field(
-            None, description="", alias="sigmaPageName"
-        )
-        sigma_data_element_qualified_name: Optional[str] = Field(
-            None, description="", alias="sigmaDataElementQualifiedName"
-        )
-        sigma_data_element_name: Optional[str] = Field(
-            None, description="", alias="sigmaDataElementName"
-        )
-
-    attributes: "Sigma.Attributes" = Field(
-        default_factory=lambda: Sigma.Attributes(),
-        description="Map of attributes in the instance and their values. The specific keys of this map will vary by "
-        "type, so are described in the sub-types of this schema.\n",
-    )
->>>>>>> d7c28de4
-
-    @property
-    def sigma_workbook_qualified_name(self) -> Optional[str]:
-        return (
-            None
-            if self.attributes is None
-            else self.attributes.sigma_workbook_qualified_name
-        )
-
-<<<<<<< HEAD
     @sigma_workbook_qualified_name.setter
     def sigma_workbook_qualified_name(
         self, sigma_workbook_qualified_name: Optional[str]
@@ -323,6 +194,4 @@
     )
 
 
-=======
->>>>>>> d7c28de4
 Sigma.Attributes.update_forward_refs()