# SPDX-License-Identifier: Apache-2.0
# Copyright 2022 Atlan Pte. Ltd.


from __future__ import annotations

from typing import ClassVar, Optional

from pydantic import Field, field_validator

<<<<<<< HEAD
from .asset00 import Catalog
from .asset00 import Process
=======
from pyatlan.model.fields.atlan_fields import RelationField
>>>>>>> d7c28de4

from .asset00 import Catalog, Process

<<<<<<< HEAD
class BIProcess(Process):
    """Description"""

    type_name: str = Field("BIProcess", frozen=False)
=======

class BIProcess(Process):
    """Description"""

    type_name: str = Field("BIProcess", allow_mutation=False)
>>>>>>> d7c28de4

    @field_validator("type_name")
    @classmethod
    def validate_type_name(cls, v):
        if v != "BIProcess":
            raise ValueError("must be BIProcess")
        return v

    def __setattr__(self, name, value):
<<<<<<< HEAD
        if name in BIProcess._convience_properties:
            return object.__setattr__(self, name, value)
        super().__setattr__(name, value)

    _convience_properties: ClassVar[list[str]] = [
=======
        if name in BIProcess._convenience_properties:
            return object.__setattr__(self, name, value)
        super().__setattr__(name, value)

    OUTPUTS: ClassVar[RelationField] = RelationField("outputs")
    """
    TBC
    """
    INPUTS: ClassVar[RelationField] = RelationField("inputs")
    """
    TBC
    """

    _convenience_properties: ClassVar[list[str]] = [
>>>>>>> d7c28de4
        "outputs",
        "inputs",
    ]

    @property
    def outputs(self) -> Optional[list[Catalog]]:
        return None if self.attributes is None else self.attributes.outputs

    @outputs.setter
    def outputs(self, outputs: Optional[list[Catalog]]):
        if self.attributes is None:
            self.attributes = self.Attributes()
        self.attributes.outputs = outputs

    @property
    def inputs(self) -> Optional[list[Catalog]]:
        return None if self.attributes is None else self.attributes.inputs

    @inputs.setter
    def inputs(self, inputs: Optional[list[Catalog]]):
        if self.attributes is None:
            self.attributes = self.Attributes()
        self.attributes.inputs = inputs

    class Attributes(Process.Attributes):
        outputs: Optional[list[Catalog]] = Field(
<<<<<<< HEAD
            default=None, description="", alias="outputs"
        )  # relationship
        inputs: Optional[list[Catalog]] = Field(
            default=None, description="", alias="inputs"
=======
            None, description="", alias="outputs"
        )  # relationship
        inputs: Optional[list[Catalog]] = Field(
            None, description="", alias="inputs"
>>>>>>> d7c28de4
        )  # relationship

    attributes: "BIProcess.Attributes" = Field(
        default_factory=lambda: BIProcess.Attributes(),
        description="Map of attributes in the instance and their values. The specific keys of this map will vary by "
        "type, so are described in the sub-types of this schema.\n",
    )


BIProcess.Attributes.update_forward_refs()<|MERGE_RESOLUTION|>--- conflicted
+++ resolved
@@ -8,27 +8,15 @@
 
 from pydantic import Field, field_validator
 
-<<<<<<< HEAD
-from .asset00 import Catalog
-from .asset00 import Process
-=======
 from pyatlan.model.fields.atlan_fields import RelationField
->>>>>>> d7c28de4
 
 from .asset00 import Catalog, Process
 
-<<<<<<< HEAD
+
 class BIProcess(Process):
     """Description"""
 
     type_name: str = Field("BIProcess", frozen=False)
-=======
-
-class BIProcess(Process):
-    """Description"""
-
-    type_name: str = Field("BIProcess", allow_mutation=False)
->>>>>>> d7c28de4
 
     @field_validator("type_name")
     @classmethod
@@ -38,13 +26,6 @@
         return v
 
     def __setattr__(self, name, value):
-<<<<<<< HEAD
-        if name in BIProcess._convience_properties:
-            return object.__setattr__(self, name, value)
-        super().__setattr__(name, value)
-
-    _convience_properties: ClassVar[list[str]] = [
-=======
         if name in BIProcess._convenience_properties:
             return object.__setattr__(self, name, value)
         super().__setattr__(name, value)
@@ -59,7 +40,6 @@
     """
 
     _convenience_properties: ClassVar[list[str]] = [
->>>>>>> d7c28de4
         "outputs",
         "inputs",
     ]
@@ -86,17 +66,10 @@
 
     class Attributes(Process.Attributes):
         outputs: Optional[list[Catalog]] = Field(
-<<<<<<< HEAD
             default=None, description="", alias="outputs"
         )  # relationship
         inputs: Optional[list[Catalog]] = Field(
             default=None, description="", alias="inputs"
-=======
-            None, description="", alias="outputs"
-        )  # relationship
-        inputs: Optional[list[Catalog]] = Field(
-            None, description="", alias="inputs"
->>>>>>> d7c28de4
         )  # relationship
 
     attributes: "BIProcess.Attributes" = Field(
