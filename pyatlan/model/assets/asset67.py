--- conflicted
+++ resolved
@@ -8,15 +8,6 @@
 
 from pydantic import Field, field_validator
 
-<<<<<<< HEAD
-from .asset43 import Metabase
-
-
-class MetabaseQuestion(Metabase):
-    """Description"""
-
-    type_name: str = Field("MetabaseQuestion", frozen=False)
-=======
 from pyatlan.model.fields.atlan_fields import (
     BooleanField,
     KeywordField,
@@ -32,8 +23,7 @@
 class MetabaseQuestion(Metabase):
     """Description"""
 
-    type_name: str = Field("MetabaseQuestion", allow_mutation=False)
->>>>>>> d7c28de4
+    type_name: str = Field("MetabaseQuestion", frozen=False)
 
     @field_validator("type_name")
     @classmethod
@@ -43,13 +33,6 @@
         return v
 
     def __setattr__(self, name, value):
-<<<<<<< HEAD
-        if name in MetabaseQuestion._convience_properties:
-            return object.__setattr__(self, name, value)
-        super().__setattr__(name, value)
-
-    _convience_properties: ClassVar[list[str]] = [
-=======
         if name in MetabaseQuestion._convenience_properties:
             return object.__setattr__(self, name, value)
         super().__setattr__(name, value)
@@ -83,7 +66,6 @@
     """
 
     _convenience_properties: ClassVar[list[str]] = [
->>>>>>> d7c28de4
         "metabase_dashboard_count",
         "metabase_query_type",
         "metabase_query",
@@ -97,7 +79,6 @@
             None
             if self.attributes is None
             else self.attributes.metabase_dashboard_count
-<<<<<<< HEAD
         )
 
     @metabase_dashboard_count.setter
@@ -166,73 +147,6 @@
         )  # relationship
         metabase_collection: Optional[MetabaseCollection] = Field(
             default=None, description="", alias="metabaseCollection"
-=======
-        )
-
-    @metabase_dashboard_count.setter
-    def metabase_dashboard_count(self, metabase_dashboard_count: Optional[int]):
-        if self.attributes is None:
-            self.attributes = self.Attributes()
-        self.attributes.metabase_dashboard_count = metabase_dashboard_count
-
-    @property
-    def metabase_query_type(self) -> Optional[str]:
-        return None if self.attributes is None else self.attributes.metabase_query_type
-
-    @metabase_query_type.setter
-    def metabase_query_type(self, metabase_query_type: Optional[str]):
-        if self.attributes is None:
-            self.attributes = self.Attributes()
-        self.attributes.metabase_query_type = metabase_query_type
-
-    @property
-    def metabase_query(self) -> Optional[str]:
-        return None if self.attributes is None else self.attributes.metabase_query
-
-    @metabase_query.setter
-    def metabase_query(self, metabase_query: Optional[str]):
-        if self.attributes is None:
-            self.attributes = self.Attributes()
-        self.attributes.metabase_query = metabase_query
-
-    @property
-    def metabase_dashboards(self) -> Optional[list[MetabaseDashboard]]:
-        return None if self.attributes is None else self.attributes.metabase_dashboards
-
-    @metabase_dashboards.setter
-    def metabase_dashboards(
-        self, metabase_dashboards: Optional[list[MetabaseDashboard]]
-    ):
-        if self.attributes is None:
-            self.attributes = self.Attributes()
-        self.attributes.metabase_dashboards = metabase_dashboards
-
-    @property
-    def metabase_collection(self) -> Optional[MetabaseCollection]:
-        return None if self.attributes is None else self.attributes.metabase_collection
-
-    @metabase_collection.setter
-    def metabase_collection(self, metabase_collection: Optional[MetabaseCollection]):
-        if self.attributes is None:
-            self.attributes = self.Attributes()
-        self.attributes.metabase_collection = metabase_collection
-
-    class Attributes(Metabase.Attributes):
-        metabase_dashboard_count: Optional[int] = Field(
-            None, description="", alias="metabaseDashboardCount"
-        )
-        metabase_query_type: Optional[str] = Field(
-            None, description="", alias="metabaseQueryType"
-        )
-        metabase_query: Optional[str] = Field(
-            None, description="", alias="metabaseQuery"
-        )
-        metabase_dashboards: Optional[list[MetabaseDashboard]] = Field(
-            None, description="", alias="metabaseDashboards"
-        )  # relationship
-        metabase_collection: Optional[MetabaseCollection] = Field(
-            None, description="", alias="metabaseCollection"
->>>>>>> d7c28de4
         )  # relationship
 
     attributes: "MetabaseQuestion.Attributes" = Field(
@@ -245,11 +159,7 @@
 class MetabaseCollection(Metabase):
     """Description"""
 
-<<<<<<< HEAD
     type_name: str = Field("MetabaseCollection", frozen=False)
-=======
-    type_name: str = Field("MetabaseCollection", allow_mutation=False)
->>>>>>> d7c28de4
 
     @field_validator("type_name")
     @classmethod
@@ -259,13 +169,6 @@
         return v
 
     def __setattr__(self, name, value):
-<<<<<<< HEAD
-        if name in MetabaseCollection._convience_properties:
-            return object.__setattr__(self, name, value)
-        super().__setattr__(name, value)
-
-    _convience_properties: ClassVar[list[str]] = [
-=======
         if name in MetabaseCollection._convenience_properties:
             return object.__setattr__(self, name, value)
         super().__setattr__(name, value)
@@ -303,7 +206,6 @@
     """
 
     _convenience_properties: ClassVar[list[str]] = [
->>>>>>> d7c28de4
         "metabase_slug",
         "metabase_color",
         "metabase_namespace",
@@ -383,7 +285,6 @@
         self.attributes.metabase_questions = metabase_questions
 
     class Attributes(Metabase.Attributes):
-<<<<<<< HEAD
         metabase_slug: Optional[str] = Field(
             default=None, description="", alias="metabaseSlug"
         )
@@ -427,48 +328,6 @@
         return v
 
     def __setattr__(self, name, value):
-        if name in MetabaseDashboard._convience_properties:
-            return object.__setattr__(self, name, value)
-        super().__setattr__(name, value)
-
-    _convience_properties: ClassVar[list[str]] = [
-=======
-        metabase_slug: Optional[str] = Field(None, description="", alias="metabaseSlug")
-        metabase_color: Optional[str] = Field(
-            None, description="", alias="metabaseColor"
-        )
-        metabase_namespace: Optional[str] = Field(
-            None, description="", alias="metabaseNamespace"
-        )
-        metabase_is_personal_collection: Optional[bool] = Field(
-            None, description="", alias="metabaseIsPersonalCollection"
-        )
-        metabase_dashboards: Optional[list[MetabaseDashboard]] = Field(
-            None, description="", alias="metabaseDashboards"
-        )  # relationship
-        metabase_questions: Optional[list[MetabaseQuestion]] = Field(
-            None, description="", alias="metabaseQuestions"
-        )  # relationship
-
-    attributes: "MetabaseCollection.Attributes" = Field(
-        default_factory=lambda: MetabaseCollection.Attributes(),
-        description="Map of attributes in the instance and their values. The specific keys of this map will vary by "
-        "type, so are described in the sub-types of this schema.\n",
-    )
-
-
-class MetabaseDashboard(Metabase):
-    """Description"""
-
-    type_name: str = Field("MetabaseDashboard", allow_mutation=False)
-
-    @validator("type_name")
-    def validate_type_name(cls, v):
-        if v != "MetabaseDashboard":
-            raise ValueError("must be MetabaseDashboard")
-        return v
-
-    def __setattr__(self, name, value):
         if name in MetabaseDashboard._convenience_properties:
             return object.__setattr__(self, name, value)
         super().__setattr__(name, value)
@@ -490,7 +349,6 @@
     """
 
     _convenience_properties: ClassVar[list[str]] = [
->>>>>>> d7c28de4
         "metabase_question_count",
         "metabase_questions",
         "metabase_collection",
@@ -501,7 +359,6 @@
         return (
             None if self.attributes is None else self.attributes.metabase_question_count
         )
-<<<<<<< HEAD
 
     @metabase_question_count.setter
     def metabase_question_count(self, metabase_question_count: Optional[int]):
@@ -539,44 +396,6 @@
         )  # relationship
         metabase_collection: Optional[MetabaseCollection] = Field(
             default=None, description="", alias="metabaseCollection"
-=======
-
-    @metabase_question_count.setter
-    def metabase_question_count(self, metabase_question_count: Optional[int]):
-        if self.attributes is None:
-            self.attributes = self.Attributes()
-        self.attributes.metabase_question_count = metabase_question_count
-
-    @property
-    def metabase_questions(self) -> Optional[list[MetabaseQuestion]]:
-        return None if self.attributes is None else self.attributes.metabase_questions
-
-    @metabase_questions.setter
-    def metabase_questions(self, metabase_questions: Optional[list[MetabaseQuestion]]):
-        if self.attributes is None:
-            self.attributes = self.Attributes()
-        self.attributes.metabase_questions = metabase_questions
-
-    @property
-    def metabase_collection(self) -> Optional[MetabaseCollection]:
-        return None if self.attributes is None else self.attributes.metabase_collection
-
-    @metabase_collection.setter
-    def metabase_collection(self, metabase_collection: Optional[MetabaseCollection]):
-        if self.attributes is None:
-            self.attributes = self.Attributes()
-        self.attributes.metabase_collection = metabase_collection
-
-    class Attributes(Metabase.Attributes):
-        metabase_question_count: Optional[int] = Field(
-            None, description="", alias="metabaseQuestionCount"
-        )
-        metabase_questions: Optional[list[MetabaseQuestion]] = Field(
-            None, description="", alias="metabaseQuestions"
-        )  # relationship
-        metabase_collection: Optional[MetabaseCollection] = Field(
-            None, description="", alias="metabaseCollection"
->>>>>>> d7c28de4
         )  # relationship
 
     attributes: "MetabaseDashboard.Attributes" = Field(
