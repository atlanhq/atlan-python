--- conflicted
+++ resolved
@@ -4,39 +4,449 @@
 
 from __future__ import annotations
 
-from typing import ClassVar
+from typing import ClassVar, Optional
 
 from pydantic import Field, field_validator
 
-from .asset73 import QlikSpace
-
-
-class QlikStream(QlikSpace):
+from pyatlan.model.enums import KafkaTopicCleanupPolicy, KafkaTopicCompressionType
+from pyatlan.model.fields.atlan_fields import (
+    BooleanField,
+    KeywordField,
+    NumericField,
+    RelationField,
+)
+from pyatlan.model.structs import KafkaTopicConsumption
+
+from .asset51 import Kafka
+
+
+class KafkaConsumerGroup(Kafka):
     """Description"""
 
-<<<<<<< HEAD
-    type_name: str = Field("QlikStream", frozen=False)
-=======
-    type_name: str = Field("QlikStream", allow_mutation=False)
->>>>>>> d7c28de4
+    type_name: str = Field("KafkaConsumerGroup", frozen=False)
 
     @field_validator("type_name")
     @classmethod
     def validate_type_name(cls, v):
-        if v != "QlikStream":
-            raise ValueError("must be QlikStream")
+        if v != "KafkaConsumerGroup":
+            raise ValueError("must be KafkaConsumerGroup")
         return v
 
     def __setattr__(self, name, value):
-<<<<<<< HEAD
-        if name in QlikStream._convience_properties:
-=======
-        if name in QlikStream._convenience_properties:
->>>>>>> d7c28de4
+        if name in KafkaConsumerGroup._convenience_properties:
             return object.__setattr__(self, name, value)
         super().__setattr__(name, value)
 
-    _convenience_properties: ClassVar[list[str]] = []
-
-
-QlikStream.Attributes.update_forward_refs()+    KAFKA_CONSUMER_GROUP_TOPIC_CONSUMPTION_PROPERTIES: ClassVar[
+        KeywordField
+    ] = KeywordField(
+        "kafkaConsumerGroupTopicConsumptionProperties",
+        "kafkaConsumerGroupTopicConsumptionProperties",
+    )
+    """
+    TBC
+    """
+    KAFKA_CONSUMER_GROUP_MEMBER_COUNT: ClassVar[NumericField] = NumericField(
+        "kafkaConsumerGroupMemberCount", "kafkaConsumerGroupMemberCount"
+    )
+    """
+    TBC
+    """
+    KAFKA_TOPIC_NAMES: ClassVar[KeywordField] = KeywordField(
+        "kafkaTopicNames", "kafkaTopicNames"
+    )
+    """
+    TBC
+    """
+    KAFKA_TOPIC_QUALIFIED_NAMES: ClassVar[KeywordField] = KeywordField(
+        "kafkaTopicQualifiedNames", "kafkaTopicQualifiedNames"
+    )
+    """
+    TBC
+    """
+
+    KAFKA_TOPICS: ClassVar[RelationField] = RelationField("kafkaTopics")
+    """
+    TBC
+    """
+
+    _convenience_properties: ClassVar[list[str]] = [
+        "kafka_consumer_group_topic_consumption_properties",
+        "kafka_consumer_group_member_count",
+        "kafka_topic_names",
+        "kafka_topic_qualified_names",
+        "kafka_topics",
+    ]
+
+    @property
+    def kafka_consumer_group_topic_consumption_properties(
+        self,
+    ) -> Optional[list[KafkaTopicConsumption]]:
+        return (
+            None
+            if self.attributes is None
+            else self.attributes.kafka_consumer_group_topic_consumption_properties
+        )
+
+    @kafka_consumer_group_topic_consumption_properties.setter
+    def kafka_consumer_group_topic_consumption_properties(
+        self,
+        kafka_consumer_group_topic_consumption_properties: Optional[
+            list[KafkaTopicConsumption]
+        ],
+    ):
+        if self.attributes is None:
+            self.attributes = self.Attributes()
+        self.attributes.kafka_consumer_group_topic_consumption_properties = (
+            kafka_consumer_group_topic_consumption_properties
+        )
+
+    @property
+    def kafka_consumer_group_member_count(self) -> Optional[int]:
+        return (
+            None
+            if self.attributes is None
+            else self.attributes.kafka_consumer_group_member_count
+        )
+
+    @kafka_consumer_group_member_count.setter
+    def kafka_consumer_group_member_count(
+        self, kafka_consumer_group_member_count: Optional[int]
+    ):
+        if self.attributes is None:
+            self.attributes = self.Attributes()
+        self.attributes.kafka_consumer_group_member_count = (
+            kafka_consumer_group_member_count
+        )
+
+    @property
+    def kafka_topic_names(self) -> Optional[set[str]]:
+        return None if self.attributes is None else self.attributes.kafka_topic_names
+
+    @kafka_topic_names.setter
+    def kafka_topic_names(self, kafka_topic_names: Optional[set[str]]):
+        if self.attributes is None:
+            self.attributes = self.Attributes()
+        self.attributes.kafka_topic_names = kafka_topic_names
+
+    @property
+    def kafka_topic_qualified_names(self) -> Optional[set[str]]:
+        return (
+            None
+            if self.attributes is None
+            else self.attributes.kafka_topic_qualified_names
+        )
+
+    @kafka_topic_qualified_names.setter
+    def kafka_topic_qualified_names(
+        self, kafka_topic_qualified_names: Optional[set[str]]
+    ):
+        if self.attributes is None:
+            self.attributes = self.Attributes()
+        self.attributes.kafka_topic_qualified_names = kafka_topic_qualified_names
+
+    @property
+    def kafka_topics(self) -> Optional[list[KafkaTopic]]:
+        return None if self.attributes is None else self.attributes.kafka_topics
+
+    @kafka_topics.setter
+    def kafka_topics(self, kafka_topics: Optional[list[KafkaTopic]]):
+        if self.attributes is None:
+            self.attributes = self.Attributes()
+        self.attributes.kafka_topics = kafka_topics
+
+    class Attributes(Kafka.Attributes):
+        kafka_consumer_group_topic_consumption_properties: Optional[
+            list[KafkaTopicConsumption]
+        ] = Field(
+            default=None,
+            description="",
+            alias="kafkaConsumerGroupTopicConsumptionProperties",
+        )
+
+        kafka_consumer_group_member_count: Optional[int] = Field(
+            default=None, description="", alias="kafkaConsumerGroupMemberCount"
+        )
+
+        kafka_topic_names: Optional[set[str]] = Field(
+            default=None, description="", alias="kafkaTopicNames"
+        )
+
+        kafka_topic_qualified_names: Optional[set[str]] = Field(
+            default=None, description="", alias="kafkaTopicQualifiedNames"
+        )
+
+        kafka_topics: Optional[list[KafkaTopic]] = Field(
+            default=None, description="", alias="kafkaTopics"
+        )  # relationship
+
+    attributes: "KafkaConsumerGroup.Attributes" = Field(
+        default_factory=lambda: KafkaConsumerGroup.Attributes(),
+        description="Map of attributes in the instance and their values. The specific keys of this map will vary by "
+        "type, so are described in the sub-types of this schema.\n",
+    )
+
+
+class KafkaTopic(Kafka):
+    """Description"""
+
+    type_name: str = Field("KafkaTopic", frozen=False)
+
+    @field_validator("type_name")
+    @classmethod
+    def validate_type_name(cls, v):
+        if v != "KafkaTopic":
+            raise ValueError("must be KafkaTopic")
+        return v
+
+    def __setattr__(self, name, value):
+        if name in KafkaTopic._convenience_properties:
+            return object.__setattr__(self, name, value)
+        super().__setattr__(name, value)
+
+    KAFKA_TOPIC_IS_INTERNAL: ClassVar[BooleanField] = BooleanField(
+        "kafkaTopicIsInternal", "kafkaTopicIsInternal"
+    )
+    """
+    TBC
+    """
+    KAFKA_TOPIC_COMPRESSION_TYPE: ClassVar[KeywordField] = KeywordField(
+        "kafkaTopicCompressionType", "kafkaTopicCompressionType"
+    )
+    """
+    TBC
+    """
+    KAFKA_TOPIC_REPLICATION_FACTOR: ClassVar[NumericField] = NumericField(
+        "kafkaTopicReplicationFactor", "kafkaTopicReplicationFactor"
+    )
+    """
+    TBC
+    """
+    KAFKA_TOPIC_SEGMENT_BYTES: ClassVar[NumericField] = NumericField(
+        "kafkaTopicSegmentBytes", "kafkaTopicSegmentBytes"
+    )
+    """
+    TBC
+    """
+    KAFKA_TOPIC_PARTITIONS_COUNT: ClassVar[NumericField] = NumericField(
+        "kafkaTopicPartitionsCount", "kafkaTopicPartitionsCount"
+    )
+    """
+    TBC
+    """
+    KAFKA_TOPIC_SIZE_IN_BYTES: ClassVar[NumericField] = NumericField(
+        "kafkaTopicSizeInBytes", "kafkaTopicSizeInBytes"
+    )
+    """
+    TBC
+    """
+    KAFKA_TOPIC_RECORD_COUNT: ClassVar[NumericField] = NumericField(
+        "kafkaTopicRecordCount", "kafkaTopicRecordCount"
+    )
+    """
+    TBC
+    """
+    KAFKA_TOPIC_CLEANUP_POLICY: ClassVar[KeywordField] = KeywordField(
+        "kafkaTopicCleanupPolicy", "kafkaTopicCleanupPolicy"
+    )
+    """
+    TBC
+    """
+
+    KAFKA_CONSUMER_GROUPS: ClassVar[RelationField] = RelationField(
+        "kafkaConsumerGroups"
+    )
+    """
+    TBC
+    """
+
+    _convenience_properties: ClassVar[list[str]] = [
+        "kafka_topic_is_internal",
+        "kafka_topic_compression_type",
+        "kafka_topic_replication_factor",
+        "kafka_topic_segment_bytes",
+        "kafka_topic_partitions_count",
+        "kafka_topic_size_in_bytes",
+        "kafka_topic_record_count",
+        "kafka_topic_cleanup_policy",
+        "kafka_consumer_groups",
+    ]
+
+    @property
+    def kafka_topic_is_internal(self) -> Optional[bool]:
+        return (
+            None if self.attributes is None else self.attributes.kafka_topic_is_internal
+        )
+
+    @kafka_topic_is_internal.setter
+    def kafka_topic_is_internal(self, kafka_topic_is_internal: Optional[bool]):
+        if self.attributes is None:
+            self.attributes = self.Attributes()
+        self.attributes.kafka_topic_is_internal = kafka_topic_is_internal
+
+    @property
+    def kafka_topic_compression_type(self) -> Optional[KafkaTopicCompressionType]:
+        return (
+            None
+            if self.attributes is None
+            else self.attributes.kafka_topic_compression_type
+        )
+
+    @kafka_topic_compression_type.setter
+    def kafka_topic_compression_type(
+        self, kafka_topic_compression_type: Optional[KafkaTopicCompressionType]
+    ):
+        if self.attributes is None:
+            self.attributes = self.Attributes()
+        self.attributes.kafka_topic_compression_type = kafka_topic_compression_type
+
+    @property
+    def kafka_topic_replication_factor(self) -> Optional[int]:
+        return (
+            None
+            if self.attributes is None
+            else self.attributes.kafka_topic_replication_factor
+        )
+
+    @kafka_topic_replication_factor.setter
+    def kafka_topic_replication_factor(
+        self, kafka_topic_replication_factor: Optional[int]
+    ):
+        if self.attributes is None:
+            self.attributes = self.Attributes()
+        self.attributes.kafka_topic_replication_factor = kafka_topic_replication_factor
+
+    @property
+    def kafka_topic_segment_bytes(self) -> Optional[int]:
+        return (
+            None
+            if self.attributes is None
+            else self.attributes.kafka_topic_segment_bytes
+        )
+
+    @kafka_topic_segment_bytes.setter
+    def kafka_topic_segment_bytes(self, kafka_topic_segment_bytes: Optional[int]):
+        if self.attributes is None:
+            self.attributes = self.Attributes()
+        self.attributes.kafka_topic_segment_bytes = kafka_topic_segment_bytes
+
+    @property
+    def kafka_topic_partitions_count(self) -> Optional[int]:
+        return (
+            None
+            if self.attributes is None
+            else self.attributes.kafka_topic_partitions_count
+        )
+
+    @kafka_topic_partitions_count.setter
+    def kafka_topic_partitions_count(self, kafka_topic_partitions_count: Optional[int]):
+        if self.attributes is None:
+            self.attributes = self.Attributes()
+        self.attributes.kafka_topic_partitions_count = kafka_topic_partitions_count
+
+    @property
+    def kafka_topic_size_in_bytes(self) -> Optional[int]:
+        return (
+            None
+            if self.attributes is None
+            else self.attributes.kafka_topic_size_in_bytes
+        )
+
+    @kafka_topic_size_in_bytes.setter
+    def kafka_topic_size_in_bytes(self, kafka_topic_size_in_bytes: Optional[int]):
+        if self.attributes is None:
+            self.attributes = self.Attributes()
+        self.attributes.kafka_topic_size_in_bytes = kafka_topic_size_in_bytes
+
+    @property
+    def kafka_topic_record_count(self) -> Optional[int]:
+        return (
+            None
+            if self.attributes is None
+            else self.attributes.kafka_topic_record_count
+        )
+
+    @kafka_topic_record_count.setter
+    def kafka_topic_record_count(self, kafka_topic_record_count: Optional[int]):
+        if self.attributes is None:
+            self.attributes = self.Attributes()
+        self.attributes.kafka_topic_record_count = kafka_topic_record_count
+
+    @property
+    def kafka_topic_cleanup_policy(self) -> Optional[KafkaTopicCleanupPolicy]:
+        return (
+            None
+            if self.attributes is None
+            else self.attributes.kafka_topic_cleanup_policy
+        )
+
+    @kafka_topic_cleanup_policy.setter
+    def kafka_topic_cleanup_policy(
+        self, kafka_topic_cleanup_policy: Optional[KafkaTopicCleanupPolicy]
+    ):
+        if self.attributes is None:
+            self.attributes = self.Attributes()
+        self.attributes.kafka_topic_cleanup_policy = kafka_topic_cleanup_policy
+
+    @property
+    def kafka_consumer_groups(self) -> Optional[list[KafkaConsumerGroup]]:
+        return (
+            None if self.attributes is None else self.attributes.kafka_consumer_groups
+        )
+
+    @kafka_consumer_groups.setter
+    def kafka_consumer_groups(
+        self, kafka_consumer_groups: Optional[list[KafkaConsumerGroup]]
+    ):
+        if self.attributes is None:
+            self.attributes = self.Attributes()
+        self.attributes.kafka_consumer_groups = kafka_consumer_groups
+
+    class Attributes(Kafka.Attributes):
+        kafka_topic_is_internal: Optional[bool] = Field(
+            default=None, description="", alias="kafkaTopicIsInternal"
+        )
+
+        kafka_topic_compression_type: Optional[KafkaTopicCompressionType] = Field(
+            default=None, description="", alias="kafkaTopicCompressionType"
+        )
+
+        kafka_topic_replication_factor: Optional[int] = Field(
+            default=None, description="", alias="kafkaTopicReplicationFactor"
+        )
+
+        kafka_topic_segment_bytes: Optional[int] = Field(
+            default=None, description="", alias="kafkaTopicSegmentBytes"
+        )
+
+        kafka_topic_partitions_count: Optional[int] = Field(
+            default=None, description="", alias="kafkaTopicPartitionsCount"
+        )
+
+        kafka_topic_size_in_bytes: Optional[int] = Field(
+            default=None, description="", alias="kafkaTopicSizeInBytes"
+        )
+
+        kafka_topic_record_count: Optional[int] = Field(
+            default=None, description="", alias="kafkaTopicRecordCount"
+        )
+
+        kafka_topic_cleanup_policy: Optional[KafkaTopicCleanupPolicy] = Field(
+            default=None, description="", alias="kafkaTopicCleanupPolicy"
+        )
+
+        kafka_consumer_groups: Optional[list[KafkaConsumerGroup]] = Field(
+            default=None, description="", alias="kafkaConsumerGroups"
+        )  # relationship
+
+    attributes: "KafkaTopic.Attributes" = Field(
+        default_factory=lambda: KafkaTopic.Attributes(),
+        description="Map of attributes in the instance and their values. The specific keys of this map will vary by "
+        "type, so are described in the sub-types of this schema.\n",
+    )
+
+
+KafkaConsumerGroup.Attributes.update_forward_refs()
+
+
+KafkaTopic.Attributes.update_forward_refs()