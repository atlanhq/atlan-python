--- conflicted
+++ resolved
@@ -9,34 +9,20 @@
 
 from pydantic import Field, field_validator
 
-<<<<<<< HEAD
-from pyatlan.model.structs import (
-    SourceTagAttribute,
-)
-from .asset00 import Dbt
-=======
 from pyatlan.model.fields.atlan_fields import (
     KeywordField,
     KeywordTextField,
     NumericField,
 )
 from pyatlan.model.structs import SourceTagAttribute
->>>>>>> d7c28de4
 
 from .asset00 import Dbt
 
-<<<<<<< HEAD
+
 class DbtTag(Dbt):
     """Description"""
 
     type_name: str = Field("DbtTag", frozen=False)
-=======
-
-class DbtTag(Dbt):
-    """Description"""
-
-    type_name: str = Field("DbtTag", allow_mutation=False)
->>>>>>> d7c28de4
 
     @field_validator("type_name")
     @classmethod
@@ -46,13 +32,6 @@
         return v
 
     def __setattr__(self, name, value):
-<<<<<<< HEAD
-        if name in DbtTag._convience_properties:
-            return object.__setattr__(self, name, value)
-        super().__setattr__(name, value)
-
-    _convience_properties: ClassVar[list[str]] = [
-=======
         if name in DbtTag._convenience_properties:
             return object.__setattr__(self, name, value)
         super().__setattr__(name, value)
@@ -191,7 +170,6 @@
     """
 
     _convenience_properties: ClassVar[list[str]] = [
->>>>>>> d7c28de4
         "dbt_alias",
         "dbt_meta",
         "dbt_unique_id",
@@ -327,7 +305,6 @@
     @property
     def dbt_job_last_run(self) -> Optional[datetime]:
         return None if self.attributes is None else self.attributes.dbt_job_last_run
-<<<<<<< HEAD
 
     @dbt_job_last_run.setter
     def dbt_job_last_run(self, dbt_job_last_run: Optional[datetime]):
@@ -363,43 +340,6 @@
     def dbt_environment_name(self) -> Optional[str]:
         return None if self.attributes is None else self.attributes.dbt_environment_name
 
-=======
-
-    @dbt_job_last_run.setter
-    def dbt_job_last_run(self, dbt_job_last_run: Optional[datetime]):
-        if self.attributes is None:
-            self.attributes = self.Attributes()
-        self.attributes.dbt_job_last_run = dbt_job_last_run
-
-    @property
-    def dbt_job_next_run(self) -> Optional[datetime]:
-        return None if self.attributes is None else self.attributes.dbt_job_next_run
-
-    @dbt_job_next_run.setter
-    def dbt_job_next_run(self, dbt_job_next_run: Optional[datetime]):
-        if self.attributes is None:
-            self.attributes = self.Attributes()
-        self.attributes.dbt_job_next_run = dbt_job_next_run
-
-    @property
-    def dbt_job_next_run_humanized(self) -> Optional[str]:
-        return (
-            None
-            if self.attributes is None
-            else self.attributes.dbt_job_next_run_humanized
-        )
-
-    @dbt_job_next_run_humanized.setter
-    def dbt_job_next_run_humanized(self, dbt_job_next_run_humanized: Optional[str]):
-        if self.attributes is None:
-            self.attributes = self.Attributes()
-        self.attributes.dbt_job_next_run_humanized = dbt_job_next_run_humanized
-
-    @property
-    def dbt_environment_name(self) -> Optional[str]:
-        return None if self.attributes is None else self.attributes.dbt_environment_name
-
->>>>>>> d7c28de4
     @dbt_environment_name.setter
     def dbt_environment_name(self, dbt_environment_name: Optional[str]):
         if self.attributes is None:
@@ -491,7 +431,6 @@
         return (
             None if self.attributes is None else self.attributes.mapped_atlan_tag_name
         )
-<<<<<<< HEAD
 
     @mapped_atlan_tag_name.setter
     def mapped_atlan_tag_name(self, mapped_atlan_tag_name: Optional[str]):
@@ -582,71 +521,6 @@
             default=None, description="", alias="mappedClassificationName"
         )
 
-=======
-
-    @mapped_atlan_tag_name.setter
-    def mapped_atlan_tag_name(self, mapped_atlan_tag_name: Optional[str]):
-        if self.attributes is None:
-            self.attributes = self.Attributes()
-        self.attributes.mapped_atlan_tag_name = mapped_atlan_tag_name
-
-    class Attributes(Dbt.Attributes):
-        dbt_alias: Optional[str] = Field(None, description="", alias="dbtAlias")
-        dbt_meta: Optional[str] = Field(None, description="", alias="dbtMeta")
-        dbt_unique_id: Optional[str] = Field(None, description="", alias="dbtUniqueId")
-        dbt_account_name: Optional[str] = Field(
-            None, description="", alias="dbtAccountName"
-        )
-        dbt_project_name: Optional[str] = Field(
-            None, description="", alias="dbtProjectName"
-        )
-        dbt_package_name: Optional[str] = Field(
-            None, description="", alias="dbtPackageName"
-        )
-        dbt_job_name: Optional[str] = Field(None, description="", alias="dbtJobName")
-        dbt_job_schedule: Optional[str] = Field(
-            None, description="", alias="dbtJobSchedule"
-        )
-        dbt_job_status: Optional[str] = Field(
-            None, description="", alias="dbtJobStatus"
-        )
-        dbt_job_schedule_cron_humanized: Optional[str] = Field(
-            None, description="", alias="dbtJobScheduleCronHumanized"
-        )
-        dbt_job_last_run: Optional[datetime] = Field(
-            None, description="", alias="dbtJobLastRun"
-        )
-        dbt_job_next_run: Optional[datetime] = Field(
-            None, description="", alias="dbtJobNextRun"
-        )
-        dbt_job_next_run_humanized: Optional[str] = Field(
-            None, description="", alias="dbtJobNextRunHumanized"
-        )
-        dbt_environment_name: Optional[str] = Field(
-            None, description="", alias="dbtEnvironmentName"
-        )
-        dbt_environment_dbt_version: Optional[str] = Field(
-            None, description="", alias="dbtEnvironmentDbtVersion"
-        )
-        dbt_tags: Optional[set[str]] = Field(None, description="", alias="dbtTags")
-        dbt_connection_context: Optional[str] = Field(
-            None, description="", alias="dbtConnectionContext"
-        )
-        dbt_semantic_layer_proxy_url: Optional[str] = Field(
-            None, description="", alias="dbtSemanticLayerProxyUrl"
-        )
-        tag_id: Optional[str] = Field(None, description="", alias="tagId")
-        tag_attributes: Optional[list[SourceTagAttribute]] = Field(
-            None, description="", alias="tagAttributes"
-        )
-        tag_allowed_values: Optional[set[str]] = Field(
-            None, description="", alias="tagAllowedValues"
-        )
-        mapped_atlan_tag_name: Optional[str] = Field(
-            None, description="", alias="mappedClassificationName"
-        )
-
->>>>>>> d7c28de4
     attributes: "DbtTag.Attributes" = Field(
         default_factory=lambda: DbtTag.Attributes(),
         description="Map of attributes in the instance and their values. The specific keys of this map will vary by "
