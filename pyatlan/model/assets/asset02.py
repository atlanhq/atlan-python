# SPDX-License-Identifier: Apache-2.0
# Copyright 2022 Atlan Pte. Ltd.


from __future__ import annotations

from typing import ClassVar, Optional

from pydantic import Field, validator

from pyatlan.model.enums import AtlanConnectorType, QueryUsernameStrategy
from pyatlan.model.fields.atlan_fields import BooleanField, KeywordField, NumericField
from pyatlan.utils import validate_required_fields

from .asset00 import Asset


class Connection(Asset, type_name="Connection"):
    """Description"""

    @classmethod
    # @validate_arguments()
    def create(
        cls,
        *,
        name: str,
        connector_type: AtlanConnectorType,
        admin_users: Optional[list[str]] = None,
        admin_groups: Optional[list[str]] = None,
        admin_roles: Optional[list[str]] = None,
    ) -> Connection:
        validate_required_fields(["name", "connector_type"], [name, connector_type])
        if not admin_users and not admin_groups and not admin_roles:
            raise ValueError(
                "One of admin_user, admin_groups or admin_roles is required"
            )
        attr = cls.Attributes(
            name=name,
            qualified_name=connector_type.to_qualified_name(),
            connector_name=connector_type.value,
            category=connector_type.category.value,
        )
        attr.admin_users = admin_users or []
        attr.admin_groups = admin_groups or []
        attr.admin_roles = admin_roles or []
        return cls(attributes=attr)

    type_name: str = Field("Connection", allow_mutation=False)

    @validator("type_name")
    def validate_type_name(cls, v):
        if v != "Connection":
            raise ValueError("must be Connection")
        return v

    def __setattr__(self, name, value):
        if name in Connection._convenience_properties:
            return object.__setattr__(self, name, value)
        super().__setattr__(name, value)

    CATEGORY: ClassVar[KeywordField] = KeywordField("category", "category")
    """
    WAREHOUSE, RDBMS, LAKE, BI
    """
    SUB_CATEGORY: ClassVar[KeywordField] = KeywordField("subCategory", "subCategory")
    """
    WAREHOUSE, RDBMS, LAKE, BI
    """
    HOST: ClassVar[KeywordField] = KeywordField("host", "host")
    """
    TBC
    """
    PORT: ClassVar[NumericField] = NumericField("port", "port")
    """
    TBC
    """
    ALLOW_QUERY: ClassVar[BooleanField] = BooleanField("allowQuery", "allowQuery")
    """
    TBC
    """
    ALLOW_QUERY_PREVIEW: ClassVar[BooleanField] = BooleanField(
        "allowQueryPreview", "allowQueryPreview"
    )
    """
    TBC
    """
    QUERY_PREVIEW_CONFIG: ClassVar[KeywordField] = KeywordField(
        "queryPreviewConfig", "queryPreviewConfig"
    )
    """
    TBC
    """
    QUERY_CONFIG: ClassVar[KeywordField] = KeywordField("queryConfig", "queryConfig")
    """
    TBC
    """
    CREDENTIAL_STRATEGY: ClassVar[KeywordField] = KeywordField(
        "credentialStrategy", "credentialStrategy"
    )
    """
    TBC
    """
    PREVIEW_CREDENTIAL_STRATEGY: ClassVar[KeywordField] = KeywordField(
        "previewCredentialStrategy", "previewCredentialStrategy"
    )
    """
    TBC
    """
    POLICY_STRATEGY: ClassVar[KeywordField] = KeywordField(
        "policyStrategy", "policyStrategy"
    )
    """
    TBC
    """
    QUERY_USERNAME_STRATEGY: ClassVar[KeywordField] = KeywordField(
        "queryUsernameStrategy", "queryUsernameStrategy"
    )
    """
    TBC
    """
    ROW_LIMIT: ClassVar[NumericField] = NumericField("rowLimit", "rowLimit")
    """
    TBC
    """
    QUERY_TIMEOUT: ClassVar[NumericField] = NumericField("queryTimeout", "queryTimeout")
    """
    TBC
    """
    DEFAULT_CREDENTIAL_GUID: ClassVar[KeywordField] = KeywordField(
        "defaultCredentialGuid", "defaultCredentialGuid"
    )
    """
    TBC
    """
    CONNECTOR_ICON: ClassVar[KeywordField] = KeywordField(
        "connectorIcon", "connectorIcon"
    )
    """
    TBC
    """
    CONNECTOR_IMAGE: ClassVar[KeywordField] = KeywordField(
        "connectorImage", "connectorImage"
    )
    """
    TBC
    """
    SOURCE_LOGO: ClassVar[KeywordField] = KeywordField("sourceLogo", "sourceLogo")
    """
    TBC
    """
    IS_SAMPLE_DATA_PREVIEW_ENABLED: ClassVar[BooleanField] = BooleanField(
        "isSampleDataPreviewEnabled", "isSampleDataPreviewEnabled"
    )
    """
    TBC
    """
    POPULARITY_INSIGHTS_TIMEFRAME: ClassVar[NumericField] = NumericField(
        "popularityInsightsTimeframe", "popularityInsightsTimeframe"
    )
    """
    Number of days we are calculating popularity for, eg: 30 days
    """
    HAS_POPULARITY_INSIGHTS: ClassVar[BooleanField] = BooleanField(
        "hasPopularityInsights", "hasPopularityInsights"
    )
    """
    Boolean flag to tell if connection has popularity insights or not
    """
    CONNECTION_DBT_ENVIRONMENTS: ClassVar[KeywordField] = KeywordField(
        "connectionDbtEnvironments", "connectionDbtEnvironments"
    )
    """
    TBC
    """
    CONNECTION_SSO_CREDENTIAL_GUID: ClassVar[KeywordField] = KeywordField(
        "connectionSSOCredentialGuid", "connectionSSOCredentialGuid"
    )
    """
    TBC
    """
    USE_OBJECT_STORAGE: ClassVar[BooleanField] = BooleanField(
        "useObjectStorage", "useObjectStorage"
    )
    """
    A Boolean flag indicating whether to upload to S3, GCP, or another storage location
    """
    OBJECT_STORAGE_UPLOAD_THRESHOLD: ClassVar[NumericField] = NumericField(
        "objectStorageUploadThreshold", "objectStorageUploadThreshold"
    )
    """
    A long integer indicating after how many rows heka should start uploading result to storage
    """
    VECTOR_EMBEDDINGS_ENABLED: ClassVar[BooleanField] = BooleanField(
        "vectorEmbeddingsEnabled", "vectorEmbeddingsEnabled"
    )
    """
    TBC
    """

    _convenience_properties: ClassVar[list[str]] = [
        "category",
        "sub_category",
        "host",
        "port",
        "allow_query",
        "allow_query_preview",
        "query_preview_config",
        "query_config",
        "credential_strategy",
        "preview_credential_strategy",
        "policy_strategy",
        "query_username_strategy",
        "row_limit",
        "query_timeout",
        "default_credential_guid",
        "connector_icon",
        "connector_image",
        "source_logo",
        "is_sample_data_preview_enabled",
        "popularity_insights_timeframe",
        "has_popularity_insights",
        "connection_dbt_environments",
        "connection_s_s_o_credential_guid",
        "use_object_storage",
        "object_storage_upload_threshold",
        "vector_embeddings_enabled",
    ]

    @property
    def category(self) -> Optional[str]:
        return None if self.attributes is None else self.attributes.category

    @category.setter
    def category(self, category: Optional[str]):
        if self.attributes is None:
            self.attributes = self.Attributes()
        self.attributes.category = category

    @property
    def sub_category(self) -> Optional[str]:
        return None if self.attributes is None else self.attributes.sub_category

    @sub_category.setter
    def sub_category(self, sub_category: Optional[str]):
        if self.attributes is None:
            self.attributes = self.Attributes()
        self.attributes.sub_category = sub_category

    @property
    def host(self) -> Optional[str]:
        return None if self.attributes is None else self.attributes.host

    @host.setter
    def host(self, host: Optional[str]):
        if self.attributes is None:
            self.attributes = self.Attributes()
        self.attributes.host = host

    @property
    def port(self) -> Optional[int]:
        return None if self.attributes is None else self.attributes.port

    @port.setter
    def port(self, port: Optional[int]):
        if self.attributes is None:
            self.attributes = self.Attributes()
        self.attributes.port = port

    @property
    def allow_query(self) -> Optional[bool]:
        return None if self.attributes is None else self.attributes.allow_query

    @allow_query.setter
    def allow_query(self, allow_query: Optional[bool]):
        if self.attributes is None:
            self.attributes = self.Attributes()
        self.attributes.allow_query = allow_query

    @property
    def allow_query_preview(self) -> Optional[bool]:
        return None if self.attributes is None else self.attributes.allow_query_preview

    @allow_query_preview.setter
    def allow_query_preview(self, allow_query_preview: Optional[bool]):
        if self.attributes is None:
            self.attributes = self.Attributes()
        self.attributes.allow_query_preview = allow_query_preview

    @property
    def query_preview_config(self) -> Optional[dict[str, str]]:
        return None if self.attributes is None else self.attributes.query_preview_config

    @query_preview_config.setter
    def query_preview_config(self, query_preview_config: Optional[dict[str, str]]):
        if self.attributes is None:
            self.attributes = self.Attributes()
        self.attributes.query_preview_config = query_preview_config

    @property
    def query_config(self) -> Optional[str]:
        return None if self.attributes is None else self.attributes.query_config

    @query_config.setter
    def query_config(self, query_config: Optional[str]):
        if self.attributes is None:
            self.attributes = self.Attributes()
        self.attributes.query_config = query_config

    @property
    def credential_strategy(self) -> Optional[str]:
        return None if self.attributes is None else self.attributes.credential_strategy

    @credential_strategy.setter
    def credential_strategy(self, credential_strategy: Optional[str]):
        if self.attributes is None:
            self.attributes = self.Attributes()
        self.attributes.credential_strategy = credential_strategy

    @property
    def preview_credential_strategy(self) -> Optional[str]:
        return (
            None
            if self.attributes is None
            else self.attributes.preview_credential_strategy
        )

    @preview_credential_strategy.setter
    def preview_credential_strategy(self, preview_credential_strategy: Optional[str]):
        if self.attributes is None:
            self.attributes = self.Attributes()
        self.attributes.preview_credential_strategy = preview_credential_strategy

    @property
    def policy_strategy(self) -> Optional[str]:
        return None if self.attributes is None else self.attributes.policy_strategy

    @policy_strategy.setter
    def policy_strategy(self, policy_strategy: Optional[str]):
        if self.attributes is None:
            self.attributes = self.Attributes()
        self.attributes.policy_strategy = policy_strategy

    @property
    def query_username_strategy(self) -> Optional[QueryUsernameStrategy]:
        return (
            None if self.attributes is None else self.attributes.query_username_strategy
        )

    @query_username_strategy.setter
    def query_username_strategy(
        self, query_username_strategy: Optional[QueryUsernameStrategy]
    ):
        if self.attributes is None:
            self.attributes = self.Attributes()
        self.attributes.query_username_strategy = query_username_strategy

    @property
    def row_limit(self) -> Optional[int]:
        return None if self.attributes is None else self.attributes.row_limit

    @row_limit.setter
    def row_limit(self, row_limit: Optional[int]):
        if self.attributes is None:
            self.attributes = self.Attributes()
        self.attributes.row_limit = row_limit

    @property
    def query_timeout(self) -> Optional[int]:
        return None if self.attributes is None else self.attributes.query_timeout

    @query_timeout.setter
    def query_timeout(self, query_timeout: Optional[int]):
        if self.attributes is None:
            self.attributes = self.Attributes()
        self.attributes.query_timeout = query_timeout

    @property
    def default_credential_guid(self) -> Optional[str]:
        return (
            None if self.attributes is None else self.attributes.default_credential_guid
        )

    @default_credential_guid.setter
    def default_credential_guid(self, default_credential_guid: Optional[str]):
        if self.attributes is None:
            self.attributes = self.Attributes()
        self.attributes.default_credential_guid = default_credential_guid

    @property
    def connector_icon(self) -> Optional[str]:
        return None if self.attributes is None else self.attributes.connector_icon

    @connector_icon.setter
    def connector_icon(self, connector_icon: Optional[str]):
        if self.attributes is None:
            self.attributes = self.Attributes()
        self.attributes.connector_icon = connector_icon

    @property
    def connector_image(self) -> Optional[str]:
        return None if self.attributes is None else self.attributes.connector_image

    @connector_image.setter
    def connector_image(self, connector_image: Optional[str]):
        if self.attributes is None:
            self.attributes = self.Attributes()
        self.attributes.connector_image = connector_image

    @property
    def source_logo(self) -> Optional[str]:
        return None if self.attributes is None else self.attributes.source_logo

    @source_logo.setter
    def source_logo(self, source_logo: Optional[str]):
        if self.attributes is None:
            self.attributes = self.Attributes()
        self.attributes.source_logo = source_logo

    @property
    def is_sample_data_preview_enabled(self) -> Optional[bool]:
        return (
            None
            if self.attributes is None
            else self.attributes.is_sample_data_preview_enabled
        )

    @is_sample_data_preview_enabled.setter
    def is_sample_data_preview_enabled(
        self, is_sample_data_preview_enabled: Optional[bool]
    ):
        if self.attributes is None:
            self.attributes = self.Attributes()
        self.attributes.is_sample_data_preview_enabled = is_sample_data_preview_enabled

    @property
    def popularity_insights_timeframe(self) -> Optional[int]:
        return (
            None
            if self.attributes is None
            else self.attributes.popularity_insights_timeframe
        )

    @popularity_insights_timeframe.setter
    def popularity_insights_timeframe(
        self, popularity_insights_timeframe: Optional[int]
    ):
        if self.attributes is None:
            self.attributes = self.Attributes()
        self.attributes.popularity_insights_timeframe = popularity_insights_timeframe

    @property
    def has_popularity_insights(self) -> Optional[bool]:
        return (
            None if self.attributes is None else self.attributes.has_popularity_insights
        )

    @has_popularity_insights.setter
    def has_popularity_insights(self, has_popularity_insights: Optional[bool]):
        if self.attributes is None:
            self.attributes = self.Attributes()
        self.attributes.has_popularity_insights = has_popularity_insights

    @property
    def connection_dbt_environments(self) -> Optional[set[str]]:
        return (
            None
            if self.attributes is None
            else self.attributes.connection_dbt_environments
        )

    @connection_dbt_environments.setter
    def connection_dbt_environments(
        self, connection_dbt_environments: Optional[set[str]]
    ):
        if self.attributes is None:
            self.attributes = self.Attributes()
        self.attributes.connection_dbt_environments = connection_dbt_environments

    @property
    def connection_s_s_o_credential_guid(self) -> Optional[str]:
        return (
            None
            if self.attributes is None
            else self.attributes.connection_s_s_o_credential_guid
        )

    @connection_s_s_o_credential_guid.setter
    def connection_s_s_o_credential_guid(
        self, connection_s_s_o_credential_guid: Optional[str]
    ):
        if self.attributes is None:
            self.attributes = self.Attributes()
        self.attributes.connection_s_s_o_credential_guid = (
            connection_s_s_o_credential_guid
        )

    @property
    def use_object_storage(self) -> Optional[bool]:
        return None if self.attributes is None else self.attributes.use_object_storage

    @use_object_storage.setter
    def use_object_storage(self, use_object_storage: Optional[bool]):
        if self.attributes is None:
            self.attributes = self.Attributes()
        self.attributes.use_object_storage = use_object_storage

    @property
    def object_storage_upload_threshold(self) -> Optional[int]:
        return (
            None
            if self.attributes is None
            else self.attributes.object_storage_upload_threshold
        )

    @object_storage_upload_threshold.setter
    def object_storage_upload_threshold(
        self, object_storage_upload_threshold: Optional[int]
    ):
        if self.attributes is None:
            self.attributes = self.Attributes()
        self.attributes.object_storage_upload_threshold = (
            object_storage_upload_threshold
        )

    @property
    def vector_embeddings_enabled(self) -> Optional[bool]:
        return (
            None
            if self.attributes is None
            else self.attributes.vector_embeddings_enabled
        )

    @vector_embeddings_enabled.setter
    def vector_embeddings_enabled(self, vector_embeddings_enabled: Optional[bool]):
        if self.attributes is None:
            self.attributes = self.Attributes()
        self.attributes.vector_embeddings_enabled = vector_embeddings_enabled

    class Attributes(Asset.Attributes):
        category: Optional[str] = Field(None, description="", alias="category")
        sub_category: Optional[str] = Field(None, description="", alias="subCategory")
        host: Optional[str] = Field(None, description="", alias="host")
        port: Optional[int] = Field(None, description="", alias="port")
        allow_query: Optional[bool] = Field(None, description="", alias="allowQuery")
        allow_query_preview: Optional[bool] = Field(
            None, description="", alias="allowQueryPreview"
        )
        query_preview_config: Optional[dict[str, str]] = Field(
            None, description="", alias="queryPreviewConfig"
        )
        query_config: Optional[str] = Field(None, description="", alias="queryConfig")
        credential_strategy: Optional[str] = Field(
            None, description="", alias="credentialStrategy"
        )
        preview_credential_strategy: Optional[str] = Field(
            None, description="", alias="previewCredentialStrategy"
        )
        policy_strategy: Optional[str] = Field(
            None, description="", alias="policyStrategy"
        )
        query_username_strategy: Optional[QueryUsernameStrategy] = Field(
            None, description="", alias="queryUsernameStrategy"
        )
        row_limit: Optional[int] = Field(None, description="", alias="rowLimit")
        query_timeout: Optional[int] = Field(None, description="", alias="queryTimeout")
        default_credential_guid: Optional[str] = Field(
            None, description="", alias="defaultCredentialGuid"
        )
        connector_icon: Optional[str] = Field(
            None, description="", alias="connectorIcon"
        )
        connector_image: Optional[str] = Field(
            None, description="", alias="connectorImage"
        )
        source_logo: Optional[str] = Field(None, description="", alias="sourceLogo")
        is_sample_data_preview_enabled: Optional[bool] = Field(
            None, description="", alias="isSampleDataPreviewEnabled"
        )
        popularity_insights_timeframe: Optional[int] = Field(
            None, description="", alias="popularityInsightsTimeframe"
        )
        has_popularity_insights: Optional[bool] = Field(
            None, description="", alias="hasPopularityInsights"
        )
        connection_dbt_environments: Optional[set[str]] = Field(
            None, description="", alias="connectionDbtEnvironments"
        )
        connection_s_s_o_credential_guid: Optional[str] = Field(
            None, description="", alias="connectionSSOCredentialGuid"
        )
        use_object_storage: Optional[bool] = Field(
            None, description="", alias="useObjectStorage"
        )
        object_storage_upload_threshold: Optional[int] = Field(
            None, description="", alias="objectStorageUploadThreshold"
        )
        vector_embeddings_enabled: Optional[bool] = Field(
            None, description="", alias="vectorEmbeddingsEnabled"
        )
<<<<<<< HEAD
=======

        is_loaded: bool = Field(default=True)

        @validator("admin_users")
        def admin_users_valid(cls, admin_users, values):
            from pyatlan.cache.user_cache import UserCache

            if values.get("is_loaded", False):
                UserCache.validate_names(names=admin_users)
            return admin_users

        @validator("admin_roles")
        def admin_roles_valid(cls, admin_roles, values):
            from pyatlan.cache.role_cache import RoleCache

            if values.get("is_loaded", False):
                RoleCache.validate_idstrs(idstrs=admin_roles)
            return admin_roles

        @validator("admin_groups")
        def admin_groups_valid(cls, admin_groups, values):
            from pyatlan.cache.group_cache import GroupCache

            if values.get("is_loaded", False):
                GroupCache.validate_aliases(aliases=admin_groups)
                return admin_groups
>>>>>>> e91210aa

    attributes: "Connection.Attributes" = Field(
        default_factory=lambda: Connection.Attributes(),
        description="Map of attributes in the instance and their values. The specific keys of this map will vary by "
        "type, so are described in the sub-types of this schema.\n",
    )


Connection.Attributes.update_forward_refs()<|MERGE_RESOLUTION|>--- conflicted
+++ resolved
@@ -597,8 +597,6 @@
         vector_embeddings_enabled: Optional[bool] = Field(
             None, description="", alias="vectorEmbeddingsEnabled"
         )
-<<<<<<< HEAD
-=======
 
         is_loaded: bool = Field(default=True)
 
@@ -625,7 +623,6 @@
             if values.get("is_loaded", False):
                 GroupCache.validate_aliases(aliases=admin_groups)
                 return admin_groups
->>>>>>> e91210aa
 
     attributes: "Connection.Attributes" = Field(
         default_factory=lambda: Connection.Attributes(),
