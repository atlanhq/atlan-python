--- conflicted
+++ resolved
@@ -8,32 +8,23 @@
 
 from pydantic import Field, field_validator
 
-<<<<<<< HEAD
-from .asset39 import Tableau
-=======
 from pyatlan.model.fields.atlan_fields import (
     BooleanField,
     KeywordField,
     KeywordTextField,
     RelationField,
 )
->>>>>>> d7c28de4
 
 from .asset39 import Tableau
 
-<<<<<<< HEAD
+
 class TableauWorkbook(Tableau):
     """Description"""
 
     type_name: str = Field("TableauWorkbook", frozen=False)
-=======
-
-class TableauWorkbook(Tableau):
-    """Description"""
-
-    type_name: str = Field("TableauWorkbook", allow_mutation=False)
-
-    @validator("type_name")
+
+    @field_validator("type_name")
+    @classmethod
     def validate_type_name(cls, v):
         if v != "TableauWorkbook":
             raise ValueError("must be TableauWorkbook")
@@ -208,31 +199,36 @@
 
     class Attributes(Tableau.Attributes):
         site_qualified_name: Optional[str] = Field(
-            None, description="", alias="siteQualifiedName"
-        )
+            default=None, description="", alias="siteQualifiedName"
+        )
+
         project_qualified_name: Optional[str] = Field(
-            None, description="", alias="projectQualifiedName"
-        )
+            default=None, description="", alias="projectQualifiedName"
+        )
+
         top_level_project_name: Optional[str] = Field(
-            None, description="", alias="topLevelProjectName"
-        )
+            default=None, description="", alias="topLevelProjectName"
+        )
+
         top_level_project_qualified_name: Optional[str] = Field(
-            None, description="", alias="topLevelProjectQualifiedName"
-        )
+            default=None, description="", alias="topLevelProjectQualifiedName"
+        )
+
         project_hierarchy: Optional[list[dict[str, str]]] = Field(
-            None, description="", alias="projectHierarchy"
-        )
+            default=None, description="", alias="projectHierarchy"
+        )
+
         project: Optional[TableauProject] = Field(
-            None, description="", alias="project"
+            default=None, description="", alias="project"
         )  # relationship
         dashboards: Optional[list[TableauDashboard]] = Field(
-            None, description="", alias="dashboards"
+            default=None, description="", alias="dashboards"
         )  # relationship
         worksheets: Optional[list[TableauWorksheet]] = Field(
-            None, description="", alias="worksheets"
+            default=None, description="", alias="worksheets"
         )  # relationship
         datasources: Optional[list[TableauDatasource]] = Field(
-            None, description="", alias="datasources"
+            default=None, description="", alias="datasources"
         )  # relationship
 
     attributes: "TableauWorkbook.Attributes" = Field(
@@ -245,9 +241,10 @@
 class TableauDatasourceField(Tableau):
     """Description"""
 
-    type_name: str = Field("TableauDatasourceField", allow_mutation=False)
-
-    @validator("type_name")
+    type_name: str = Field("TableauDatasourceField", frozen=False)
+
+    @field_validator("type_name")
+    @classmethod
     def validate_type_name(cls, v):
         if v != "TableauDatasourceField":
             raise ValueError("must be TableauDatasourceField")
@@ -625,58 +622,74 @@
 
     class Attributes(Tableau.Attributes):
         site_qualified_name: Optional[str] = Field(
-            None, description="", alias="siteQualifiedName"
-        )
+            default=None, description="", alias="siteQualifiedName"
+        )
+
         project_qualified_name: Optional[str] = Field(
-            None, description="", alias="projectQualifiedName"
-        )
+            default=None, description="", alias="projectQualifiedName"
+        )
+
         top_level_project_qualified_name: Optional[str] = Field(
-            None, description="", alias="topLevelProjectQualifiedName"
-        )
+            default=None, description="", alias="topLevelProjectQualifiedName"
+        )
+
         workbook_qualified_name: Optional[str] = Field(
-            None, description="", alias="workbookQualifiedName"
-        )
+            default=None, description="", alias="workbookQualifiedName"
+        )
+
         datasource_qualified_name: Optional[str] = Field(
-            None, description="", alias="datasourceQualifiedName"
-        )
+            default=None, description="", alias="datasourceQualifiedName"
+        )
+
         project_hierarchy: Optional[list[dict[str, str]]] = Field(
-            None, description="", alias="projectHierarchy"
-        )
+            default=None, description="", alias="projectHierarchy"
+        )
+
         fully_qualified_name: Optional[str] = Field(
-            None, description="", alias="fullyQualifiedName"
-        )
+            default=None, description="", alias="fullyQualifiedName"
+        )
+
         tableau_datasource_field_data_category: Optional[str] = Field(
-            None, description="", alias="tableauDatasourceFieldDataCategory"
-        )
+            default=None, description="", alias="tableauDatasourceFieldDataCategory"
+        )
+
         tableau_datasource_field_role: Optional[str] = Field(
-            None, description="", alias="tableauDatasourceFieldRole"
-        )
+            default=None, description="", alias="tableauDatasourceFieldRole"
+        )
+
         tableau_datasource_field_data_type: Optional[str] = Field(
-            None, description="", alias="tableauDatasourceFieldDataType"
-        )
+            default=None, description="", alias="tableauDatasourceFieldDataType"
+        )
+
         upstream_tables: Optional[list[dict[str, str]]] = Field(
-            None, description="", alias="upstreamTables"
-        )
+            default=None, description="", alias="upstreamTables"
+        )
+
         tableau_datasource_field_formula: Optional[str] = Field(
-            None, description="", alias="tableauDatasourceFieldFormula"
-        )
+            default=None, description="", alias="tableauDatasourceFieldFormula"
+        )
+
         tableau_datasource_field_bin_size: Optional[str] = Field(
-            None, description="", alias="tableauDatasourceFieldBinSize"
-        )
+            default=None, description="", alias="tableauDatasourceFieldBinSize"
+        )
+
         upstream_columns: Optional[list[dict[str, str]]] = Field(
-            None, description="", alias="upstreamColumns"
-        )
+            default=None, description="", alias="upstreamColumns"
+        )
+
         upstream_fields: Optional[list[dict[str, str]]] = Field(
-            None, description="", alias="upstreamFields"
-        )
+            default=None, description="", alias="upstreamFields"
+        )
+
         datasource_field_type: Optional[str] = Field(
-            None, description="", alias="datasourceFieldType"
-        )
+            default=None, description="", alias="datasourceFieldType"
+        )
+
         worksheets: Optional[list[TableauWorksheet]] = Field(
-            None, description="", alias="worksheets"
+            default=None, description="", alias="worksheets"
         )  # relationship
         datasource: Optional[TableauDatasource] = Field(
-            None, description="", alias="datasource"
+            default=None, description="", alias="datasource"
         )  # relationship
 
     attributes: "TableauDatasourceField.Attributes" = Field(
@@ -689,9 +702,10 @@
 class TableauCalculatedField(Tableau):
     """Description"""
 
-    type_name: str = Field("TableauCalculatedField", allow_mutation=False)
-
-    @validator("type_name")
+    type_name: str = Field("TableauCalculatedField", frozen=False)
+
+    @field_validator("type_name")
+    @classmethod
     def validate_type_name(cls, v):
         if v != "TableauCalculatedField":
             raise ValueError("must be TableauCalculatedField")
@@ -936,37 +950,50 @@
 
     class Attributes(Tableau.Attributes):
         site_qualified_name: Optional[str] = Field(
-            None, description="", alias="siteQualifiedName"
-        )
+            default=None, description="", alias="siteQualifiedName"
+        )
+
         project_qualified_name: Optional[str] = Field(
-            None, description="", alias="projectQualifiedName"
-        )
+            default=None, description="", alias="projectQualifiedName"
+        )
+
         top_level_project_qualified_name: Optional[str] = Field(
-            None, description="", alias="topLevelProjectQualifiedName"
-        )
+            default=None, description="", alias="topLevelProjectQualifiedName"
+        )
+
         workbook_qualified_name: Optional[str] = Field(
-            None, description="", alias="workbookQualifiedName"
-        )
+            default=None, description="", alias="workbookQualifiedName"
+        )
+
         datasource_qualified_name: Optional[str] = Field(
-            None, description="", alias="datasourceQualifiedName"
-        )
+            default=None, description="", alias="datasourceQualifiedName"
+        )
+
         project_hierarchy: Optional[list[dict[str, str]]] = Field(
-            None, description="", alias="projectHierarchy"
-        )
-        data_category: Optional[str] = Field(None, description="", alias="dataCategory")
-        role: Optional[str] = Field(None, description="", alias="role")
+            default=None, description="", alias="projectHierarchy"
+        )
+
+        data_category: Optional[str] = Field(
+            default=None, description="", alias="dataCategory"
+        )
+
+        role: Optional[str] = Field(default=None, description="", alias="role")
+
         tableau_data_type: Optional[str] = Field(
-            None, description="", alias="tableauDataType"
-        )
-        formula: Optional[str] = Field(None, description="", alias="formula")
+            default=None, description="", alias="tableauDataType"
+        )
+
+        formula: Optional[str] = Field(default=None, description="", alias="formula")
+
         upstream_fields: Optional[list[dict[str, str]]] = Field(
-            None, description="", alias="upstreamFields"
-        )
+            default=None, description="", alias="upstreamFields"
+        )
+
         worksheets: Optional[list[TableauWorksheet]] = Field(
-            None, description="", alias="worksheets"
+            default=None, description="", alias="worksheets"
         )  # relationship
         datasource: Optional[TableauDatasource] = Field(
-            None, description="", alias="datasource"
+            default=None, description="", alias="datasource"
         )  # relationship
 
     attributes: "TableauCalculatedField.Attributes" = Field(
@@ -979,9 +1006,10 @@
 class TableauProject(Tableau):
     """Description"""
 
-    type_name: str = Field("TableauProject", allow_mutation=False)
-
-    @validator("type_name")
+    type_name: str = Field("TableauProject", frozen=False)
+
+    @field_validator("type_name")
+    @classmethod
     def validate_type_name(cls, v):
         if v != "TableauProject":
             raise ValueError("must be TableauProject")
@@ -1165,34 +1193,38 @@
 
     class Attributes(Tableau.Attributes):
         site_qualified_name: Optional[str] = Field(
-            None, description="", alias="siteQualifiedName"
-        )
+            default=None, description="", alias="siteQualifiedName"
+        )
+
         top_level_project_qualified_name: Optional[str] = Field(
-            None, description="", alias="topLevelProjectQualifiedName"
-        )
+            default=None, description="", alias="topLevelProjectQualifiedName"
+        )
+
         is_top_level_project: Optional[bool] = Field(
-            None, description="", alias="isTopLevelProject"
-        )
+            default=None, description="", alias="isTopLevelProject"
+        )
+
         project_hierarchy: Optional[list[dict[str, str]]] = Field(
-            None, description="", alias="projectHierarchy"
-        )
+            default=None, description="", alias="projectHierarchy"
+        )
+
         parent_project: Optional[TableauProject] = Field(
-            None, description="", alias="parentProject"
+            default=None, description="", alias="parentProject"
         )  # relationship
         workbooks: Optional[list[TableauWorkbook]] = Field(
-            None, description="", alias="workbooks"
+            default=None, description="", alias="workbooks"
         )  # relationship
         site: Optional[TableauSite] = Field(
-            None, description="", alias="site"
+            default=None, description="", alias="site"
         )  # relationship
         datasources: Optional[list[TableauDatasource]] = Field(
-            None, description="", alias="datasources"
+            default=None, description="", alias="datasources"
         )  # relationship
         flows: Optional[list[TableauFlow]] = Field(
-            None, description="", alias="flows"
+            default=None, description="", alias="flows"
         )  # relationship
         child_projects: Optional[list[TableauProject]] = Field(
-            None, description="", alias="childProjects"
+            default=None, description="", alias="childProjects"
         )  # relationship
 
     attributes: "TableauProject.Attributes" = Field(
@@ -1205,9 +1237,10 @@
 class TableauSite(Tableau):
     """Description"""
 
-    type_name: str = Field("TableauSite", allow_mutation=False)
-
-    @validator("type_name")
+    type_name: str = Field("TableauSite", frozen=False)
+
+    @field_validator("type_name")
+    @classmethod
     def validate_type_name(cls, v):
         if v != "TableauSite":
             raise ValueError("must be TableauSite")
@@ -1239,7 +1272,7 @@
 
     class Attributes(Tableau.Attributes):
         projects: Optional[list[TableauProject]] = Field(
-            None, description="", alias="projects"
+            default=None, description="", alias="projects"
         )  # relationship
 
     attributes: "TableauSite.Attributes" = Field(
@@ -1252,9 +1285,10 @@
 class TableauDatasource(Tableau):
     """Description"""
 
-    type_name: str = Field("TableauDatasource", allow_mutation=False)
-
-    @validator("type_name")
+    type_name: str = Field("TableauDatasource", frozen=False)
+
+    @field_validator("type_name")
+    @classmethod
     def validate_type_name(cls, v):
         if v != "TableauDatasource":
             raise ValueError("must be TableauDatasource")
@@ -1546,46 +1580,65 @@
 
     class Attributes(Tableau.Attributes):
         site_qualified_name: Optional[str] = Field(
-            None, description="", alias="siteQualifiedName"
-        )
+            default=None, description="", alias="siteQualifiedName"
+        )
+
         project_qualified_name: Optional[str] = Field(
-            None, description="", alias="projectQualifiedName"
-        )
+            default=None, description="", alias="projectQualifiedName"
+        )
+
         top_level_project_qualified_name: Optional[str] = Field(
-            None, description="", alias="topLevelProjectQualifiedName"
-        )
+            default=None, description="", alias="topLevelProjectQualifiedName"
+        )
+
         workbook_qualified_name: Optional[str] = Field(
-            None, description="", alias="workbookQualifiedName"
-        )
+            default=None, description="", alias="workbookQualifiedName"
+        )
+
         project_hierarchy: Optional[list[dict[str, str]]] = Field(
-            None, description="", alias="projectHierarchy"
-        )
-        is_published: Optional[bool] = Field(None, description="", alias="isPublished")
-        has_extracts: Optional[bool] = Field(None, description="", alias="hasExtracts")
-        is_certified: Optional[bool] = Field(None, description="", alias="isCertified")
+            default=None, description="", alias="projectHierarchy"
+        )
+
+        is_published: Optional[bool] = Field(
+            default=None, description="", alias="isPublished"
+        )
+
+        has_extracts: Optional[bool] = Field(
+            default=None, description="", alias="hasExtracts"
+        )
+
+        is_certified: Optional[bool] = Field(
+            default=None, description="", alias="isCertified"
+        )
+
         certifier: Optional[dict[str, str]] = Field(
-            None, description="", alias="certifier"
-        )
+            default=None, description="", alias="certifier"
+        )
+
         certification_note: Optional[str] = Field(
-            None, description="", alias="certificationNote"
-        )
+            default=None, description="", alias="certificationNote"
+        )
+
         certifier_display_name: Optional[str] = Field(
-            None, description="", alias="certifierDisplayName"
-        )
+            default=None, description="", alias="certifierDisplayName"
+        )
+
         upstream_tables: Optional[list[dict[str, str]]] = Field(
-            None, description="", alias="upstreamTables"
-        )
+            default=None, description="", alias="upstreamTables"
+        )
+
         upstream_datasources: Optional[list[dict[str, str]]] = Field(
-            None, description="", alias="upstreamDatasources"
-        )
+            default=None, description="", alias="upstreamDatasources"
+        )
+
         workbook: Optional[TableauWorkbook] = Field(
-            None, description="", alias="workbook"
+            default=None, description="", alias="workbook"
         )  # relationship
         project: Optional[TableauProject] = Field(
-            None, description="", alias="project"
+            default=None, description="", alias="project"
         )  # relationship
         fields: Optional[list[TableauDatasourceField]] = Field(
-            None, description="", alias="fields"
+            default=None, description="", alias="fields"
         )  # relationship
 
     attributes: "TableauDatasource.Attributes" = Field(
@@ -1598,9 +1651,10 @@
 class TableauDashboard(Tableau):
     """Description"""
 
-    type_name: str = Field("TableauDashboard", allow_mutation=False)
-
-    @validator("type_name")
+    type_name: str = Field("TableauDashboard", frozen=False)
+
+    @field_validator("type_name")
+    @classmethod
     def validate_type_name(cls, v):
         if v != "TableauDashboard":
             raise ValueError("must be TableauDashboard")
@@ -1745,1465 +1799,6 @@
 
     class Attributes(Tableau.Attributes):
         site_qualified_name: Optional[str] = Field(
-            None, description="", alias="siteQualifiedName"
-        )
-        project_qualified_name: Optional[str] = Field(
-            None, description="", alias="projectQualifiedName"
-        )
-        workbook_qualified_name: Optional[str] = Field(
-            None, description="", alias="workbookQualifiedName"
-        )
-        top_level_project_qualified_name: Optional[str] = Field(
-            None, description="", alias="topLevelProjectQualifiedName"
-        )
-        project_hierarchy: Optional[list[dict[str, str]]] = Field(
-            None, description="", alias="projectHierarchy"
-        )
-        workbook: Optional[TableauWorkbook] = Field(
-            None, description="", alias="workbook"
-        )  # relationship
-        worksheets: Optional[list[TableauWorksheet]] = Field(
-            None, description="", alias="worksheets"
-        )  # relationship
-
-    attributes: "TableauDashboard.Attributes" = Field(
-        default_factory=lambda: TableauDashboard.Attributes(),
-        description="Map of attributes in the instance and their values. The specific keys of this map will vary by "
-        "type, so are described in the sub-types of this schema.\n",
-    )
-
-
-class TableauFlow(Tableau):
-    """Description"""
-
-    type_name: str = Field("TableauFlow", allow_mutation=False)
->>>>>>> d7c28de4
-
-    @field_validator("type_name")
-    @classmethod
-    def validate_type_name(cls, v):
-<<<<<<< HEAD
-        if v != "TableauWorkbook":
-            raise ValueError("must be TableauWorkbook")
-        return v
-
-    def __setattr__(self, name, value):
-        if name in TableauWorkbook._convience_properties:
-=======
-        if v != "TableauFlow":
-            raise ValueError("must be TableauFlow")
-        return v
-
-    def __setattr__(self, name, value):
-        if name in TableauFlow._convenience_properties:
->>>>>>> d7c28de4
-            return object.__setattr__(self, name, value)
-        super().__setattr__(name, value)
-
-    SITE_QUALIFIED_NAME: ClassVar[KeywordField] = KeywordField(
-        "siteQualifiedName", "siteQualifiedName"
-    )
-    """
-    TBC
-    """
-    PROJECT_QUALIFIED_NAME: ClassVar[KeywordField] = KeywordField(
-        "projectQualifiedName", "projectQualifiedName"
-    )
-    """
-    TBC
-    """
-    TOP_LEVEL_PROJECT_QUALIFIED_NAME: ClassVar[KeywordField] = KeywordField(
-        "topLevelProjectQualifiedName", "topLevelProjectQualifiedName"
-    )
-    """
-    TBC
-    """
-    PROJECT_HIERARCHY: ClassVar[KeywordField] = KeywordField(
-        "projectHierarchy", "projectHierarchy"
-    )
-    """
-    TBC
-    """
-    INPUT_FIELDS: ClassVar[KeywordField] = KeywordField("inputFields", "inputFields")
-    """
-    TBC
-    """
-    OUTPUT_FIELDS: ClassVar[KeywordField] = KeywordField("outputFields", "outputFields")
-    """
-    TBC
-    """
-    OUTPUT_STEPS: ClassVar[KeywordField] = KeywordField("outputSteps", "outputSteps")
-    """
-    TBC
-    """
-
-    PROJECT: ClassVar[RelationField] = RelationField("project")
-    """
-    TBC
-    """
-
-    _convenience_properties: ClassVar[list[str]] = [
-        "site_qualified_name",
-        "project_qualified_name",
-        "top_level_project_name",
-        "top_level_project_qualified_name",
-        "project_hierarchy",
-        "input_fields",
-        "output_fields",
-        "output_steps",
-        "project",
-        "dashboards",
-        "worksheets",
-        "datasources",
-    ]
-
-    @property
-    def site_qualified_name(self) -> Optional[str]:
-        return None if self.attributes is None else self.attributes.site_qualified_name
-
-    @site_qualified_name.setter
-    def site_qualified_name(self, site_qualified_name: Optional[str]):
-        if self.attributes is None:
-            self.attributes = self.Attributes()
-        self.attributes.site_qualified_name = site_qualified_name
-
-    @property
-    def project_qualified_name(self) -> Optional[str]:
-        return (
-            None if self.attributes is None else self.attributes.project_qualified_name
-        )
-
-    @project_qualified_name.setter
-    def project_qualified_name(self, project_qualified_name: Optional[str]):
-        if self.attributes is None:
-            self.attributes = self.Attributes()
-        self.attributes.project_qualified_name = project_qualified_name
-
-    @property
-    def top_level_project_name(self) -> Optional[str]:
-        return (
-            None if self.attributes is None else self.attributes.top_level_project_name
-        )
-
-    @top_level_project_name.setter
-    def top_level_project_name(self, top_level_project_name: Optional[str]):
-        if self.attributes is None:
-            self.attributes = self.Attributes()
-        self.attributes.top_level_project_name = top_level_project_name
-
-    @property
-    def top_level_project_qualified_name(self) -> Optional[str]:
-        return (
-            None
-            if self.attributes is None
-            else self.attributes.top_level_project_qualified_name
-        )
-
-    @top_level_project_qualified_name.setter
-    def top_level_project_qualified_name(
-        self, top_level_project_qualified_name: Optional[str]
-    ):
-        if self.attributes is None:
-            self.attributes = self.Attributes()
-        self.attributes.top_level_project_qualified_name = (
-            top_level_project_qualified_name
-        )
-
-    @property
-    def project_hierarchy(self) -> Optional[list[dict[str, str]]]:
-        return None if self.attributes is None else self.attributes.project_hierarchy
-
-    @project_hierarchy.setter
-    def project_hierarchy(self, project_hierarchy: Optional[list[dict[str, str]]]):
-        if self.attributes is None:
-            self.attributes = self.Attributes()
-        self.attributes.project_hierarchy = project_hierarchy
-
-    @property
-    def project(self) -> Optional[TableauProject]:
-        return None if self.attributes is None else self.attributes.project
-
-    @project.setter
-    def project(self, project: Optional[TableauProject]):
-        if self.attributes is None:
-            self.attributes = self.Attributes()
-        self.attributes.project = project
-
-    @property
-    def dashboards(self) -> Optional[list[TableauDashboard]]:
-        return None if self.attributes is None else self.attributes.dashboards
-
-    @dashboards.setter
-    def dashboards(self, dashboards: Optional[list[TableauDashboard]]):
-        if self.attributes is None:
-            self.attributes = self.Attributes()
-        self.attributes.dashboards = dashboards
-
-    @property
-    def worksheets(self) -> Optional[list[TableauWorksheet]]:
-        return None if self.attributes is None else self.attributes.worksheets
-
-    @worksheets.setter
-    def worksheets(self, worksheets: Optional[list[TableauWorksheet]]):
-        if self.attributes is None:
-            self.attributes = self.Attributes()
-        self.attributes.worksheets = worksheets
-
-    @property
-    def datasources(self) -> Optional[list[TableauDatasource]]:
-        return None if self.attributes is None else self.attributes.datasources
-
-    @datasources.setter
-    def datasources(self, datasources: Optional[list[TableauDatasource]]):
-        if self.attributes is None:
-            self.attributes = self.Attributes()
-        self.attributes.datasources = datasources
-
-    class Attributes(Tableau.Attributes):
-        site_qualified_name: Optional[str] = Field(
-            default=None, description="", alias="siteQualifiedName"
-        )
-
-        project_qualified_name: Optional[str] = Field(
-            default=None, description="", alias="projectQualifiedName"
-        )
-
-        top_level_project_name: Optional[str] = Field(
-            default=None, description="", alias="topLevelProjectName"
-        )
-
-        top_level_project_qualified_name: Optional[str] = Field(
-            default=None, description="", alias="topLevelProjectQualifiedName"
-        )
-
-        project_hierarchy: Optional[list[dict[str, str]]] = Field(
-            default=None, description="", alias="projectHierarchy"
-        )
-
-        project: Optional[TableauProject] = Field(
-            default=None, description="", alias="project"
-        )  # relationship
-        dashboards: Optional[list[TableauDashboard]] = Field(
-            default=None, description="", alias="dashboards"
-        )  # relationship
-        worksheets: Optional[list[TableauWorksheet]] = Field(
-            default=None, description="", alias="worksheets"
-        )  # relationship
-        datasources: Optional[list[TableauDatasource]] = Field(
-            default=None, description="", alias="datasources"
-        )  # relationship
-
-    attributes: "TableauWorkbook.Attributes" = Field(
-        default_factory=lambda: TableauWorkbook.Attributes(),
-        description="Map of attributes in the instance and their values. The specific keys of this map will vary by "
-        "type, so are described in the sub-types of this schema.\n",
-    )
-
-
-class TableauDatasourceField(Tableau):
-    """Description"""
-
-    type_name: str = Field("TableauDatasourceField", frozen=False)
-
-    @field_validator("type_name")
-    @classmethod
-    def validate_type_name(cls, v):
-        if v != "TableauDatasourceField":
-            raise ValueError("must be TableauDatasourceField")
-        return v
-
-    def __setattr__(self, name, value):
-        if name in TableauDatasourceField._convience_properties:
-            return object.__setattr__(self, name, value)
-        super().__setattr__(name, value)
-
-    _convience_properties: ClassVar[list[str]] = [
-        "site_qualified_name",
-        "project_qualified_name",
-        "top_level_project_qualified_name",
-        "workbook_qualified_name",
-        "datasource_qualified_name",
-        "project_hierarchy",
-        "fully_qualified_name",
-        "tableau_datasource_field_data_category",
-        "tableau_datasource_field_role",
-        "tableau_datasource_field_data_type",
-        "upstream_tables",
-        "tableau_datasource_field_formula",
-        "tableau_datasource_field_bin_size",
-        "upstream_columns",
-        "upstream_fields",
-        "datasource_field_type",
-        "worksheets",
-        "datasource",
-    ]
-
-    @property
-    def site_qualified_name(self) -> Optional[str]:
-        return None if self.attributes is None else self.attributes.site_qualified_name
-
-    @site_qualified_name.setter
-    def site_qualified_name(self, site_qualified_name: Optional[str]):
-        if self.attributes is None:
-            self.attributes = self.Attributes()
-        self.attributes.site_qualified_name = site_qualified_name
-
-    @property
-    def project_qualified_name(self) -> Optional[str]:
-        return (
-            None if self.attributes is None else self.attributes.project_qualified_name
-        )
-
-    @project_qualified_name.setter
-    def project_qualified_name(self, project_qualified_name: Optional[str]):
-        if self.attributes is None:
-            self.attributes = self.Attributes()
-        self.attributes.project_qualified_name = project_qualified_name
-
-    @property
-    def top_level_project_qualified_name(self) -> Optional[str]:
-        return (
-            None
-            if self.attributes is None
-            else self.attributes.top_level_project_qualified_name
-        )
-
-    @top_level_project_qualified_name.setter
-    def top_level_project_qualified_name(
-        self, top_level_project_qualified_name: Optional[str]
-    ):
-        if self.attributes is None:
-            self.attributes = self.Attributes()
-        self.attributes.top_level_project_qualified_name = (
-            top_level_project_qualified_name
-        )
-
-    @property
-    def workbook_qualified_name(self) -> Optional[str]:
-        return (
-            None if self.attributes is None else self.attributes.workbook_qualified_name
-        )
-
-    @workbook_qualified_name.setter
-    def workbook_qualified_name(self, workbook_qualified_name: Optional[str]):
-        if self.attributes is None:
-            self.attributes = self.Attributes()
-        self.attributes.workbook_qualified_name = workbook_qualified_name
-
-    @property
-    def datasource_qualified_name(self) -> Optional[str]:
-        return (
-            None
-            if self.attributes is None
-            else self.attributes.datasource_qualified_name
-        )
-
-    @datasource_qualified_name.setter
-    def datasource_qualified_name(self, datasource_qualified_name: Optional[str]):
-        if self.attributes is None:
-            self.attributes = self.Attributes()
-        self.attributes.datasource_qualified_name = datasource_qualified_name
-
-    @property
-    def project_hierarchy(self) -> Optional[list[dict[str, str]]]:
-        return None if self.attributes is None else self.attributes.project_hierarchy
-
-    @project_hierarchy.setter
-    def project_hierarchy(self, project_hierarchy: Optional[list[dict[str, str]]]):
-        if self.attributes is None:
-            self.attributes = self.Attributes()
-        self.attributes.project_hierarchy = project_hierarchy
-
-    @property
-    def fully_qualified_name(self) -> Optional[str]:
-        return None if self.attributes is None else self.attributes.fully_qualified_name
-
-    @fully_qualified_name.setter
-    def fully_qualified_name(self, fully_qualified_name: Optional[str]):
-        if self.attributes is None:
-            self.attributes = self.Attributes()
-        self.attributes.fully_qualified_name = fully_qualified_name
-
-    @property
-    def tableau_datasource_field_data_category(self) -> Optional[str]:
-        return (
-            None
-            if self.attributes is None
-            else self.attributes.tableau_datasource_field_data_category
-        )
-
-    @tableau_datasource_field_data_category.setter
-    def tableau_datasource_field_data_category(
-        self, tableau_datasource_field_data_category: Optional[str]
-    ):
-        if self.attributes is None:
-            self.attributes = self.Attributes()
-        self.attributes.tableau_datasource_field_data_category = (
-            tableau_datasource_field_data_category
-        )
-
-    @property
-    def tableau_datasource_field_role(self) -> Optional[str]:
-        return (
-            None
-            if self.attributes is None
-            else self.attributes.tableau_datasource_field_role
-        )
-
-    @tableau_datasource_field_role.setter
-    def tableau_datasource_field_role(
-        self, tableau_datasource_field_role: Optional[str]
-    ):
-        if self.attributes is None:
-            self.attributes = self.Attributes()
-        self.attributes.tableau_datasource_field_role = tableau_datasource_field_role
-
-    @property
-    def tableau_datasource_field_data_type(self) -> Optional[str]:
-        return (
-            None
-            if self.attributes is None
-            else self.attributes.tableau_datasource_field_data_type
-        )
-
-    @tableau_datasource_field_data_type.setter
-    def tableau_datasource_field_data_type(
-        self, tableau_datasource_field_data_type: Optional[str]
-    ):
-        if self.attributes is None:
-            self.attributes = self.Attributes()
-        self.attributes.tableau_datasource_field_data_type = (
-            tableau_datasource_field_data_type
-        )
-
-    @property
-    def upstream_tables(self) -> Optional[list[dict[str, str]]]:
-        return None if self.attributes is None else self.attributes.upstream_tables
-
-    @upstream_tables.setter
-    def upstream_tables(self, upstream_tables: Optional[list[dict[str, str]]]):
-        if self.attributes is None:
-            self.attributes = self.Attributes()
-        self.attributes.upstream_tables = upstream_tables
-
-    @property
-    def tableau_datasource_field_formula(self) -> Optional[str]:
-        return (
-            None
-            if self.attributes is None
-            else self.attributes.tableau_datasource_field_formula
-        )
-
-    @tableau_datasource_field_formula.setter
-    def tableau_datasource_field_formula(
-        self, tableau_datasource_field_formula: Optional[str]
-    ):
-        if self.attributes is None:
-            self.attributes = self.Attributes()
-        self.attributes.tableau_datasource_field_formula = (
-            tableau_datasource_field_formula
-        )
-
-    @property
-    def tableau_datasource_field_bin_size(self) -> Optional[str]:
-        return (
-            None
-            if self.attributes is None
-            else self.attributes.tableau_datasource_field_bin_size
-        )
-
-    @tableau_datasource_field_bin_size.setter
-    def tableau_datasource_field_bin_size(
-        self, tableau_datasource_field_bin_size: Optional[str]
-    ):
-        if self.attributes is None:
-            self.attributes = self.Attributes()
-        self.attributes.tableau_datasource_field_bin_size = (
-            tableau_datasource_field_bin_size
-        )
-
-    @property
-    def upstream_columns(self) -> Optional[list[dict[str, str]]]:
-        return None if self.attributes is None else self.attributes.upstream_columns
-
-    @upstream_columns.setter
-    def upstream_columns(self, upstream_columns: Optional[list[dict[str, str]]]):
-        if self.attributes is None:
-            self.attributes = self.Attributes()
-        self.attributes.upstream_columns = upstream_columns
-
-    @property
-    def upstream_fields(self) -> Optional[list[dict[str, str]]]:
-        return None if self.attributes is None else self.attributes.upstream_fields
-
-    @upstream_fields.setter
-    def upstream_fields(self, upstream_fields: Optional[list[dict[str, str]]]):
-        if self.attributes is None:
-            self.attributes = self.Attributes()
-        self.attributes.upstream_fields = upstream_fields
-
-    @property
-    def datasource_field_type(self) -> Optional[str]:
-        return (
-            None if self.attributes is None else self.attributes.datasource_field_type
-        )
-
-    @datasource_field_type.setter
-    def datasource_field_type(self, datasource_field_type: Optional[str]):
-        if self.attributes is None:
-            self.attributes = self.Attributes()
-        self.attributes.datasource_field_type = datasource_field_type
-
-    @property
-    def worksheets(self) -> Optional[list[TableauWorksheet]]:
-        return None if self.attributes is None else self.attributes.worksheets
-
-    @worksheets.setter
-    def worksheets(self, worksheets: Optional[list[TableauWorksheet]]):
-        if self.attributes is None:
-            self.attributes = self.Attributes()
-        self.attributes.worksheets = worksheets
-
-    @property
-    def datasource(self) -> Optional[TableauDatasource]:
-        return None if self.attributes is None else self.attributes.datasource
-
-    @datasource.setter
-    def datasource(self, datasource: Optional[TableauDatasource]):
-        if self.attributes is None:
-            self.attributes = self.Attributes()
-        self.attributes.datasource = datasource
-
-    class Attributes(Tableau.Attributes):
-        site_qualified_name: Optional[str] = Field(
-            default=None, description="", alias="siteQualifiedName"
-        )
-
-        project_qualified_name: Optional[str] = Field(
-            default=None, description="", alias="projectQualifiedName"
-        )
-
-        top_level_project_qualified_name: Optional[str] = Field(
-            default=None, description="", alias="topLevelProjectQualifiedName"
-        )
-
-        workbook_qualified_name: Optional[str] = Field(
-            default=None, description="", alias="workbookQualifiedName"
-        )
-
-        datasource_qualified_name: Optional[str] = Field(
-            default=None, description="", alias="datasourceQualifiedName"
-        )
-
-        project_hierarchy: Optional[list[dict[str, str]]] = Field(
-            default=None, description="", alias="projectHierarchy"
-        )
-
-        fully_qualified_name: Optional[str] = Field(
-            default=None, description="", alias="fullyQualifiedName"
-        )
-
-        tableau_datasource_field_data_category: Optional[str] = Field(
-            default=None, description="", alias="tableauDatasourceFieldDataCategory"
-        )
-
-        tableau_datasource_field_role: Optional[str] = Field(
-            default=None, description="", alias="tableauDatasourceFieldRole"
-        )
-
-        tableau_datasource_field_data_type: Optional[str] = Field(
-            default=None, description="", alias="tableauDatasourceFieldDataType"
-        )
-
-        upstream_tables: Optional[list[dict[str, str]]] = Field(
-            default=None, description="", alias="upstreamTables"
-        )
-
-        tableau_datasource_field_formula: Optional[str] = Field(
-            default=None, description="", alias="tableauDatasourceFieldFormula"
-        )
-
-        tableau_datasource_field_bin_size: Optional[str] = Field(
-            default=None, description="", alias="tableauDatasourceFieldBinSize"
-        )
-
-        upstream_columns: Optional[list[dict[str, str]]] = Field(
-            default=None, description="", alias="upstreamColumns"
-        )
-
-        upstream_fields: Optional[list[dict[str, str]]] = Field(
-            default=None, description="", alias="upstreamFields"
-        )
-
-        datasource_field_type: Optional[str] = Field(
-            default=None, description="", alias="datasourceFieldType"
-        )
-
-        worksheets: Optional[list[TableauWorksheet]] = Field(
-            default=None, description="", alias="worksheets"
-        )  # relationship
-        datasource: Optional[TableauDatasource] = Field(
-            default=None, description="", alias="datasource"
-        )  # relationship
-
-    attributes: "TableauDatasourceField.Attributes" = Field(
-        default_factory=lambda: TableauDatasourceField.Attributes(),
-        description="Map of attributes in the instance and their values. The specific keys of this map will vary by "
-        "type, so are described in the sub-types of this schema.\n",
-    )
-
-
-class TableauCalculatedField(Tableau):
-    """Description"""
-
-    type_name: str = Field("TableauCalculatedField", frozen=False)
-
-    @field_validator("type_name")
-    @classmethod
-    def validate_type_name(cls, v):
-        if v != "TableauCalculatedField":
-            raise ValueError("must be TableauCalculatedField")
-        return v
-
-    def __setattr__(self, name, value):
-        if name in TableauCalculatedField._convience_properties:
-            return object.__setattr__(self, name, value)
-        super().__setattr__(name, value)
-
-    _convience_properties: ClassVar[list[str]] = [
-        "site_qualified_name",
-        "project_qualified_name",
-        "top_level_project_qualified_name",
-        "workbook_qualified_name",
-        "datasource_qualified_name",
-        "project_hierarchy",
-        "data_category",
-        "role",
-        "tableau_data_type",
-        "formula",
-        "upstream_fields",
-        "worksheets",
-        "datasource",
-    ]
-
-    @property
-    def site_qualified_name(self) -> Optional[str]:
-        return None if self.attributes is None else self.attributes.site_qualified_name
-
-    @site_qualified_name.setter
-    def site_qualified_name(self, site_qualified_name: Optional[str]):
-        if self.attributes is None:
-            self.attributes = self.Attributes()
-        self.attributes.site_qualified_name = site_qualified_name
-
-    @property
-    def project_qualified_name(self) -> Optional[str]:
-        return (
-            None if self.attributes is None else self.attributes.project_qualified_name
-        )
-
-    @project_qualified_name.setter
-    def project_qualified_name(self, project_qualified_name: Optional[str]):
-        if self.attributes is None:
-            self.attributes = self.Attributes()
-        self.attributes.project_qualified_name = project_qualified_name
-
-    @property
-    def top_level_project_qualified_name(self) -> Optional[str]:
-        return (
-            None
-            if self.attributes is None
-            else self.attributes.top_level_project_qualified_name
-        )
-
-    @top_level_project_qualified_name.setter
-    def top_level_project_qualified_name(
-        self, top_level_project_qualified_name: Optional[str]
-    ):
-        if self.attributes is None:
-            self.attributes = self.Attributes()
-        self.attributes.top_level_project_qualified_name = (
-            top_level_project_qualified_name
-        )
-
-    @property
-    def workbook_qualified_name(self) -> Optional[str]:
-        return (
-            None if self.attributes is None else self.attributes.workbook_qualified_name
-        )
-
-    @workbook_qualified_name.setter
-    def workbook_qualified_name(self, workbook_qualified_name: Optional[str]):
-        if self.attributes is None:
-            self.attributes = self.Attributes()
-        self.attributes.workbook_qualified_name = workbook_qualified_name
-
-    @property
-    def datasource_qualified_name(self) -> Optional[str]:
-        return (
-            None
-            if self.attributes is None
-            else self.attributes.datasource_qualified_name
-        )
-
-    @datasource_qualified_name.setter
-    def datasource_qualified_name(self, datasource_qualified_name: Optional[str]):
-        if self.attributes is None:
-            self.attributes = self.Attributes()
-        self.attributes.datasource_qualified_name = datasource_qualified_name
-
-    @property
-    def project_hierarchy(self) -> Optional[list[dict[str, str]]]:
-        return None if self.attributes is None else self.attributes.project_hierarchy
-
-    @project_hierarchy.setter
-    def project_hierarchy(self, project_hierarchy: Optional[list[dict[str, str]]]):
-        if self.attributes is None:
-            self.attributes = self.Attributes()
-        self.attributes.project_hierarchy = project_hierarchy
-
-    @property
-    def data_category(self) -> Optional[str]:
-        return None if self.attributes is None else self.attributes.data_category
-
-    @data_category.setter
-    def data_category(self, data_category: Optional[str]):
-        if self.attributes is None:
-            self.attributes = self.Attributes()
-        self.attributes.data_category = data_category
-
-    @property
-    def role(self) -> Optional[str]:
-        return None if self.attributes is None else self.attributes.role
-
-    @role.setter
-    def role(self, role: Optional[str]):
-        if self.attributes is None:
-            self.attributes = self.Attributes()
-        self.attributes.role = role
-
-    @property
-    def tableau_data_type(self) -> Optional[str]:
-        return None if self.attributes is None else self.attributes.tableau_data_type
-
-    @tableau_data_type.setter
-    def tableau_data_type(self, tableau_data_type: Optional[str]):
-        if self.attributes is None:
-            self.attributes = self.Attributes()
-        self.attributes.tableau_data_type = tableau_data_type
-
-    @property
-    def formula(self) -> Optional[str]:
-        return None if self.attributes is None else self.attributes.formula
-
-    @formula.setter
-    def formula(self, formula: Optional[str]):
-        if self.attributes is None:
-            self.attributes = self.Attributes()
-        self.attributes.formula = formula
-
-    @property
-    def upstream_fields(self) -> Optional[list[dict[str, str]]]:
-        return None if self.attributes is None else self.attributes.upstream_fields
-
-    @upstream_fields.setter
-    def upstream_fields(self, upstream_fields: Optional[list[dict[str, str]]]):
-        if self.attributes is None:
-            self.attributes = self.Attributes()
-        self.attributes.upstream_fields = upstream_fields
-
-    @property
-    def worksheets(self) -> Optional[list[TableauWorksheet]]:
-        return None if self.attributes is None else self.attributes.worksheets
-
-    @worksheets.setter
-    def worksheets(self, worksheets: Optional[list[TableauWorksheet]]):
-        if self.attributes is None:
-            self.attributes = self.Attributes()
-        self.attributes.worksheets = worksheets
-
-    @property
-    def datasource(self) -> Optional[TableauDatasource]:
-        return None if self.attributes is None else self.attributes.datasource
-
-    @datasource.setter
-    def datasource(self, datasource: Optional[TableauDatasource]):
-        if self.attributes is None:
-            self.attributes = self.Attributes()
-        self.attributes.datasource = datasource
-
-    class Attributes(Tableau.Attributes):
-        site_qualified_name: Optional[str] = Field(
-            default=None, description="", alias="siteQualifiedName"
-        )
-
-        project_qualified_name: Optional[str] = Field(
-            default=None, description="", alias="projectQualifiedName"
-        )
-
-        top_level_project_qualified_name: Optional[str] = Field(
-            default=None, description="", alias="topLevelProjectQualifiedName"
-        )
-
-        workbook_qualified_name: Optional[str] = Field(
-            default=None, description="", alias="workbookQualifiedName"
-        )
-
-        datasource_qualified_name: Optional[str] = Field(
-            default=None, description="", alias="datasourceQualifiedName"
-        )
-
-        project_hierarchy: Optional[list[dict[str, str]]] = Field(
-            default=None, description="", alias="projectHierarchy"
-        )
-
-        data_category: Optional[str] = Field(
-            default=None, description="", alias="dataCategory"
-        )
-
-        role: Optional[str] = Field(default=None, description="", alias="role")
-
-        tableau_data_type: Optional[str] = Field(
-            default=None, description="", alias="tableauDataType"
-        )
-
-        formula: Optional[str] = Field(default=None, description="", alias="formula")
-
-        upstream_fields: Optional[list[dict[str, str]]] = Field(
-            default=None, description="", alias="upstreamFields"
-        )
-
-        worksheets: Optional[list[TableauWorksheet]] = Field(
-            default=None, description="", alias="worksheets"
-        )  # relationship
-        datasource: Optional[TableauDatasource] = Field(
-            default=None, description="", alias="datasource"
-        )  # relationship
-
-    attributes: "TableauCalculatedField.Attributes" = Field(
-        default_factory=lambda: TableauCalculatedField.Attributes(),
-        description="Map of attributes in the instance and their values. The specific keys of this map will vary by "
-        "type, so are described in the sub-types of this schema.\n",
-    )
-
-
-class TableauProject(Tableau):
-    """Description"""
-
-    type_name: str = Field("TableauProject", frozen=False)
-
-    @field_validator("type_name")
-    @classmethod
-    def validate_type_name(cls, v):
-        if v != "TableauProject":
-            raise ValueError("must be TableauProject")
-        return v
-
-    def __setattr__(self, name, value):
-        if name in TableauProject._convience_properties:
-            return object.__setattr__(self, name, value)
-        super().__setattr__(name, value)
-
-    _convience_properties: ClassVar[list[str]] = [
-        "site_qualified_name",
-        "top_level_project_qualified_name",
-        "is_top_level_project",
-        "project_hierarchy",
-        "parent_project",
-        "workbooks",
-        "site",
-        "datasources",
-        "flows",
-        "child_projects",
-    ]
-
-    @property
-    def site_qualified_name(self) -> Optional[str]:
-        return None if self.attributes is None else self.attributes.site_qualified_name
-
-    @site_qualified_name.setter
-    def site_qualified_name(self, site_qualified_name: Optional[str]):
-        if self.attributes is None:
-            self.attributes = self.Attributes()
-        self.attributes.site_qualified_name = site_qualified_name
-
-    @property
-    def top_level_project_qualified_name(self) -> Optional[str]:
-        return (
-            None
-            if self.attributes is None
-            else self.attributes.top_level_project_qualified_name
-        )
-
-    @top_level_project_qualified_name.setter
-    def top_level_project_qualified_name(
-        self, top_level_project_qualified_name: Optional[str]
-    ):
-        if self.attributes is None:
-            self.attributes = self.Attributes()
-        self.attributes.top_level_project_qualified_name = (
-            top_level_project_qualified_name
-        )
-
-    @property
-    def is_top_level_project(self) -> Optional[bool]:
-        return None if self.attributes is None else self.attributes.is_top_level_project
-
-    @is_top_level_project.setter
-    def is_top_level_project(self, is_top_level_project: Optional[bool]):
-        if self.attributes is None:
-            self.attributes = self.Attributes()
-        self.attributes.is_top_level_project = is_top_level_project
-
-    @property
-    def project_hierarchy(self) -> Optional[list[dict[str, str]]]:
-        return None if self.attributes is None else self.attributes.project_hierarchy
-
-    @project_hierarchy.setter
-    def project_hierarchy(self, project_hierarchy: Optional[list[dict[str, str]]]):
-        if self.attributes is None:
-            self.attributes = self.Attributes()
-        self.attributes.project_hierarchy = project_hierarchy
-
-    @property
-    def parent_project(self) -> Optional[TableauProject]:
-        return None if self.attributes is None else self.attributes.parent_project
-
-    @parent_project.setter
-    def parent_project(self, parent_project: Optional[TableauProject]):
-        if self.attributes is None:
-            self.attributes = self.Attributes()
-        self.attributes.parent_project = parent_project
-
-    @property
-    def workbooks(self) -> Optional[list[TableauWorkbook]]:
-        return None if self.attributes is None else self.attributes.workbooks
-
-    @workbooks.setter
-    def workbooks(self, workbooks: Optional[list[TableauWorkbook]]):
-        if self.attributes is None:
-            self.attributes = self.Attributes()
-        self.attributes.workbooks = workbooks
-
-    @property
-    def site(self) -> Optional[TableauSite]:
-        return None if self.attributes is None else self.attributes.site
-
-    @site.setter
-    def site(self, site: Optional[TableauSite]):
-        if self.attributes is None:
-            self.attributes = self.Attributes()
-        self.attributes.site = site
-
-    @property
-    def datasources(self) -> Optional[list[TableauDatasource]]:
-        return None if self.attributes is None else self.attributes.datasources
-
-    @datasources.setter
-    def datasources(self, datasources: Optional[list[TableauDatasource]]):
-        if self.attributes is None:
-            self.attributes = self.Attributes()
-        self.attributes.datasources = datasources
-
-    @property
-    def flows(self) -> Optional[list[TableauFlow]]:
-        return None if self.attributes is None else self.attributes.flows
-
-    @flows.setter
-    def flows(self, flows: Optional[list[TableauFlow]]):
-        if self.attributes is None:
-            self.attributes = self.Attributes()
-        self.attributes.flows = flows
-
-    @property
-    def child_projects(self) -> Optional[list[TableauProject]]:
-        return None if self.attributes is None else self.attributes.child_projects
-
-    @child_projects.setter
-    def child_projects(self, child_projects: Optional[list[TableauProject]]):
-        if self.attributes is None:
-            self.attributes = self.Attributes()
-        self.attributes.child_projects = child_projects
-
-    class Attributes(Tableau.Attributes):
-        site_qualified_name: Optional[str] = Field(
-            default=None, description="", alias="siteQualifiedName"
-        )
-
-        top_level_project_qualified_name: Optional[str] = Field(
-            default=None, description="", alias="topLevelProjectQualifiedName"
-        )
-
-        is_top_level_project: Optional[bool] = Field(
-            default=None, description="", alias="isTopLevelProject"
-        )
-
-        project_hierarchy: Optional[list[dict[str, str]]] = Field(
-            default=None, description="", alias="projectHierarchy"
-        )
-
-        parent_project: Optional[TableauProject] = Field(
-            default=None, description="", alias="parentProject"
-        )  # relationship
-        workbooks: Optional[list[TableauWorkbook]] = Field(
-            default=None, description="", alias="workbooks"
-        )  # relationship
-        site: Optional[TableauSite] = Field(
-            default=None, description="", alias="site"
-        )  # relationship
-        datasources: Optional[list[TableauDatasource]] = Field(
-            default=None, description="", alias="datasources"
-        )  # relationship
-        flows: Optional[list[TableauFlow]] = Field(
-            default=None, description="", alias="flows"
-        )  # relationship
-        child_projects: Optional[list[TableauProject]] = Field(
-            default=None, description="", alias="childProjects"
-        )  # relationship
-
-    attributes: "TableauProject.Attributes" = Field(
-        default_factory=lambda: TableauProject.Attributes(),
-        description="Map of attributes in the instance and their values. The specific keys of this map will vary by "
-        "type, so are described in the sub-types of this schema.\n",
-    )
-
-
-class TableauSite(Tableau):
-    """Description"""
-
-    type_name: str = Field("TableauSite", frozen=False)
-
-    @field_validator("type_name")
-    @classmethod
-    def validate_type_name(cls, v):
-        if v != "TableauSite":
-            raise ValueError("must be TableauSite")
-        return v
-
-    def __setattr__(self, name, value):
-        if name in TableauSite._convience_properties:
-            return object.__setattr__(self, name, value)
-        super().__setattr__(name, value)
-
-    _convience_properties: ClassVar[list[str]] = [
-        "projects",
-    ]
-
-    @property
-    def projects(self) -> Optional[list[TableauProject]]:
-        return None if self.attributes is None else self.attributes.projects
-
-    @projects.setter
-    def projects(self, projects: Optional[list[TableauProject]]):
-        if self.attributes is None:
-            self.attributes = self.Attributes()
-        self.attributes.projects = projects
-
-    class Attributes(Tableau.Attributes):
-        projects: Optional[list[TableauProject]] = Field(
-            default=None, description="", alias="projects"
-        )  # relationship
-
-    attributes: "TableauSite.Attributes" = Field(
-        default_factory=lambda: TableauSite.Attributes(),
-        description="Map of attributes in the instance and their values. The specific keys of this map will vary by "
-        "type, so are described in the sub-types of this schema.\n",
-    )
-
-
-class TableauDatasource(Tableau):
-    """Description"""
-
-    type_name: str = Field("TableauDatasource", frozen=False)
-
-    @field_validator("type_name")
-    @classmethod
-    def validate_type_name(cls, v):
-        if v != "TableauDatasource":
-            raise ValueError("must be TableauDatasource")
-        return v
-
-    def __setattr__(self, name, value):
-        if name in TableauDatasource._convience_properties:
-            return object.__setattr__(self, name, value)
-        super().__setattr__(name, value)
-
-    _convience_properties: ClassVar[list[str]] = [
-        "site_qualified_name",
-        "project_qualified_name",
-        "top_level_project_qualified_name",
-        "workbook_qualified_name",
-        "project_hierarchy",
-        "is_published",
-        "has_extracts",
-        "is_certified",
-        "certifier",
-        "certification_note",
-        "certifier_display_name",
-        "upstream_tables",
-        "upstream_datasources",
-        "workbook",
-        "project",
-        "fields",
-    ]
-
-    @property
-    def site_qualified_name(self) -> Optional[str]:
-        return None if self.attributes is None else self.attributes.site_qualified_name
-
-    @site_qualified_name.setter
-    def site_qualified_name(self, site_qualified_name: Optional[str]):
-        if self.attributes is None:
-            self.attributes = self.Attributes()
-        self.attributes.site_qualified_name = site_qualified_name
-
-    @property
-    def project_qualified_name(self) -> Optional[str]:
-        return (
-            None if self.attributes is None else self.attributes.project_qualified_name
-        )
-
-    @project_qualified_name.setter
-    def project_qualified_name(self, project_qualified_name: Optional[str]):
-        if self.attributes is None:
-            self.attributes = self.Attributes()
-        self.attributes.project_qualified_name = project_qualified_name
-
-    @property
-    def top_level_project_qualified_name(self) -> Optional[str]:
-        return (
-            None
-            if self.attributes is None
-            else self.attributes.top_level_project_qualified_name
-        )
-
-    @top_level_project_qualified_name.setter
-    def top_level_project_qualified_name(
-        self, top_level_project_qualified_name: Optional[str]
-    ):
-        if self.attributes is None:
-            self.attributes = self.Attributes()
-        self.attributes.top_level_project_qualified_name = (
-            top_level_project_qualified_name
-        )
-
-    @property
-    def workbook_qualified_name(self) -> Optional[str]:
-        return (
-            None if self.attributes is None else self.attributes.workbook_qualified_name
-        )
-
-    @workbook_qualified_name.setter
-    def workbook_qualified_name(self, workbook_qualified_name: Optional[str]):
-        if self.attributes is None:
-            self.attributes = self.Attributes()
-        self.attributes.workbook_qualified_name = workbook_qualified_name
-
-    @property
-    def project_hierarchy(self) -> Optional[list[dict[str, str]]]:
-        return None if self.attributes is None else self.attributes.project_hierarchy
-
-    @project_hierarchy.setter
-    def project_hierarchy(self, project_hierarchy: Optional[list[dict[str, str]]]):
-        if self.attributes is None:
-            self.attributes = self.Attributes()
-        self.attributes.project_hierarchy = project_hierarchy
-
-    @property
-    def is_published(self) -> Optional[bool]:
-        return None if self.attributes is None else self.attributes.is_published
-
-    @is_published.setter
-    def is_published(self, is_published: Optional[bool]):
-        if self.attributes is None:
-            self.attributes = self.Attributes()
-        self.attributes.is_published = is_published
-
-    @property
-    def has_extracts(self) -> Optional[bool]:
-        return None if self.attributes is None else self.attributes.has_extracts
-
-    @has_extracts.setter
-    def has_extracts(self, has_extracts: Optional[bool]):
-        if self.attributes is None:
-            self.attributes = self.Attributes()
-        self.attributes.has_extracts = has_extracts
-
-    @property
-    def is_certified(self) -> Optional[bool]:
-        return None if self.attributes is None else self.attributes.is_certified
-
-    @is_certified.setter
-    def is_certified(self, is_certified: Optional[bool]):
-        if self.attributes is None:
-            self.attributes = self.Attributes()
-        self.attributes.is_certified = is_certified
-
-    @property
-    def certifier(self) -> Optional[dict[str, str]]:
-        return None if self.attributes is None else self.attributes.certifier
-
-    @certifier.setter
-    def certifier(self, certifier: Optional[dict[str, str]]):
-        if self.attributes is None:
-            self.attributes = self.Attributes()
-        self.attributes.certifier = certifier
-
-    @property
-    def certification_note(self) -> Optional[str]:
-        return None if self.attributes is None else self.attributes.certification_note
-
-    @certification_note.setter
-    def certification_note(self, certification_note: Optional[str]):
-        if self.attributes is None:
-            self.attributes = self.Attributes()
-        self.attributes.certification_note = certification_note
-
-    @property
-    def certifier_display_name(self) -> Optional[str]:
-        return (
-            None if self.attributes is None else self.attributes.certifier_display_name
-        )
-
-    @certifier_display_name.setter
-    def certifier_display_name(self, certifier_display_name: Optional[str]):
-        if self.attributes is None:
-            self.attributes = self.Attributes()
-        self.attributes.certifier_display_name = certifier_display_name
-
-    @property
-    def upstream_tables(self) -> Optional[list[dict[str, str]]]:
-        return None if self.attributes is None else self.attributes.upstream_tables
-
-    @upstream_tables.setter
-    def upstream_tables(self, upstream_tables: Optional[list[dict[str, str]]]):
-        if self.attributes is None:
-            self.attributes = self.Attributes()
-        self.attributes.upstream_tables = upstream_tables
-
-    @property
-    def upstream_datasources(self) -> Optional[list[dict[str, str]]]:
-        return None if self.attributes is None else self.attributes.upstream_datasources
-
-    @upstream_datasources.setter
-    def upstream_datasources(
-        self, upstream_datasources: Optional[list[dict[str, str]]]
-    ):
-        if self.attributes is None:
-            self.attributes = self.Attributes()
-        self.attributes.upstream_datasources = upstream_datasources
-
-    @property
-    def workbook(self) -> Optional[TableauWorkbook]:
-        return None if self.attributes is None else self.attributes.workbook
-
-    @workbook.setter
-    def workbook(self, workbook: Optional[TableauWorkbook]):
-        if self.attributes is None:
-            self.attributes = self.Attributes()
-        self.attributes.workbook = workbook
-
-    @property
-    def project(self) -> Optional[TableauProject]:
-        return None if self.attributes is None else self.attributes.project
-
-    @project.setter
-    def project(self, project: Optional[TableauProject]):
-        if self.attributes is None:
-            self.attributes = self.Attributes()
-        self.attributes.project = project
-
-    @property
-    def fields(self) -> Optional[list[TableauDatasourceField]]:
-        return None if self.attributes is None else self.attributes.fields
-
-    @fields.setter
-    def fields(self, fields: Optional[list[TableauDatasourceField]]):
-        if self.attributes is None:
-            self.attributes = self.Attributes()
-        self.attributes.fields = fields
-
-    class Attributes(Tableau.Attributes):
-        site_qualified_name: Optional[str] = Field(
-            default=None, description="", alias="siteQualifiedName"
-        )
-
-        project_qualified_name: Optional[str] = Field(
-            default=None, description="", alias="projectQualifiedName"
-        )
-
-        top_level_project_qualified_name: Optional[str] = Field(
-            default=None, description="", alias="topLevelProjectQualifiedName"
-        )
-
-        workbook_qualified_name: Optional[str] = Field(
-            default=None, description="", alias="workbookQualifiedName"
-        )
-
-        project_hierarchy: Optional[list[dict[str, str]]] = Field(
-            default=None, description="", alias="projectHierarchy"
-        )
-
-        is_published: Optional[bool] = Field(
-            default=None, description="", alias="isPublished"
-        )
-
-        has_extracts: Optional[bool] = Field(
-            default=None, description="", alias="hasExtracts"
-        )
-
-        is_certified: Optional[bool] = Field(
-            default=None, description="", alias="isCertified"
-        )
-
-        certifier: Optional[dict[str, str]] = Field(
-            default=None, description="", alias="certifier"
-        )
-
-        certification_note: Optional[str] = Field(
-            default=None, description="", alias="certificationNote"
-        )
-
-        certifier_display_name: Optional[str] = Field(
-            default=None, description="", alias="certifierDisplayName"
-        )
-
-        upstream_tables: Optional[list[dict[str, str]]] = Field(
-            default=None, description="", alias="upstreamTables"
-        )
-
-        upstream_datasources: Optional[list[dict[str, str]]] = Field(
-            default=None, description="", alias="upstreamDatasources"
-        )
-
-        workbook: Optional[TableauWorkbook] = Field(
-            default=None, description="", alias="workbook"
-        )  # relationship
-        project: Optional[TableauProject] = Field(
-            default=None, description="", alias="project"
-        )  # relationship
-        fields: Optional[list[TableauDatasourceField]] = Field(
-            default=None, description="", alias="fields"
-        )  # relationship
-
-    attributes: "TableauDatasource.Attributes" = Field(
-        default_factory=lambda: TableauDatasource.Attributes(),
-        description="Map of attributes in the instance and their values. The specific keys of this map will vary by "
-        "type, so are described in the sub-types of this schema.\n",
-    )
-
-
-class TableauDashboard(Tableau):
-    """Description"""
-
-    type_name: str = Field("TableauDashboard", frozen=False)
-
-    @field_validator("type_name")
-    @classmethod
-    def validate_type_name(cls, v):
-        if v != "TableauDashboard":
-            raise ValueError("must be TableauDashboard")
-        return v
-
-    def __setattr__(self, name, value):
-        if name in TableauDashboard._convience_properties:
-            return object.__setattr__(self, name, value)
-        super().__setattr__(name, value)
-
-    _convience_properties: ClassVar[list[str]] = [
-        "site_qualified_name",
-        "project_qualified_name",
-        "workbook_qualified_name",
-        "top_level_project_qualified_name",
-        "project_hierarchy",
-        "workbook",
-        "worksheets",
-    ]
-
-    @property
-    def site_qualified_name(self) -> Optional[str]:
-        return None if self.attributes is None else self.attributes.site_qualified_name
-
-    @site_qualified_name.setter
-    def site_qualified_name(self, site_qualified_name: Optional[str]):
-        if self.attributes is None:
-            self.attributes = self.Attributes()
-        self.attributes.site_qualified_name = site_qualified_name
-
-    @property
-    def project_qualified_name(self) -> Optional[str]:
-        return (
-            None if self.attributes is None else self.attributes.project_qualified_name
-        )
-
-    @project_qualified_name.setter
-    def project_qualified_name(self, project_qualified_name: Optional[str]):
-        if self.attributes is None:
-            self.attributes = self.Attributes()
-        self.attributes.project_qualified_name = project_qualified_name
-
-    @property
-    def workbook_qualified_name(self) -> Optional[str]:
-        return (
-            None if self.attributes is None else self.attributes.workbook_qualified_name
-        )
-
-    @workbook_qualified_name.setter
-    def workbook_qualified_name(self, workbook_qualified_name: Optional[str]):
-        if self.attributes is None:
-            self.attributes = self.Attributes()
-        self.attributes.workbook_qualified_name = workbook_qualified_name
-
-    @property
-    def top_level_project_qualified_name(self) -> Optional[str]:
-        return (
-            None
-            if self.attributes is None
-            else self.attributes.top_level_project_qualified_name
-        )
-
-    @top_level_project_qualified_name.setter
-    def top_level_project_qualified_name(
-        self, top_level_project_qualified_name: Optional[str]
-    ):
-        if self.attributes is None:
-            self.attributes = self.Attributes()
-        self.attributes.top_level_project_qualified_name = (
-            top_level_project_qualified_name
-        )
-
-    @property
-    def project_hierarchy(self) -> Optional[list[dict[str, str]]]:
-        return None if self.attributes is None else self.attributes.project_hierarchy
-
-    @project_hierarchy.setter
-    def project_hierarchy(self, project_hierarchy: Optional[list[dict[str, str]]]):
-        if self.attributes is None:
-            self.attributes = self.Attributes()
-        self.attributes.project_hierarchy = project_hierarchy
-
-    @property
-    def workbook(self) -> Optional[TableauWorkbook]:
-        return None if self.attributes is None else self.attributes.workbook
-
-    @workbook.setter
-    def workbook(self, workbook: Optional[TableauWorkbook]):
-        if self.attributes is None:
-            self.attributes = self.Attributes()
-        self.attributes.workbook = workbook
-
-    @property
-    def worksheets(self) -> Optional[list[TableauWorksheet]]:
-        return None if self.attributes is None else self.attributes.worksheets
-
-    @worksheets.setter
-    def worksheets(self, worksheets: Optional[list[TableauWorksheet]]):
-        if self.attributes is None:
-            self.attributes = self.Attributes()
-        self.attributes.worksheets = worksheets
-
-    class Attributes(Tableau.Attributes):
-        site_qualified_name: Optional[str] = Field(
             default=None, description="", alias="siteQualifiedName"
         )
 
@@ -3250,11 +1845,53 @@
         return v
 
     def __setattr__(self, name, value):
-        if name in TableauFlow._convience_properties:
+        if name in TableauFlow._convenience_properties:
             return object.__setattr__(self, name, value)
         super().__setattr__(name, value)
 
-    _convience_properties: ClassVar[list[str]] = [
+    SITE_QUALIFIED_NAME: ClassVar[KeywordField] = KeywordField(
+        "siteQualifiedName", "siteQualifiedName"
+    )
+    """
+    TBC
+    """
+    PROJECT_QUALIFIED_NAME: ClassVar[KeywordField] = KeywordField(
+        "projectQualifiedName", "projectQualifiedName"
+    )
+    """
+    TBC
+    """
+    TOP_LEVEL_PROJECT_QUALIFIED_NAME: ClassVar[KeywordField] = KeywordField(
+        "topLevelProjectQualifiedName", "topLevelProjectQualifiedName"
+    )
+    """
+    TBC
+    """
+    PROJECT_HIERARCHY: ClassVar[KeywordField] = KeywordField(
+        "projectHierarchy", "projectHierarchy"
+    )
+    """
+    TBC
+    """
+    INPUT_FIELDS: ClassVar[KeywordField] = KeywordField("inputFields", "inputFields")
+    """
+    TBC
+    """
+    OUTPUT_FIELDS: ClassVar[KeywordField] = KeywordField("outputFields", "outputFields")
+    """
+    TBC
+    """
+    OUTPUT_STEPS: ClassVar[KeywordField] = KeywordField("outputSteps", "outputSteps")
+    """
+    TBC
+    """
+
+    PROJECT: ClassVar[RelationField] = RelationField("project")
+    """
+    TBC
+    """
+
+    _convenience_properties: ClassVar[list[str]] = [
         "site_qualified_name",
         "project_qualified_name",
         "top_level_project_qualified_name",
@@ -3371,7 +2008,6 @@
         project_hierarchy: Optional[list[dict[str, str]]] = Field(
             default=None, description="", alias="projectHierarchy"
         )
-<<<<<<< HEAD
 
         input_fields: Optional[list[dict[str, str]]] = Field(
             default=None, description="", alias="inputFields"
@@ -3385,17 +2021,6 @@
             default=None, description="", alias="outputSteps"
         )
 
-=======
-        input_fields: Optional[list[dict[str, str]]] = Field(
-            None, description="", alias="inputFields"
-        )
-        output_fields: Optional[list[dict[str, str]]] = Field(
-            None, description="", alias="outputFields"
-        )
-        output_steps: Optional[list[dict[str, str]]] = Field(
-            None, description="", alias="outputSteps"
-        )
->>>>>>> d7c28de4
         project: Optional[TableauProject] = Field(
             default=None, description="", alias="project"
         )  # relationship
@@ -3414,183 +2039,6 @@
 
     @field_validator("type_name")
     @classmethod
-    def validate_type_name(cls, v):
-        if v != "TableauWorksheet":
-            raise ValueError("must be TableauWorksheet")
-        return v
-
-    def __setattr__(self, name, value):
-        if name in TableauWorksheet._convience_properties:
-            return object.__setattr__(self, name, value)
-        super().__setattr__(name, value)
-
-    _convience_properties: ClassVar[list[str]] = [
-        "site_qualified_name",
-        "project_qualified_name",
-        "top_level_project_qualified_name",
-        "project_hierarchy",
-        "workbook_qualified_name",
-        "workbook",
-        "datasource_fields",
-        "calculated_fields",
-        "dashboards",
-    ]
-
-    @property
-    def site_qualified_name(self) -> Optional[str]:
-        return None if self.attributes is None else self.attributes.site_qualified_name
-
-    @site_qualified_name.setter
-    def site_qualified_name(self, site_qualified_name: Optional[str]):
-        if self.attributes is None:
-            self.attributes = self.Attributes()
-        self.attributes.site_qualified_name = site_qualified_name
-
-    @property
-    def project_qualified_name(self) -> Optional[str]:
-        return (
-            None if self.attributes is None else self.attributes.project_qualified_name
-        )
-
-    @project_qualified_name.setter
-    def project_qualified_name(self, project_qualified_name: Optional[str]):
-        if self.attributes is None:
-            self.attributes = self.Attributes()
-        self.attributes.project_qualified_name = project_qualified_name
-
-    @property
-    def top_level_project_qualified_name(self) -> Optional[str]:
-        return (
-            None
-            if self.attributes is None
-            else self.attributes.top_level_project_qualified_name
-        )
-
-    @top_level_project_qualified_name.setter
-    def top_level_project_qualified_name(
-        self, top_level_project_qualified_name: Optional[str]
-    ):
-        if self.attributes is None:
-            self.attributes = self.Attributes()
-        self.attributes.top_level_project_qualified_name = (
-            top_level_project_qualified_name
-        )
-
-    @property
-    def project_hierarchy(self) -> Optional[list[dict[str, str]]]:
-        return None if self.attributes is None else self.attributes.project_hierarchy
-
-    @project_hierarchy.setter
-    def project_hierarchy(self, project_hierarchy: Optional[list[dict[str, str]]]):
-        if self.attributes is None:
-            self.attributes = self.Attributes()
-        self.attributes.project_hierarchy = project_hierarchy
-
-    @property
-    def workbook_qualified_name(self) -> Optional[str]:
-        return (
-            None if self.attributes is None else self.attributes.workbook_qualified_name
-        )
-
-    @workbook_qualified_name.setter
-    def workbook_qualified_name(self, workbook_qualified_name: Optional[str]):
-        if self.attributes is None:
-            self.attributes = self.Attributes()
-        self.attributes.workbook_qualified_name = workbook_qualified_name
-
-    @property
-    def workbook(self) -> Optional[TableauWorkbook]:
-        return None if self.attributes is None else self.attributes.workbook
-
-    @workbook.setter
-    def workbook(self, workbook: Optional[TableauWorkbook]):
-        if self.attributes is None:
-            self.attributes = self.Attributes()
-        self.attributes.workbook = workbook
-
-    @property
-    def datasource_fields(self) -> Optional[list[TableauDatasourceField]]:
-        return None if self.attributes is None else self.attributes.datasource_fields
-
-    @datasource_fields.setter
-    def datasource_fields(
-        self, datasource_fields: Optional[list[TableauDatasourceField]]
-    ):
-        if self.attributes is None:
-            self.attributes = self.Attributes()
-        self.attributes.datasource_fields = datasource_fields
-
-    @property
-    def calculated_fields(self) -> Optional[list[TableauCalculatedField]]:
-        return None if self.attributes is None else self.attributes.calculated_fields
-
-    @calculated_fields.setter
-    def calculated_fields(
-        self, calculated_fields: Optional[list[TableauCalculatedField]]
-    ):
-        if self.attributes is None:
-            self.attributes = self.Attributes()
-        self.attributes.calculated_fields = calculated_fields
-
-    @property
-    def dashboards(self) -> Optional[list[TableauDashboard]]:
-        return None if self.attributes is None else self.attributes.dashboards
-
-    @dashboards.setter
-    def dashboards(self, dashboards: Optional[list[TableauDashboard]]):
-        if self.attributes is None:
-            self.attributes = self.Attributes()
-        self.attributes.dashboards = dashboards
-
-    class Attributes(Tableau.Attributes):
-        site_qualified_name: Optional[str] = Field(
-            default=None, description="", alias="siteQualifiedName"
-        )
-
-        project_qualified_name: Optional[str] = Field(
-            default=None, description="", alias="projectQualifiedName"
-        )
-
-        top_level_project_qualified_name: Optional[str] = Field(
-            default=None, description="", alias="topLevelProjectQualifiedName"
-        )
-
-        project_hierarchy: Optional[list[dict[str, str]]] = Field(
-            default=None, description="", alias="projectHierarchy"
-        )
-
-        workbook_qualified_name: Optional[str] = Field(
-            default=None, description="", alias="workbookQualifiedName"
-        )
-
-        workbook: Optional[TableauWorkbook] = Field(
-            default=None, description="", alias="workbook"
-        )  # relationship
-        datasource_fields: Optional[list[TableauDatasourceField]] = Field(
-            default=None, description="", alias="datasourceFields"
-        )  # relationship
-        calculated_fields: Optional[list[TableauCalculatedField]] = Field(
-            default=None, description="", alias="calculatedFields"
-        )  # relationship
-        dashboards: Optional[list[TableauDashboard]] = Field(
-            default=None, description="", alias="dashboards"
-        )  # relationship
-
-<<<<<<< HEAD
-=======
-    attributes: "TableauFlow.Attributes" = Field(
-        default_factory=lambda: TableauFlow.Attributes(),
-        description="Map of attributes in the instance and their values. The specific keys of this map will vary by "
-        "type, so are described in the sub-types of this schema.\n",
-    )
-
-
-class TableauWorksheet(Tableau):
-    """Description"""
-
-    type_name: str = Field("TableauWorksheet", allow_mutation=False)
-
-    @validator("type_name")
     def validate_type_name(cls, v):
         if v != "TableauWorksheet":
             raise ValueError("must be TableauWorksheet")
@@ -3769,34 +2217,38 @@
 
     class Attributes(Tableau.Attributes):
         site_qualified_name: Optional[str] = Field(
-            None, description="", alias="siteQualifiedName"
-        )
+            default=None, description="", alias="siteQualifiedName"
+        )
+
         project_qualified_name: Optional[str] = Field(
-            None, description="", alias="projectQualifiedName"
-        )
+            default=None, description="", alias="projectQualifiedName"
+        )
+
         top_level_project_qualified_name: Optional[str] = Field(
-            None, description="", alias="topLevelProjectQualifiedName"
-        )
+            default=None, description="", alias="topLevelProjectQualifiedName"
+        )
+
         project_hierarchy: Optional[list[dict[str, str]]] = Field(
-            None, description="", alias="projectHierarchy"
-        )
+            default=None, description="", alias="projectHierarchy"
+        )
+
         workbook_qualified_name: Optional[str] = Field(
-            None, description="", alias="workbookQualifiedName"
-        )
+            default=None, description="", alias="workbookQualifiedName"
+        )
+
         workbook: Optional[TableauWorkbook] = Field(
-            None, description="", alias="workbook"
+            default=None, description="", alias="workbook"
         )  # relationship
         datasource_fields: Optional[list[TableauDatasourceField]] = Field(
-            None, description="", alias="datasourceFields"
+            default=None, description="", alias="datasourceFields"
         )  # relationship
         calculated_fields: Optional[list[TableauCalculatedField]] = Field(
-            None, description="", alias="calculatedFields"
+            default=None, description="", alias="calculatedFields"
         )  # relationship
         dashboards: Optional[list[TableauDashboard]] = Field(
-            None, description="", alias="dashboards"
-        )  # relationship
-
->>>>>>> d7c28de4
+            default=None, description="", alias="dashboards"
+        )  # relationship
+
     attributes: "TableauWorksheet.Attributes" = Field(
         default_factory=lambda: TableauWorksheet.Attributes(),
         description="Map of attributes in the instance and their values. The specific keys of this map will vary by "
