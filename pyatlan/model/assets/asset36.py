# SPDX-License-Identifier: Apache-2.0
# Copyright 2022 Atlan Pte. Ltd.


from __future__ import annotations

from typing import ClassVar, Optional

from pydantic import Field, field_validator

<<<<<<< HEAD
from .asset18 import BI
=======
from pyatlan.model.fields.atlan_fields import KeywordTextField, NumericField
>>>>>>> d7c28de4

from .asset18 import BI

<<<<<<< HEAD
class Preset(BI):
    """Description"""

    type_name: str = Field("Preset", frozen=False)
=======

class Preset(BI):
    """Description"""

    type_name: str = Field("Preset", allow_mutation=False)
>>>>>>> d7c28de4

    @field_validator("type_name")
    @classmethod
    def validate_type_name(cls, v):
        if v != "Preset":
            raise ValueError("must be Preset")
        return v

    def __setattr__(self, name, value):
<<<<<<< HEAD
        if name in Preset._convience_properties:
            return object.__setattr__(self, name, value)
        super().__setattr__(name, value)

    _convience_properties: ClassVar[list[str]] = [
=======
        if name in Preset._convenience_properties:
            return object.__setattr__(self, name, value)
        super().__setattr__(name, value)

    PRESET_WORKSPACE_ID: ClassVar[NumericField] = NumericField(
        "presetWorkspaceId", "presetWorkspaceId"
    )
    """
    TBC
    """
    PRESET_WORKSPACE_QUALIFIED_NAME: ClassVar[KeywordTextField] = KeywordTextField(
        "presetWorkspaceQualifiedName",
        "presetWorkspaceQualifiedName",
        "presetWorkspaceQualifiedName.text",
    )
    """
    TBC
    """
    PRESET_DASHBOARD_ID: ClassVar[NumericField] = NumericField(
        "presetDashboardId", "presetDashboardId"
    )
    """
    TBC
    """
    PRESET_DASHBOARD_QUALIFIED_NAME: ClassVar[KeywordTextField] = KeywordTextField(
        "presetDashboardQualifiedName",
        "presetDashboardQualifiedName",
        "presetDashboardQualifiedName.text",
    )
    """
    TBC
    """

    _convenience_properties: ClassVar[list[str]] = [
>>>>>>> d7c28de4
        "preset_workspace_id",
        "preset_workspace_qualified_name",
        "preset_dashboard_id",
        "preset_dashboard_qualified_name",
    ]

    @property
    def preset_workspace_id(self) -> Optional[int]:
        return None if self.attributes is None else self.attributes.preset_workspace_id

    @preset_workspace_id.setter
    def preset_workspace_id(self, preset_workspace_id: Optional[int]):
        if self.attributes is None:
            self.attributes = self.Attributes()
        self.attributes.preset_workspace_id = preset_workspace_id

    @property
    def preset_workspace_qualified_name(self) -> Optional[str]:
        return (
            None
            if self.attributes is None
            else self.attributes.preset_workspace_qualified_name
        )

    @preset_workspace_qualified_name.setter
    def preset_workspace_qualified_name(
        self, preset_workspace_qualified_name: Optional[str]
    ):
        if self.attributes is None:
            self.attributes = self.Attributes()
        self.attributes.preset_workspace_qualified_name = (
            preset_workspace_qualified_name
        )

    @property
    def preset_dashboard_id(self) -> Optional[int]:
        return None if self.attributes is None else self.attributes.preset_dashboard_id

    @preset_dashboard_id.setter
    def preset_dashboard_id(self, preset_dashboard_id: Optional[int]):
        if self.attributes is None:
            self.attributes = self.Attributes()
        self.attributes.preset_dashboard_id = preset_dashboard_id

    @property
    def preset_dashboard_qualified_name(self) -> Optional[str]:
        return (
            None
            if self.attributes is None
            else self.attributes.preset_dashboard_qualified_name
        )

    @preset_dashboard_qualified_name.setter
    def preset_dashboard_qualified_name(
        self, preset_dashboard_qualified_name: Optional[str]
    ):
        if self.attributes is None:
            self.attributes = self.Attributes()
        self.attributes.preset_dashboard_qualified_name = (
            preset_dashboard_qualified_name
        )

    class Attributes(BI.Attributes):
        preset_workspace_id: Optional[int] = Field(
<<<<<<< HEAD
            default=None, description="", alias="presetWorkspaceId"
        )

        preset_workspace_qualified_name: Optional[str] = Field(
            default=None, description="", alias="presetWorkspaceQualifiedName"
        )

        preset_dashboard_id: Optional[int] = Field(
            default=None, description="", alias="presetDashboardId"
        )

        preset_dashboard_qualified_name: Optional[str] = Field(
            default=None, description="", alias="presetDashboardQualifiedName"
=======
            None, description="", alias="presetWorkspaceId"
        )
        preset_workspace_qualified_name: Optional[str] = Field(
            None, description="", alias="presetWorkspaceQualifiedName"
        )
        preset_dashboard_id: Optional[int] = Field(
            None, description="", alias="presetDashboardId"
        )
        preset_dashboard_qualified_name: Optional[str] = Field(
            None, description="", alias="presetDashboardQualifiedName"
>>>>>>> d7c28de4
        )

    attributes: "Preset.Attributes" = Field(
        default_factory=lambda: Preset.Attributes(),
        description="Map of attributes in the instance and their values. The specific keys of this map will vary by "
        "type, so are described in the sub-types of this schema.\n",
    )


Preset.Attributes.update_forward_refs()<|MERGE_RESOLUTION|>--- conflicted
+++ resolved
@@ -8,26 +8,15 @@
 
 from pydantic import Field, field_validator
 
-<<<<<<< HEAD
-from .asset18 import BI
-=======
 from pyatlan.model.fields.atlan_fields import KeywordTextField, NumericField
->>>>>>> d7c28de4
 
 from .asset18 import BI
 
-<<<<<<< HEAD
+
 class Preset(BI):
     """Description"""
 
     type_name: str = Field("Preset", frozen=False)
-=======
-
-class Preset(BI):
-    """Description"""
-
-    type_name: str = Field("Preset", allow_mutation=False)
->>>>>>> d7c28de4
 
     @field_validator("type_name")
     @classmethod
@@ -37,13 +26,6 @@
         return v
 
     def __setattr__(self, name, value):
-<<<<<<< HEAD
-        if name in Preset._convience_properties:
-            return object.__setattr__(self, name, value)
-        super().__setattr__(name, value)
-
-    _convience_properties: ClassVar[list[str]] = [
-=======
         if name in Preset._convenience_properties:
             return object.__setattr__(self, name, value)
         super().__setattr__(name, value)
@@ -78,7 +60,6 @@
     """
 
     _convenience_properties: ClassVar[list[str]] = [
->>>>>>> d7c28de4
         "preset_workspace_id",
         "preset_workspace_qualified_name",
         "preset_dashboard_id",
@@ -143,7 +124,6 @@
 
     class Attributes(BI.Attributes):
         preset_workspace_id: Optional[int] = Field(
-<<<<<<< HEAD
             default=None, description="", alias="presetWorkspaceId"
         )
 
@@ -157,18 +137,6 @@
 
         preset_dashboard_qualified_name: Optional[str] = Field(
             default=None, description="", alias="presetDashboardQualifiedName"
-=======
-            None, description="", alias="presetWorkspaceId"
-        )
-        preset_workspace_qualified_name: Optional[str] = Field(
-            None, description="", alias="presetWorkspaceQualifiedName"
-        )
-        preset_dashboard_id: Optional[int] = Field(
-            None, description="", alias="presetDashboardId"
-        )
-        preset_dashboard_qualified_name: Optional[str] = Field(
-            None, description="", alias="presetDashboardQualifiedName"
->>>>>>> d7c28de4
         )
 
     attributes: "Preset.Attributes" = Field(
