--- conflicted
+++ resolved
@@ -8,30 +8,16 @@
 
 from pydantic import Field, field_validator
 
-<<<<<<< HEAD
-from pyatlan.model.enums import (
-    IconType,
-)
-from .asset00 import Resource
-=======
 from pyatlan.model.enums import IconType
 from pyatlan.model.fields.atlan_fields import KeywordField
->>>>>>> d7c28de4
 
 from .asset00 import Resource
 
-<<<<<<< HEAD
+
 class ReadmeTemplate(Resource):
     """Description"""
 
     type_name: str = Field("ReadmeTemplate", frozen=False)
-=======
-
-class ReadmeTemplate(Resource):
-    """Description"""
-
-    type_name: str = Field("ReadmeTemplate", allow_mutation=False)
->>>>>>> d7c28de4
 
     @field_validator("type_name")
     @classmethod
@@ -41,16 +27,6 @@
         return v
 
     def __setattr__(self, name, value):
-<<<<<<< HEAD
-        if name in ReadmeTemplate._convience_properties:
-            return object.__setattr__(self, name, value)
-        super().__setattr__(name, value)
-
-    _convience_properties: ClassVar[list[str]] = [
-        "icon",
-        "icon_type",
-    ]
-=======
         if name in ReadmeTemplate._convenience_properties:
             return object.__setattr__(self, name, value)
         super().__setattr__(name, value)
@@ -90,38 +66,6 @@
         self.attributes.icon_type = icon_type
 
     class Attributes(Resource.Attributes):
-        icon: Optional[str] = Field(None, description="", alias="icon")
-        icon_type: Optional[IconType] = Field(None, description="", alias="iconType")
-
-    attributes: "ReadmeTemplate.Attributes" = Field(
-        default_factory=lambda: ReadmeTemplate.Attributes(),
-        description="Map of attributes in the instance and their values. The specific keys of this map will vary by "
-        "type, so are described in the sub-types of this schema.\n",
-    )
->>>>>>> d7c28de4
-
-    @property
-    def icon(self) -> Optional[str]:
-        return None if self.attributes is None else self.attributes.icon
-
-<<<<<<< HEAD
-    @icon.setter
-    def icon(self, icon: Optional[str]):
-        if self.attributes is None:
-            self.attributes = self.Attributes()
-        self.attributes.icon = icon
-
-    @property
-    def icon_type(self) -> Optional[IconType]:
-        return None if self.attributes is None else self.attributes.icon_type
-
-    @icon_type.setter
-    def icon_type(self, icon_type: Optional[IconType]):
-        if self.attributes is None:
-            self.attributes = self.Attributes()
-        self.attributes.icon_type = icon_type
-
-    class Attributes(Resource.Attributes):
         icon: Optional[str] = Field(default=None, description="", alias="icon")
 
         icon_type: Optional[IconType] = Field(
@@ -135,6 +79,4 @@
     )
 
 
-=======
->>>>>>> d7c28de4
 ReadmeTemplate.Attributes.update_forward_refs()