# SPDX-License-Identifier: Apache-2.0
# Copyright 2022 Atlan Pte. Ltd.


from __future__ import annotations

from typing import ClassVar, Optional

from pydantic import Field, field_validator

<<<<<<< HEAD
from .asset18 import BI
=======
from pyatlan.model.fields.atlan_fields import (
    BooleanField,
    KeywordField,
    KeywordTextField,
)
>>>>>>> d7c28de4

from .asset18 import BI

<<<<<<< HEAD
class Qlik(BI):
    """Description"""

    type_name: str = Field("Qlik", frozen=False)
=======

class Qlik(BI):
    """Description"""

    type_name: str = Field("Qlik", allow_mutation=False)
>>>>>>> d7c28de4

    @field_validator("type_name")
    @classmethod
    def validate_type_name(cls, v):
        if v != "Qlik":
            raise ValueError("must be Qlik")
        return v

    def __setattr__(self, name, value):
<<<<<<< HEAD
        if name in Qlik._convience_properties:
            return object.__setattr__(self, name, value)
        super().__setattr__(name, value)

    _convience_properties: ClassVar[list[str]] = [
=======
        if name in Qlik._convenience_properties:
            return object.__setattr__(self, name, value)
        super().__setattr__(name, value)

    QLIK_ID: ClassVar[KeywordField] = KeywordField("qlikId", "qlikId")
    """
    qID/guid of the qlik object
    """
    QLIK_QRI: ClassVar[KeywordTextField] = KeywordTextField(
        "qlikQRI", "qlikQRI", "qlikQRI.text"
    )
    """
    QRI of the qlik object, kind of like qualifiedName on Atlan
    """
    QLIK_SPACE_ID: ClassVar[KeywordField] = KeywordField("qlikSpaceId", "qlikSpaceId")
    """
    qID of a space where the qlik object belongs to
    """
    QLIK_SPACE_QUALIFIED_NAME: ClassVar[KeywordTextField] = KeywordTextField(
        "qlikSpaceQualifiedName",
        "qlikSpaceQualifiedName",
        "qlikSpaceQualifiedName.text",
    )
    """
    qualifiedName of a space where the qlik object belongs to
    """
    QLIK_APP_ID: ClassVar[KeywordField] = KeywordField("qlikAppId", "qlikAppId")
    """
    qID of a app where the qlik object belongs
    """
    QLIK_APP_QUALIFIED_NAME: ClassVar[KeywordTextField] = KeywordTextField(
        "qlikAppQualifiedName", "qlikAppQualifiedName", "qlikAppQualifiedName.text"
    )
    """
    qualifiedName of an app where the qlik object belongs to
    """
    QLIK_OWNER_ID: ClassVar[KeywordField] = KeywordField("qlikOwnerId", "qlikOwnerId")
    """
    Owner's guid of the qlik object
    """
    QLIK_IS_PUBLISHED: ClassVar[BooleanField] = BooleanField(
        "qlikIsPublished", "qlikIsPublished"
    )
    """
    If the qlik object is published
    """

    _convenience_properties: ClassVar[list[str]] = [
>>>>>>> d7c28de4
        "qlik_id",
        "qlik_q_r_i",
        "qlik_space_id",
        "qlik_space_qualified_name",
        "qlik_app_id",
        "qlik_app_qualified_name",
        "qlik_owner_id",
        "qlik_is_published",
    ]

    @property
    def qlik_id(self) -> Optional[str]:
        return None if self.attributes is None else self.attributes.qlik_id

    @qlik_id.setter
    def qlik_id(self, qlik_id: Optional[str]):
        if self.attributes is None:
            self.attributes = self.Attributes()
        self.attributes.qlik_id = qlik_id

    @property
    def qlik_q_r_i(self) -> Optional[str]:
        return None if self.attributes is None else self.attributes.qlik_q_r_i

    @qlik_q_r_i.setter
    def qlik_q_r_i(self, qlik_q_r_i: Optional[str]):
        if self.attributes is None:
            self.attributes = self.Attributes()
        self.attributes.qlik_q_r_i = qlik_q_r_i

    @property
    def qlik_space_id(self) -> Optional[str]:
        return None if self.attributes is None else self.attributes.qlik_space_id

    @qlik_space_id.setter
    def qlik_space_id(self, qlik_space_id: Optional[str]):
        if self.attributes is None:
            self.attributes = self.Attributes()
        self.attributes.qlik_space_id = qlik_space_id

    @property
    def qlik_space_qualified_name(self) -> Optional[str]:
        return (
            None
            if self.attributes is None
            else self.attributes.qlik_space_qualified_name
<<<<<<< HEAD
        )

    @qlik_space_qualified_name.setter
    def qlik_space_qualified_name(self, qlik_space_qualified_name: Optional[str]):
        if self.attributes is None:
            self.attributes = self.Attributes()
        self.attributes.qlik_space_qualified_name = qlik_space_qualified_name

    @property
    def qlik_app_id(self) -> Optional[str]:
        return None if self.attributes is None else self.attributes.qlik_app_id

    @qlik_app_id.setter
    def qlik_app_id(self, qlik_app_id: Optional[str]):
        if self.attributes is None:
            self.attributes = self.Attributes()
        self.attributes.qlik_app_id = qlik_app_id

    @property
    def qlik_app_qualified_name(self) -> Optional[str]:
        return (
            None if self.attributes is None else self.attributes.qlik_app_qualified_name
        )

    @qlik_app_qualified_name.setter
    def qlik_app_qualified_name(self, qlik_app_qualified_name: Optional[str]):
        if self.attributes is None:
            self.attributes = self.Attributes()
        self.attributes.qlik_app_qualified_name = qlik_app_qualified_name

    @property
    def qlik_owner_id(self) -> Optional[str]:
        return None if self.attributes is None else self.attributes.qlik_owner_id

    @qlik_owner_id.setter
    def qlik_owner_id(self, qlik_owner_id: Optional[str]):
        if self.attributes is None:
            self.attributes = self.Attributes()
        self.attributes.qlik_owner_id = qlik_owner_id

    @property
    def qlik_is_published(self) -> Optional[bool]:
        return None if self.attributes is None else self.attributes.qlik_is_published

    @qlik_is_published.setter
    def qlik_is_published(self, qlik_is_published: Optional[bool]):
        if self.attributes is None:
            self.attributes = self.Attributes()
        self.attributes.qlik_is_published = qlik_is_published

    class Attributes(BI.Attributes):
        qlik_id: Optional[str] = Field(default=None, description="", alias="qlikId")

        qlik_q_r_i: Optional[str] = Field(default=None, description="", alias="qlikQRI")

        qlik_space_id: Optional[str] = Field(
            default=None, description="", alias="qlikSpaceId"
        )

        qlik_space_qualified_name: Optional[str] = Field(
            default=None, description="", alias="qlikSpaceQualifiedName"
        )

        qlik_app_id: Optional[str] = Field(
            default=None, description="", alias="qlikAppId"
        )

        qlik_app_qualified_name: Optional[str] = Field(
            default=None, description="", alias="qlikAppQualifiedName"
        )

        qlik_owner_id: Optional[str] = Field(
            default=None, description="", alias="qlikOwnerId"
        )

        qlik_is_published: Optional[bool] = Field(
            default=None, description="", alias="qlikIsPublished"
=======
        )

    @qlik_space_qualified_name.setter
    def qlik_space_qualified_name(self, qlik_space_qualified_name: Optional[str]):
        if self.attributes is None:
            self.attributes = self.Attributes()
        self.attributes.qlik_space_qualified_name = qlik_space_qualified_name

    @property
    def qlik_app_id(self) -> Optional[str]:
        return None if self.attributes is None else self.attributes.qlik_app_id

    @qlik_app_id.setter
    def qlik_app_id(self, qlik_app_id: Optional[str]):
        if self.attributes is None:
            self.attributes = self.Attributes()
        self.attributes.qlik_app_id = qlik_app_id

    @property
    def qlik_app_qualified_name(self) -> Optional[str]:
        return (
            None if self.attributes is None else self.attributes.qlik_app_qualified_name
        )

    @qlik_app_qualified_name.setter
    def qlik_app_qualified_name(self, qlik_app_qualified_name: Optional[str]):
        if self.attributes is None:
            self.attributes = self.Attributes()
        self.attributes.qlik_app_qualified_name = qlik_app_qualified_name

    @property
    def qlik_owner_id(self) -> Optional[str]:
        return None if self.attributes is None else self.attributes.qlik_owner_id

    @qlik_owner_id.setter
    def qlik_owner_id(self, qlik_owner_id: Optional[str]):
        if self.attributes is None:
            self.attributes = self.Attributes()
        self.attributes.qlik_owner_id = qlik_owner_id

    @property
    def qlik_is_published(self) -> Optional[bool]:
        return None if self.attributes is None else self.attributes.qlik_is_published

    @qlik_is_published.setter
    def qlik_is_published(self, qlik_is_published: Optional[bool]):
        if self.attributes is None:
            self.attributes = self.Attributes()
        self.attributes.qlik_is_published = qlik_is_published

    class Attributes(BI.Attributes):
        qlik_id: Optional[str] = Field(None, description="", alias="qlikId")
        qlik_q_r_i: Optional[str] = Field(None, description="", alias="qlikQRI")
        qlik_space_id: Optional[str] = Field(None, description="", alias="qlikSpaceId")
        qlik_space_qualified_name: Optional[str] = Field(
            None, description="", alias="qlikSpaceQualifiedName"
        )
        qlik_app_id: Optional[str] = Field(None, description="", alias="qlikAppId")
        qlik_app_qualified_name: Optional[str] = Field(
            None, description="", alias="qlikAppQualifiedName"
        )
        qlik_owner_id: Optional[str] = Field(None, description="", alias="qlikOwnerId")
        qlik_is_published: Optional[bool] = Field(
            None, description="", alias="qlikIsPublished"
>>>>>>> d7c28de4
        )

    attributes: "Qlik.Attributes" = Field(
        default_factory=lambda: Qlik.Attributes(),
        description="Map of attributes in the instance and their values. The specific keys of this map will vary by "
        "type, so are described in the sub-types of this schema.\n",
    )


Qlik.Attributes.update_forward_refs()<|MERGE_RESOLUTION|>--- conflicted
+++ resolved
@@ -8,30 +8,19 @@
 
 from pydantic import Field, field_validator
 
-<<<<<<< HEAD
-from .asset18 import BI
-=======
 from pyatlan.model.fields.atlan_fields import (
     BooleanField,
     KeywordField,
     KeywordTextField,
 )
->>>>>>> d7c28de4
 
 from .asset18 import BI
 
-<<<<<<< HEAD
+
 class Qlik(BI):
     """Description"""
 
     type_name: str = Field("Qlik", frozen=False)
-=======
-
-class Qlik(BI):
-    """Description"""
-
-    type_name: str = Field("Qlik", allow_mutation=False)
->>>>>>> d7c28de4
 
     @field_validator("type_name")
     @classmethod
@@ -41,13 +30,6 @@
         return v
 
     def __setattr__(self, name, value):
-<<<<<<< HEAD
-        if name in Qlik._convience_properties:
-            return object.__setattr__(self, name, value)
-        super().__setattr__(name, value)
-
-    _convience_properties: ClassVar[list[str]] = [
-=======
         if name in Qlik._convenience_properties:
             return object.__setattr__(self, name, value)
         super().__setattr__(name, value)
@@ -96,7 +78,6 @@
     """
 
     _convenience_properties: ClassVar[list[str]] = [
->>>>>>> d7c28de4
         "qlik_id",
         "qlik_q_r_i",
         "qlik_space_id",
@@ -143,7 +124,6 @@
             None
             if self.attributes is None
             else self.attributes.qlik_space_qualified_name
-<<<<<<< HEAD
         )
 
     @qlik_space_qualified_name.setter
@@ -221,72 +201,6 @@
 
         qlik_is_published: Optional[bool] = Field(
             default=None, description="", alias="qlikIsPublished"
-=======
-        )
-
-    @qlik_space_qualified_name.setter
-    def qlik_space_qualified_name(self, qlik_space_qualified_name: Optional[str]):
-        if self.attributes is None:
-            self.attributes = self.Attributes()
-        self.attributes.qlik_space_qualified_name = qlik_space_qualified_name
-
-    @property
-    def qlik_app_id(self) -> Optional[str]:
-        return None if self.attributes is None else self.attributes.qlik_app_id
-
-    @qlik_app_id.setter
-    def qlik_app_id(self, qlik_app_id: Optional[str]):
-        if self.attributes is None:
-            self.attributes = self.Attributes()
-        self.attributes.qlik_app_id = qlik_app_id
-
-    @property
-    def qlik_app_qualified_name(self) -> Optional[str]:
-        return (
-            None if self.attributes is None else self.attributes.qlik_app_qualified_name
-        )
-
-    @qlik_app_qualified_name.setter
-    def qlik_app_qualified_name(self, qlik_app_qualified_name: Optional[str]):
-        if self.attributes is None:
-            self.attributes = self.Attributes()
-        self.attributes.qlik_app_qualified_name = qlik_app_qualified_name
-
-    @property
-    def qlik_owner_id(self) -> Optional[str]:
-        return None if self.attributes is None else self.attributes.qlik_owner_id
-
-    @qlik_owner_id.setter
-    def qlik_owner_id(self, qlik_owner_id: Optional[str]):
-        if self.attributes is None:
-            self.attributes = self.Attributes()
-        self.attributes.qlik_owner_id = qlik_owner_id
-
-    @property
-    def qlik_is_published(self) -> Optional[bool]:
-        return None if self.attributes is None else self.attributes.qlik_is_published
-
-    @qlik_is_published.setter
-    def qlik_is_published(self, qlik_is_published: Optional[bool]):
-        if self.attributes is None:
-            self.attributes = self.Attributes()
-        self.attributes.qlik_is_published = qlik_is_published
-
-    class Attributes(BI.Attributes):
-        qlik_id: Optional[str] = Field(None, description="", alias="qlikId")
-        qlik_q_r_i: Optional[str] = Field(None, description="", alias="qlikQRI")
-        qlik_space_id: Optional[str] = Field(None, description="", alias="qlikSpaceId")
-        qlik_space_qualified_name: Optional[str] = Field(
-            None, description="", alias="qlikSpaceQualifiedName"
-        )
-        qlik_app_id: Optional[str] = Field(None, description="", alias="qlikAppId")
-        qlik_app_qualified_name: Optional[str] = Field(
-            None, description="", alias="qlikAppQualifiedName"
-        )
-        qlik_owner_id: Optional[str] = Field(None, description="", alias="qlikOwnerId")
-        qlik_is_published: Optional[bool] = Field(
-            None, description="", alias="qlikIsPublished"
->>>>>>> d7c28de4
         )
 
     attributes: "Qlik.Attributes" = Field(
