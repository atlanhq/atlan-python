# SPDX-License-Identifier: Apache-2.0
# Copyright 2022 Atlan Pte. Ltd.


from __future__ import annotations

from typing import ClassVar, Optional

from pydantic import Field, field_validator

<<<<<<< HEAD
from .asset39 import Tableau
from .asset62 import TableauProject
=======
from pyatlan.model.fields.atlan_fields import KeywordField, RelationField
>>>>>>> d7c28de4

from .asset39 import Tableau
from .asset62 import TableauProject

<<<<<<< HEAD
class TableauMetric(Tableau):
    """Description"""

    type_name: str = Field("TableauMetric", frozen=False)

    @field_validator("type_name")
    @classmethod
=======

class TableauMetric(Tableau):
    """Description"""

    type_name: str = Field("TableauMetric", allow_mutation=False)

    @validator("type_name")
>>>>>>> d7c28de4
    def validate_type_name(cls, v):
        if v != "TableauMetric":
            raise ValueError("must be TableauMetric")
        return v

    def __setattr__(self, name, value):
<<<<<<< HEAD
        if name in TableauMetric._convience_properties:
            return object.__setattr__(self, name, value)
        super().__setattr__(name, value)

    _convience_properties: ClassVar[list[str]] = [
=======
        if name in TableauMetric._convenience_properties:
            return object.__setattr__(self, name, value)
        super().__setattr__(name, value)

    SITE_QUALIFIED_NAME: ClassVar[KeywordField] = KeywordField(
        "siteQualifiedName", "siteQualifiedName"
    )
    """
    TBC
    """
    PROJECT_QUALIFIED_NAME: ClassVar[KeywordField] = KeywordField(
        "projectQualifiedName", "projectQualifiedName"
    )
    """
    TBC
    """
    TOP_LEVEL_PROJECT_QUALIFIED_NAME: ClassVar[KeywordField] = KeywordField(
        "topLevelProjectQualifiedName", "topLevelProjectQualifiedName"
    )
    """
    TBC
    """
    PROJECT_HIERARCHY: ClassVar[KeywordField] = KeywordField(
        "projectHierarchy", "projectHierarchy"
    )
    """
    TBC
    """

    PROJECT: ClassVar[RelationField] = RelationField("project")
    """
    TBC
    """

    _convenience_properties: ClassVar[list[str]] = [
>>>>>>> d7c28de4
        "site_qualified_name",
        "project_qualified_name",
        "top_level_project_qualified_name",
        "project_hierarchy",
        "project",
    ]

    @property
    def site_qualified_name(self) -> Optional[str]:
        return None if self.attributes is None else self.attributes.site_qualified_name

    @site_qualified_name.setter
    def site_qualified_name(self, site_qualified_name: Optional[str]):
        if self.attributes is None:
            self.attributes = self.Attributes()
        self.attributes.site_qualified_name = site_qualified_name

    @property
    def project_qualified_name(self) -> Optional[str]:
        return (
            None if self.attributes is None else self.attributes.project_qualified_name
        )

    @project_qualified_name.setter
    def project_qualified_name(self, project_qualified_name: Optional[str]):
        if self.attributes is None:
            self.attributes = self.Attributes()
        self.attributes.project_qualified_name = project_qualified_name

    @property
    def top_level_project_qualified_name(self) -> Optional[str]:
        return (
            None
            if self.attributes is None
            else self.attributes.top_level_project_qualified_name
        )

    @top_level_project_qualified_name.setter
    def top_level_project_qualified_name(
        self, top_level_project_qualified_name: Optional[str]
    ):
        if self.attributes is None:
            self.attributes = self.Attributes()
        self.attributes.top_level_project_qualified_name = (
            top_level_project_qualified_name
        )

    @property
    def project_hierarchy(self) -> Optional[list[dict[str, str]]]:
        return None if self.attributes is None else self.attributes.project_hierarchy

    @project_hierarchy.setter
    def project_hierarchy(self, project_hierarchy: Optional[list[dict[str, str]]]):
        if self.attributes is None:
            self.attributes = self.Attributes()
        self.attributes.project_hierarchy = project_hierarchy

    @property
    def project(self) -> Optional[TableauProject]:
        return None if self.attributes is None else self.attributes.project

    @project.setter
    def project(self, project: Optional[TableauProject]):
        if self.attributes is None:
            self.attributes = self.Attributes()
        self.attributes.project = project

    class Attributes(Tableau.Attributes):
        site_qualified_name: Optional[str] = Field(
<<<<<<< HEAD
            default=None, description="", alias="siteQualifiedName"
        )

        project_qualified_name: Optional[str] = Field(
            default=None, description="", alias="projectQualifiedName"
        )

        top_level_project_qualified_name: Optional[str] = Field(
            default=None, description="", alias="topLevelProjectQualifiedName"
        )

        project_hierarchy: Optional[list[dict[str, str]]] = Field(
            default=None, description="", alias="projectHierarchy"
        )

        project: Optional[TableauProject] = Field(
            default=None, description="", alias="project"
=======
            None, description="", alias="siteQualifiedName"
        )
        project_qualified_name: Optional[str] = Field(
            None, description="", alias="projectQualifiedName"
        )
        top_level_project_qualified_name: Optional[str] = Field(
            None, description="", alias="topLevelProjectQualifiedName"
        )
        project_hierarchy: Optional[list[dict[str, str]]] = Field(
            None, description="", alias="projectHierarchy"
        )
        project: Optional[TableauProject] = Field(
            None, description="", alias="project"
>>>>>>> d7c28de4
        )  # relationship

    attributes: "TableauMetric.Attributes" = Field(
        default_factory=lambda: TableauMetric.Attributes(),
        description="Map of attributes in the instance and their values. The specific keys of this map will vary by "
        "type, so are described in the sub-types of this schema.\n",
    )


TableauMetric.Attributes.update_forward_refs()<|MERGE_RESOLUTION|>--- conflicted
+++ resolved
@@ -8,17 +8,12 @@
 
 from pydantic import Field, field_validator
 
-<<<<<<< HEAD
-from .asset39 import Tableau
-from .asset62 import TableauProject
-=======
 from pyatlan.model.fields.atlan_fields import KeywordField, RelationField
->>>>>>> d7c28de4
 
 from .asset39 import Tableau
 from .asset62 import TableauProject
 
-<<<<<<< HEAD
+
 class TableauMetric(Tableau):
     """Description"""
 
@@ -26,28 +21,12 @@
 
     @field_validator("type_name")
     @classmethod
-=======
-
-class TableauMetric(Tableau):
-    """Description"""
-
-    type_name: str = Field("TableauMetric", allow_mutation=False)
-
-    @validator("type_name")
->>>>>>> d7c28de4
     def validate_type_name(cls, v):
         if v != "TableauMetric":
             raise ValueError("must be TableauMetric")
         return v
 
     def __setattr__(self, name, value):
-<<<<<<< HEAD
-        if name in TableauMetric._convience_properties:
-            return object.__setattr__(self, name, value)
-        super().__setattr__(name, value)
-
-    _convience_properties: ClassVar[list[str]] = [
-=======
         if name in TableauMetric._convenience_properties:
             return object.__setattr__(self, name, value)
         super().__setattr__(name, value)
@@ -83,7 +62,6 @@
     """
 
     _convenience_properties: ClassVar[list[str]] = [
->>>>>>> d7c28de4
         "site_qualified_name",
         "project_qualified_name",
         "top_level_project_qualified_name",
@@ -153,7 +131,6 @@
 
     class Attributes(Tableau.Attributes):
         site_qualified_name: Optional[str] = Field(
-<<<<<<< HEAD
             default=None, description="", alias="siteQualifiedName"
         )
 
@@ -171,21 +148,6 @@
 
         project: Optional[TableauProject] = Field(
             default=None, description="", alias="project"
-=======
-            None, description="", alias="siteQualifiedName"
-        )
-        project_qualified_name: Optional[str] = Field(
-            None, description="", alias="projectQualifiedName"
-        )
-        top_level_project_qualified_name: Optional[str] = Field(
-            None, description="", alias="topLevelProjectQualifiedName"
-        )
-        project_hierarchy: Optional[list[dict[str, str]]] = Field(
-            None, description="", alias="projectHierarchy"
-        )
-        project: Optional[TableauProject] = Field(
-            None, description="", alias="project"
->>>>>>> d7c28de4
         )  # relationship
 
     attributes: "TableauMetric.Attributes" = Field(
