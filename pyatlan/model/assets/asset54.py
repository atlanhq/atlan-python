# SPDX-License-Identifier: Apache-2.0
# Copyright 2022 Atlan Pte. Ltd.


from __future__ import annotations

from typing import ClassVar, Optional

from pydantic import Field, field_validator

<<<<<<< HEAD
from pyatlan.model.enums import (
    GoogleDatastudioAssetType,
)
from pyatlan.model.structs import (
    GoogleLabel,
    GoogleTag,
)
from .asset42 import DataStudio


class DataStudioAsset(DataStudio):
    """Description"""

    type_name: str = Field("DataStudioAsset", frozen=False)
=======
from pyatlan.model.enums import GoogleDatastudioAssetType
from pyatlan.model.fields.atlan_fields import (
    BooleanField,
    KeywordField,
    KeywordTextField,
    KeywordTextStemmedField,
    NumericField,
    RelationField,
)
from pyatlan.model.structs import GoogleLabel, GoogleTag

from .asset42 import DataStudio


class DataStudioAsset(DataStudio):
    """Description"""

    type_name: str = Field("DataStudioAsset", allow_mutation=False)
>>>>>>> d7c28de4

    @field_validator("type_name")
    @classmethod
    def validate_type_name(cls, v):
        if v != "DataStudioAsset":
            raise ValueError("must be DataStudioAsset")
        return v

    def __setattr__(self, name, value):
<<<<<<< HEAD
        if name in DataStudioAsset._convience_properties:
            return object.__setattr__(self, name, value)
        super().__setattr__(name, value)

    _convience_properties: ClassVar[list[str]] = [
=======
        if name in DataStudioAsset._convenience_properties:
            return object.__setattr__(self, name, value)
        super().__setattr__(name, value)

    DATA_STUDIO_ASSET_TYPE: ClassVar[RelationField] = RelationField(
        "dataStudioAssetType"
    )
    """
    TBC
    """
    DATA_STUDIO_ASSET_TITLE: ClassVar[
        KeywordTextStemmedField
    ] = KeywordTextStemmedField(
        "dataStudioAssetTitle",
        "dataStudioAssetTitle.keyword",
        "dataStudioAssetTitle",
        "dataStudioAssetTitle.stemmed",
    )
    """
    TBC
    """
    DATA_STUDIO_ASSET_OWNER: ClassVar[KeywordField] = KeywordField(
        "dataStudioAssetOwner", "dataStudioAssetOwner"
    )
    """
    TBC
    """
    IS_TRASHED_DATA_STUDIO_ASSET: ClassVar[BooleanField] = BooleanField(
        "isTrashedDataStudioAsset", "isTrashedDataStudioAsset"
    )
    """
    TBC
    """
    GOOGLE_SERVICE: ClassVar[KeywordField] = KeywordField(
        "googleService", "googleService"
    )
    """
    TBC
    """
    GOOGLE_PROJECT_NAME: ClassVar[KeywordTextField] = KeywordTextField(
        "googleProjectName", "googleProjectName", "googleProjectName.text"
    )
    """
    TBC
    """
    GOOGLE_PROJECT_ID: ClassVar[KeywordTextField] = KeywordTextField(
        "googleProjectId", "googleProjectId", "googleProjectId.text"
    )
    """
    TBC
    """
    GOOGLE_PROJECT_NUMBER: ClassVar[NumericField] = NumericField(
        "googleProjectNumber", "googleProjectNumber"
    )
    """
    TBC
    """
    GOOGLE_LOCATION: ClassVar[KeywordField] = KeywordField(
        "googleLocation", "googleLocation"
    )
    """
    TBC
    """
    GOOGLE_LOCATION_TYPE: ClassVar[KeywordField] = KeywordField(
        "googleLocationType", "googleLocationType"
    )
    """
    TBC
    """
    GOOGLE_LABELS: ClassVar[KeywordField] = KeywordField("googleLabels", "googleLabels")
    """
    TBC
    """
    GOOGLE_TAGS: ClassVar[KeywordField] = KeywordField("googleTags", "googleTags")
    """
    TBC
    """

    _convenience_properties: ClassVar[list[str]] = [
>>>>>>> d7c28de4
        "data_studio_asset_type",
        "data_studio_asset_title",
        "data_studio_asset_owner",
        "is_trashed_data_studio_asset",
        "google_service",
        "google_project_name",
        "google_project_id",
        "google_project_number",
        "google_location",
        "google_location_type",
        "google_labels",
        "google_tags",
    ]

    @property
    def data_studio_asset_type(self) -> Optional[GoogleDatastudioAssetType]:
        return (
            None if self.attributes is None else self.attributes.data_studio_asset_type
        )

    @data_studio_asset_type.setter
    def data_studio_asset_type(
        self, data_studio_asset_type: Optional[GoogleDatastudioAssetType]
    ):
        if self.attributes is None:
            self.attributes = self.Attributes()
        self.attributes.data_studio_asset_type = data_studio_asset_type

    @property
    def data_studio_asset_title(self) -> Optional[str]:
        return (
            None if self.attributes is None else self.attributes.data_studio_asset_title
        )

    @data_studio_asset_title.setter
    def data_studio_asset_title(self, data_studio_asset_title: Optional[str]):
        if self.attributes is None:
            self.attributes = self.Attributes()
        self.attributes.data_studio_asset_title = data_studio_asset_title

    @property
    def data_studio_asset_owner(self) -> Optional[str]:
        return (
            None if self.attributes is None else self.attributes.data_studio_asset_owner
        )

    @data_studio_asset_owner.setter
    def data_studio_asset_owner(self, data_studio_asset_owner: Optional[str]):
        if self.attributes is None:
            self.attributes = self.Attributes()
        self.attributes.data_studio_asset_owner = data_studio_asset_owner

    @property
    def is_trashed_data_studio_asset(self) -> Optional[bool]:
        return (
            None
            if self.attributes is None
            else self.attributes.is_trashed_data_studio_asset
        )

    @is_trashed_data_studio_asset.setter
    def is_trashed_data_studio_asset(
        self, is_trashed_data_studio_asset: Optional[bool]
    ):
        if self.attributes is None:
            self.attributes = self.Attributes()
        self.attributes.is_trashed_data_studio_asset = is_trashed_data_studio_asset

    @property
    def google_service(self) -> Optional[str]:
        return None if self.attributes is None else self.attributes.google_service

    @google_service.setter
    def google_service(self, google_service: Optional[str]):
        if self.attributes is None:
            self.attributes = self.Attributes()
        self.attributes.google_service = google_service

    @property
    def google_project_name(self) -> Optional[str]:
        return None if self.attributes is None else self.attributes.google_project_name

    @google_project_name.setter
    def google_project_name(self, google_project_name: Optional[str]):
        if self.attributes is None:
            self.attributes = self.Attributes()
        self.attributes.google_project_name = google_project_name

    @property
    def google_project_id(self) -> Optional[str]:
        return None if self.attributes is None else self.attributes.google_project_id

    @google_project_id.setter
    def google_project_id(self, google_project_id: Optional[str]):
        if self.attributes is None:
            self.attributes = self.Attributes()
        self.attributes.google_project_id = google_project_id

    @property
    def google_project_number(self) -> Optional[int]:
        return (
            None if self.attributes is None else self.attributes.google_project_number
        )

    @google_project_number.setter
    def google_project_number(self, google_project_number: Optional[int]):
        if self.attributes is None:
            self.attributes = self.Attributes()
        self.attributes.google_project_number = google_project_number

    @property
    def google_location(self) -> Optional[str]:
        return None if self.attributes is None else self.attributes.google_location

    @google_location.setter
    def google_location(self, google_location: Optional[str]):
        if self.attributes is None:
            self.attributes = self.Attributes()
        self.attributes.google_location = google_location

    @property
    def google_location_type(self) -> Optional[str]:
        return None if self.attributes is None else self.attributes.google_location_type

    @google_location_type.setter
    def google_location_type(self, google_location_type: Optional[str]):
        if self.attributes is None:
            self.attributes = self.Attributes()
        self.attributes.google_location_type = google_location_type

    @property
    def google_labels(self) -> Optional[list[GoogleLabel]]:
        return None if self.attributes is None else self.attributes.google_labels
<<<<<<< HEAD

    @google_labels.setter
    def google_labels(self, google_labels: Optional[list[GoogleLabel]]):
        if self.attributes is None:
            self.attributes = self.Attributes()
        self.attributes.google_labels = google_labels

    @property
    def google_tags(self) -> Optional[list[GoogleTag]]:
        return None if self.attributes is None else self.attributes.google_tags

    @google_tags.setter
    def google_tags(self, google_tags: Optional[list[GoogleTag]]):
        if self.attributes is None:
            self.attributes = self.Attributes()
        self.attributes.google_tags = google_tags

    class Attributes(DataStudio.Attributes):
        data_studio_asset_type: Optional[GoogleDatastudioAssetType] = Field(
            default=None, description="", alias="dataStudioAssetType"
        )

        data_studio_asset_title: Optional[str] = Field(
            default=None, description="", alias="dataStudioAssetTitle"
        )

        data_studio_asset_owner: Optional[str] = Field(
            default=None, description="", alias="dataStudioAssetOwner"
        )

        is_trashed_data_studio_asset: Optional[bool] = Field(
            default=None, description="", alias="isTrashedDataStudioAsset"
        )

        google_service: Optional[str] = Field(
            default=None, description="", alias="googleService"
        )

        google_project_name: Optional[str] = Field(
            default=None, description="", alias="googleProjectName"
        )

        google_project_id: Optional[str] = Field(
            default=None, description="", alias="googleProjectId"
        )

        google_project_number: Optional[int] = Field(
            default=None, description="", alias="googleProjectNumber"
        )

        google_location: Optional[str] = Field(
            default=None, description="", alias="googleLocation"
        )

        google_location_type: Optional[str] = Field(
            default=None, description="", alias="googleLocationType"
        )

        google_labels: Optional[list[GoogleLabel]] = Field(
            default=None, description="", alias="googleLabels"
        )

        google_tags: Optional[list[GoogleTag]] = Field(
            default=None, description="", alias="googleTags"
        )
=======

    @google_labels.setter
    def google_labels(self, google_labels: Optional[list[GoogleLabel]]):
        if self.attributes is None:
            self.attributes = self.Attributes()
        self.attributes.google_labels = google_labels

    @property
    def google_tags(self) -> Optional[list[GoogleTag]]:
        return None if self.attributes is None else self.attributes.google_tags

    @google_tags.setter
    def google_tags(self, google_tags: Optional[list[GoogleTag]]):
        if self.attributes is None:
            self.attributes = self.Attributes()
        self.attributes.google_tags = google_tags

    class Attributes(DataStudio.Attributes):
        data_studio_asset_type: Optional[GoogleDatastudioAssetType] = Field(
            None, description="", alias="dataStudioAssetType"
        )
        data_studio_asset_title: Optional[str] = Field(
            None, description="", alias="dataStudioAssetTitle"
        )
        data_studio_asset_owner: Optional[str] = Field(
            None, description="", alias="dataStudioAssetOwner"
        )
        is_trashed_data_studio_asset: Optional[bool] = Field(
            None, description="", alias="isTrashedDataStudioAsset"
        )
        google_service: Optional[str] = Field(
            None, description="", alias="googleService"
        )
        google_project_name: Optional[str] = Field(
            None, description="", alias="googleProjectName"
        )
        google_project_id: Optional[str] = Field(
            None, description="", alias="googleProjectId"
        )
        google_project_number: Optional[int] = Field(
            None, description="", alias="googleProjectNumber"
        )
        google_location: Optional[str] = Field(
            None, description="", alias="googleLocation"
        )
        google_location_type: Optional[str] = Field(
            None, description="", alias="googleLocationType"
        )
        google_labels: Optional[list[GoogleLabel]] = Field(
            None, description="", alias="googleLabels"
        )
        google_tags: Optional[list[GoogleTag]] = Field(
            None, description="", alias="googleTags"
        )
>>>>>>> d7c28de4

    attributes: "DataStudioAsset.Attributes" = Field(
        default_factory=lambda: DataStudioAsset.Attributes(),
        description="Map of attributes in the instance and their values. The specific keys of this map will vary by "
        "type, so are described in the sub-types of this schema.\n",
    )


DataStudioAsset.Attributes.update_forward_refs()<|MERGE_RESOLUTION|>--- conflicted
+++ resolved
@@ -8,22 +8,6 @@
 
 from pydantic import Field, field_validator
 
-<<<<<<< HEAD
-from pyatlan.model.enums import (
-    GoogleDatastudioAssetType,
-)
-from pyatlan.model.structs import (
-    GoogleLabel,
-    GoogleTag,
-)
-from .asset42 import DataStudio
-
-
-class DataStudioAsset(DataStudio):
-    """Description"""
-
-    type_name: str = Field("DataStudioAsset", frozen=False)
-=======
 from pyatlan.model.enums import GoogleDatastudioAssetType
 from pyatlan.model.fields.atlan_fields import (
     BooleanField,
@@ -41,8 +25,7 @@
 class DataStudioAsset(DataStudio):
     """Description"""
 
-    type_name: str = Field("DataStudioAsset", allow_mutation=False)
->>>>>>> d7c28de4
+    type_name: str = Field("DataStudioAsset", frozen=False)
 
     @field_validator("type_name")
     @classmethod
@@ -52,13 +35,6 @@
         return v
 
     def __setattr__(self, name, value):
-<<<<<<< HEAD
-        if name in DataStudioAsset._convience_properties:
-            return object.__setattr__(self, name, value)
-        super().__setattr__(name, value)
-
-    _convience_properties: ClassVar[list[str]] = [
-=======
         if name in DataStudioAsset._convenience_properties:
             return object.__setattr__(self, name, value)
         super().__setattr__(name, value)
@@ -138,7 +114,6 @@
     """
 
     _convenience_properties: ClassVar[list[str]] = [
->>>>>>> d7c28de4
         "data_studio_asset_type",
         "data_studio_asset_title",
         "data_studio_asset_owner",
@@ -272,7 +247,6 @@
     @property
     def google_labels(self) -> Optional[list[GoogleLabel]]:
         return None if self.attributes is None else self.attributes.google_labels
-<<<<<<< HEAD
 
     @google_labels.setter
     def google_labels(self, google_labels: Optional[list[GoogleLabel]]):
@@ -338,62 +312,6 @@
         google_tags: Optional[list[GoogleTag]] = Field(
             default=None, description="", alias="googleTags"
         )
-=======
-
-    @google_labels.setter
-    def google_labels(self, google_labels: Optional[list[GoogleLabel]]):
-        if self.attributes is None:
-            self.attributes = self.Attributes()
-        self.attributes.google_labels = google_labels
-
-    @property
-    def google_tags(self) -> Optional[list[GoogleTag]]:
-        return None if self.attributes is None else self.attributes.google_tags
-
-    @google_tags.setter
-    def google_tags(self, google_tags: Optional[list[GoogleTag]]):
-        if self.attributes is None:
-            self.attributes = self.Attributes()
-        self.attributes.google_tags = google_tags
-
-    class Attributes(DataStudio.Attributes):
-        data_studio_asset_type: Optional[GoogleDatastudioAssetType] = Field(
-            None, description="", alias="dataStudioAssetType"
-        )
-        data_studio_asset_title: Optional[str] = Field(
-            None, description="", alias="dataStudioAssetTitle"
-        )
-        data_studio_asset_owner: Optional[str] = Field(
-            None, description="", alias="dataStudioAssetOwner"
-        )
-        is_trashed_data_studio_asset: Optional[bool] = Field(
-            None, description="", alias="isTrashedDataStudioAsset"
-        )
-        google_service: Optional[str] = Field(
-            None, description="", alias="googleService"
-        )
-        google_project_name: Optional[str] = Field(
-            None, description="", alias="googleProjectName"
-        )
-        google_project_id: Optional[str] = Field(
-            None, description="", alias="googleProjectId"
-        )
-        google_project_number: Optional[int] = Field(
-            None, description="", alias="googleProjectNumber"
-        )
-        google_location: Optional[str] = Field(
-            None, description="", alias="googleLocation"
-        )
-        google_location_type: Optional[str] = Field(
-            None, description="", alias="googleLocationType"
-        )
-        google_labels: Optional[list[GoogleLabel]] = Field(
-            None, description="", alias="googleLabels"
-        )
-        google_tags: Optional[list[GoogleTag]] = Field(
-            None, description="", alias="googleTags"
-        )
->>>>>>> d7c28de4
 
     attributes: "DataStudioAsset.Attributes" = Field(
         default_factory=lambda: DataStudioAsset.Attributes(),
