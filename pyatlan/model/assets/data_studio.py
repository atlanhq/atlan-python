--- conflicted
+++ resolved
@@ -351,10 +351,6 @@
 
 
 from .core.airflow_task import AirflowTask  # noqa
-<<<<<<< HEAD
-=======
-from .core.application_container import ApplicationContainer  # noqa
->>>>>>> d22b9626
 from .core.model_entity import ModelEntity  # noqa
 from .core.process import Process  # noqa
 from .core.spark_job import SparkJob  # noqa
