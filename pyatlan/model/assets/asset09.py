--- conflicted
+++ resolved
@@ -14,11 +14,7 @@
 class Infrastructure(Asset, type_name="Infrastructure"):
     """Description"""
 
-<<<<<<< HEAD
     type_name: str = Field("Infrastructure", frozen=False)
-=======
-    type_name: str = Field("Infrastructure", allow_mutation=False)
->>>>>>> d7c28de4
 
     @field_validator("type_name")
     @classmethod
@@ -28,19 +24,11 @@
         return v
 
     def __setattr__(self, name, value):
-<<<<<<< HEAD
-        if name in Infrastructure._convience_properties:
-            return object.__setattr__(self, name, value)
-        super().__setattr__(name, value)
-
-    _convience_properties: ClassVar[list[str]] = []
-=======
         if name in Infrastructure._convenience_properties:
             return object.__setattr__(self, name, value)
         super().__setattr__(name, value)
 
     _convenience_properties: ClassVar[list[str]] = []
->>>>>>> d7c28de4
 
 
 Infrastructure.Attributes.update_forward_refs()