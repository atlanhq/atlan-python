# SPDX-License-Identifier: Apache-2.0
# Copyright 2022 Atlan Pte. Ltd.


from __future__ import annotations

from typing import ClassVar, Optional

from pydantic import Field, field_validator

<<<<<<< HEAD
from .asset18 import BI


class Thoughtspot(BI):
    """Description"""

    type_name: str = Field("Thoughtspot", frozen=False)
=======
from pyatlan.model.fields.atlan_fields import KeywordField, TextField

from .asset18 import BI


class Thoughtspot(BI):
    """Description"""

    type_name: str = Field("Thoughtspot", allow_mutation=False)
>>>>>>> d7c28de4

    @field_validator("type_name")
    @classmethod
    def validate_type_name(cls, v):
        if v != "Thoughtspot":
            raise ValueError("must be Thoughtspot")
        return v

    def __setattr__(self, name, value):
<<<<<<< HEAD
        if name in Thoughtspot._convience_properties:
            return object.__setattr__(self, name, value)
        super().__setattr__(name, value)

    _convience_properties: ClassVar[list[str]] = [
=======
        if name in Thoughtspot._convenience_properties:
            return object.__setattr__(self, name, value)
        super().__setattr__(name, value)

    THOUGHTSPOT_CHART_TYPE: ClassVar[KeywordField] = KeywordField(
        "thoughtspotChartType", "thoughtspotChartType"
    )
    """
    TBC
    """
    THOUGHTSPOT_QUESTION_TEXT: ClassVar[TextField] = TextField(
        "thoughtspotQuestionText", "thoughtspotQuestionText"
    )
    """
    TBC
    """

    _convenience_properties: ClassVar[list[str]] = [
>>>>>>> d7c28de4
        "thoughtspot_chart_type",
        "thoughtspot_question_text",
    ]

    @property
    def thoughtspot_chart_type(self) -> Optional[str]:
        return (
            None if self.attributes is None else self.attributes.thoughtspot_chart_type
        )

    @thoughtspot_chart_type.setter
    def thoughtspot_chart_type(self, thoughtspot_chart_type: Optional[str]):
        if self.attributes is None:
            self.attributes = self.Attributes()
        self.attributes.thoughtspot_chart_type = thoughtspot_chart_type

    @property
    def thoughtspot_question_text(self) -> Optional[str]:
        return (
            None
            if self.attributes is None
            else self.attributes.thoughtspot_question_text
        )

    @thoughtspot_question_text.setter
    def thoughtspot_question_text(self, thoughtspot_question_text: Optional[str]):
        if self.attributes is None:
            self.attributes = self.Attributes()
        self.attributes.thoughtspot_question_text = thoughtspot_question_text

    class Attributes(BI.Attributes):
        thoughtspot_chart_type: Optional[str] = Field(
<<<<<<< HEAD
            default=None, description="", alias="thoughtspotChartType"
        )

        thoughtspot_question_text: Optional[str] = Field(
            default=None, description="", alias="thoughtspotQuestionText"
=======
            None, description="", alias="thoughtspotChartType"
        )
        thoughtspot_question_text: Optional[str] = Field(
            None, description="", alias="thoughtspotQuestionText"
>>>>>>> d7c28de4
        )

    attributes: "Thoughtspot.Attributes" = Field(
        default_factory=lambda: Thoughtspot.Attributes(),
        description="Map of attributes in the instance and their values. The specific keys of this map will vary by "
        "type, so are described in the sub-types of this schema.\n",
    )


Thoughtspot.Attributes.update_forward_refs()<|MERGE_RESOLUTION|>--- conflicted
+++ resolved
@@ -8,15 +8,6 @@
 
 from pydantic import Field, field_validator
 
-<<<<<<< HEAD
-from .asset18 import BI
-
-
-class Thoughtspot(BI):
-    """Description"""
-
-    type_name: str = Field("Thoughtspot", frozen=False)
-=======
 from pyatlan.model.fields.atlan_fields import KeywordField, TextField
 
 from .asset18 import BI
@@ -25,8 +16,7 @@
 class Thoughtspot(BI):
     """Description"""
 
-    type_name: str = Field("Thoughtspot", allow_mutation=False)
->>>>>>> d7c28de4
+    type_name: str = Field("Thoughtspot", frozen=False)
 
     @field_validator("type_name")
     @classmethod
@@ -36,13 +26,6 @@
         return v
 
     def __setattr__(self, name, value):
-<<<<<<< HEAD
-        if name in Thoughtspot._convience_properties:
-            return object.__setattr__(self, name, value)
-        super().__setattr__(name, value)
-
-    _convience_properties: ClassVar[list[str]] = [
-=======
         if name in Thoughtspot._convenience_properties:
             return object.__setattr__(self, name, value)
         super().__setattr__(name, value)
@@ -61,7 +44,6 @@
     """
 
     _convenience_properties: ClassVar[list[str]] = [
->>>>>>> d7c28de4
         "thoughtspot_chart_type",
         "thoughtspot_question_text",
     ]
@@ -94,18 +76,11 @@
 
     class Attributes(BI.Attributes):
         thoughtspot_chart_type: Optional[str] = Field(
-<<<<<<< HEAD
             default=None, description="", alias="thoughtspotChartType"
         )
 
         thoughtspot_question_text: Optional[str] = Field(
             default=None, description="", alias="thoughtspotQuestionText"
-=======
-            None, description="", alias="thoughtspotChartType"
-        )
-        thoughtspot_question_text: Optional[str] = Field(
-            None, description="", alias="thoughtspotQuestionText"
->>>>>>> d7c28de4
         )
 
     attributes: "Thoughtspot.Attributes" = Field(
