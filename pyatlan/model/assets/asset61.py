# SPDX-License-Identifier: Apache-2.0
# Copyright 2022 Atlan Pte. Ltd.


from __future__ import annotations

from typing import ClassVar, Optional

from pydantic import Field, field_validator

<<<<<<< HEAD
from .asset38 import Sigma
=======
from pyatlan.model.fields.atlan_fields import (
    BooleanField,
    KeywordField,
    NumericField,
    RelationField,
    TextField,
)
>>>>>>> d7c28de4

from .asset38 import Sigma

<<<<<<< HEAD
class SigmaWorkbook(Sigma):
    """Description"""

    type_name: str = Field("SigmaWorkbook", frozen=False)

    @field_validator("type_name")
    @classmethod
=======

class SigmaWorkbook(Sigma):
    """Description"""

    type_name: str = Field("SigmaWorkbook", allow_mutation=False)

    @validator("type_name")
>>>>>>> d7c28de4
    def validate_type_name(cls, v):
        if v != "SigmaWorkbook":
            raise ValueError("must be SigmaWorkbook")
        return v

    def __setattr__(self, name, value):
<<<<<<< HEAD
        if name in SigmaWorkbook._convience_properties:
            return object.__setattr__(self, name, value)
        super().__setattr__(name, value)

    _convience_properties: ClassVar[list[str]] = [
        "sigma_page_count",
        "sigma_pages",
    ]

    @property
    def sigma_page_count(self) -> Optional[int]:
        return None if self.attributes is None else self.attributes.sigma_page_count

    @sigma_page_count.setter
    def sigma_page_count(self, sigma_page_count: Optional[int]):
        if self.attributes is None:
            self.attributes = self.Attributes()
        self.attributes.sigma_page_count = sigma_page_count

    @property
    def sigma_pages(self) -> Optional[list[SigmaPage]]:
        return None if self.attributes is None else self.attributes.sigma_pages

    @sigma_pages.setter
    def sigma_pages(self, sigma_pages: Optional[list[SigmaPage]]):
        if self.attributes is None:
            self.attributes = self.Attributes()
        self.attributes.sigma_pages = sigma_pages

    class Attributes(Sigma.Attributes):
        sigma_page_count: Optional[int] = Field(
            default=None, description="", alias="sigmaPageCount"
        )

        sigma_pages: Optional[list[SigmaPage]] = Field(
            default=None, description="", alias="sigmaPages"
        )  # relationship

    attributes: "SigmaWorkbook.Attributes" = Field(
        default_factory=lambda: SigmaWorkbook.Attributes(),
        description="Map of attributes in the instance and their values. The specific keys of this map will vary by "
        "type, so are described in the sub-types of this schema.\n",
    )


class SigmaDataElementField(Sigma):
    """Description"""

    type_name: str = Field("SigmaDataElementField", frozen=False)

    @field_validator("type_name")
    @classmethod
    def validate_type_name(cls, v):
        if v != "SigmaDataElementField":
            raise ValueError("must be SigmaDataElementField")
        return v

    def __setattr__(self, name, value):
        if name in SigmaDataElementField._convience_properties:
            return object.__setattr__(self, name, value)
        super().__setattr__(name, value)

    _convience_properties: ClassVar[list[str]] = [
        "sigma_data_element_field_is_hidden",
        "sigma_data_element_field_formula",
        "sigma_data_element",
    ]

    @property
    def sigma_data_element_field_is_hidden(self) -> Optional[bool]:
        return (
            None
            if self.attributes is None
            else self.attributes.sigma_data_element_field_is_hidden
        )

    @sigma_data_element_field_is_hidden.setter
    def sigma_data_element_field_is_hidden(
        self, sigma_data_element_field_is_hidden: Optional[bool]
    ):
        if self.attributes is None:
            self.attributes = self.Attributes()
        self.attributes.sigma_data_element_field_is_hidden = (
            sigma_data_element_field_is_hidden
        )

    @property
    def sigma_data_element_field_formula(self) -> Optional[str]:
        return (
            None
            if self.attributes is None
            else self.attributes.sigma_data_element_field_formula
        )

    @sigma_data_element_field_formula.setter
    def sigma_data_element_field_formula(
        self, sigma_data_element_field_formula: Optional[str]
    ):
        if self.attributes is None:
            self.attributes = self.Attributes()
        self.attributes.sigma_data_element_field_formula = (
            sigma_data_element_field_formula
        )

    @property
    def sigma_data_element(self) -> Optional[SigmaDataElement]:
        return None if self.attributes is None else self.attributes.sigma_data_element

    @sigma_data_element.setter
    def sigma_data_element(self, sigma_data_element: Optional[SigmaDataElement]):
        if self.attributes is None:
            self.attributes = self.Attributes()
        self.attributes.sigma_data_element = sigma_data_element

    class Attributes(Sigma.Attributes):
        sigma_data_element_field_is_hidden: Optional[bool] = Field(
            default=None, description="", alias="sigmaDataElementFieldIsHidden"
        )

        sigma_data_element_field_formula: Optional[str] = Field(
            default=None, description="", alias="sigmaDataElementFieldFormula"
        )

        sigma_data_element: Optional[SigmaDataElement] = Field(
            default=None, description="", alias="sigmaDataElement"
        )  # relationship

    attributes: "SigmaDataElementField.Attributes" = Field(
        default_factory=lambda: SigmaDataElementField.Attributes(),
=======
        if name in SigmaWorkbook._convenience_properties:
            return object.__setattr__(self, name, value)
        super().__setattr__(name, value)

    SIGMA_PAGE_COUNT: ClassVar[NumericField] = NumericField(
        "sigmaPageCount", "sigmaPageCount"
    )
    """
    TBC
    """

    SIGMA_PAGES: ClassVar[RelationField] = RelationField("sigmaPages")
    """
    TBC
    """

    _convenience_properties: ClassVar[list[str]] = [
        "sigma_page_count",
        "sigma_pages",
    ]

    @property
    def sigma_page_count(self) -> Optional[int]:
        return None if self.attributes is None else self.attributes.sigma_page_count

    @sigma_page_count.setter
    def sigma_page_count(self, sigma_page_count: Optional[int]):
        if self.attributes is None:
            self.attributes = self.Attributes()
        self.attributes.sigma_page_count = sigma_page_count

    @property
    def sigma_pages(self) -> Optional[list[SigmaPage]]:
        return None if self.attributes is None else self.attributes.sigma_pages

    @sigma_pages.setter
    def sigma_pages(self, sigma_pages: Optional[list[SigmaPage]]):
        if self.attributes is None:
            self.attributes = self.Attributes()
        self.attributes.sigma_pages = sigma_pages

    class Attributes(Sigma.Attributes):
        sigma_page_count: Optional[int] = Field(
            None, description="", alias="sigmaPageCount"
        )
        sigma_pages: Optional[list[SigmaPage]] = Field(
            None, description="", alias="sigmaPages"
        )  # relationship

    attributes: "SigmaWorkbook.Attributes" = Field(
        default_factory=lambda: SigmaWorkbook.Attributes(),
>>>>>>> d7c28de4
        description="Map of attributes in the instance and their values. The specific keys of this map will vary by "
        "type, so are described in the sub-types of this schema.\n",
    )


<<<<<<< HEAD
class SigmaPage(Sigma):
    """Description"""

    type_name: str = Field("SigmaPage", frozen=False)
=======
class SigmaDataElementField(Sigma):
    """Description"""

    type_name: str = Field("SigmaDataElementField", allow_mutation=False)
>>>>>>> d7c28de4

    @field_validator("type_name")
    @classmethod
    def validate_type_name(cls, v):
<<<<<<< HEAD
        if v != "SigmaPage":
            raise ValueError("must be SigmaPage")
        return v

    def __setattr__(self, name, value):
        if name in SigmaPage._convience_properties:
            return object.__setattr__(self, name, value)
        super().__setattr__(name, value)

    _convience_properties: ClassVar[list[str]] = [
        "sigma_data_element_count",
        "sigma_data_elements",
        "sigma_workbook",
    ]

    @property
    def sigma_data_element_count(self) -> Optional[int]:
        return (
            None
            if self.attributes is None
            else self.attributes.sigma_data_element_count
        )

    @sigma_data_element_count.setter
    def sigma_data_element_count(self, sigma_data_element_count: Optional[int]):
        if self.attributes is None:
            self.attributes = self.Attributes()
        self.attributes.sigma_data_element_count = sigma_data_element_count

    @property
    def sigma_data_elements(self) -> Optional[list[SigmaDataElement]]:
        return None if self.attributes is None else self.attributes.sigma_data_elements

    @sigma_data_elements.setter
    def sigma_data_elements(
        self, sigma_data_elements: Optional[list[SigmaDataElement]]
    ):
        if self.attributes is None:
            self.attributes = self.Attributes()
        self.attributes.sigma_data_elements = sigma_data_elements

    @property
    def sigma_workbook(self) -> Optional[SigmaWorkbook]:
        return None if self.attributes is None else self.attributes.sigma_workbook

    @sigma_workbook.setter
    def sigma_workbook(self, sigma_workbook: Optional[SigmaWorkbook]):
        if self.attributes is None:
            self.attributes = self.Attributes()
        self.attributes.sigma_workbook = sigma_workbook

    class Attributes(Sigma.Attributes):
        sigma_data_element_count: Optional[int] = Field(
            default=None, description="", alias="sigmaDataElementCount"
        )

        sigma_data_elements: Optional[list[SigmaDataElement]] = Field(
            default=None, description="", alias="sigmaDataElements"
        )  # relationship
        sigma_workbook: Optional[SigmaWorkbook] = Field(
            default=None, description="", alias="sigmaWorkbook"
        )  # relationship

    attributes: "SigmaPage.Attributes" = Field(
        default_factory=lambda: SigmaPage.Attributes(),
=======
        if v != "SigmaDataElementField":
            raise ValueError("must be SigmaDataElementField")
        return v

    def __setattr__(self, name, value):
        if name in SigmaDataElementField._convenience_properties:
            return object.__setattr__(self, name, value)
        super().__setattr__(name, value)

    SIGMA_DATA_ELEMENT_FIELD_IS_HIDDEN: ClassVar[BooleanField] = BooleanField(
        "sigmaDataElementFieldIsHidden", "sigmaDataElementFieldIsHidden"
    )
    """
    TBC
    """
    SIGMA_DATA_ELEMENT_FIELD_FORMULA: ClassVar[TextField] = TextField(
        "sigmaDataElementFieldFormula", "sigmaDataElementFieldFormula"
    )
    """
    TBC
    """

    SIGMA_DATA_ELEMENT: ClassVar[RelationField] = RelationField("sigmaDataElement")
    """
    TBC
    """

    _convenience_properties: ClassVar[list[str]] = [
        "sigma_data_element_field_is_hidden",
        "sigma_data_element_field_formula",
        "sigma_data_element",
    ]

    @property
    def sigma_data_element_field_is_hidden(self) -> Optional[bool]:
        return (
            None
            if self.attributes is None
            else self.attributes.sigma_data_element_field_is_hidden
        )

    @sigma_data_element_field_is_hidden.setter
    def sigma_data_element_field_is_hidden(
        self, sigma_data_element_field_is_hidden: Optional[bool]
    ):
        if self.attributes is None:
            self.attributes = self.Attributes()
        self.attributes.sigma_data_element_field_is_hidden = (
            sigma_data_element_field_is_hidden
        )

    @property
    def sigma_data_element_field_formula(self) -> Optional[str]:
        return (
            None
            if self.attributes is None
            else self.attributes.sigma_data_element_field_formula
        )

    @sigma_data_element_field_formula.setter
    def sigma_data_element_field_formula(
        self, sigma_data_element_field_formula: Optional[str]
    ):
        if self.attributes is None:
            self.attributes = self.Attributes()
        self.attributes.sigma_data_element_field_formula = (
            sigma_data_element_field_formula
        )

    @property
    def sigma_data_element(self) -> Optional[SigmaDataElement]:
        return None if self.attributes is None else self.attributes.sigma_data_element

    @sigma_data_element.setter
    def sigma_data_element(self, sigma_data_element: Optional[SigmaDataElement]):
        if self.attributes is None:
            self.attributes = self.Attributes()
        self.attributes.sigma_data_element = sigma_data_element

    class Attributes(Sigma.Attributes):
        sigma_data_element_field_is_hidden: Optional[bool] = Field(
            None, description="", alias="sigmaDataElementFieldIsHidden"
        )
        sigma_data_element_field_formula: Optional[str] = Field(
            None, description="", alias="sigmaDataElementFieldFormula"
        )
        sigma_data_element: Optional[SigmaDataElement] = Field(
            None, description="", alias="sigmaDataElement"
        )  # relationship

    attributes: "SigmaDataElementField.Attributes" = Field(
        default_factory=lambda: SigmaDataElementField.Attributes(),
>>>>>>> d7c28de4
        description="Map of attributes in the instance and their values. The specific keys of this map will vary by "
        "type, so are described in the sub-types of this schema.\n",
    )


<<<<<<< HEAD
class SigmaDataElement(Sigma):
    """Description"""

    type_name: str = Field("SigmaDataElement", frozen=False)
=======
class SigmaPage(Sigma):
    """Description"""

    type_name: str = Field("SigmaPage", allow_mutation=False)
>>>>>>> d7c28de4

    @field_validator("type_name")
    @classmethod
    def validate_type_name(cls, v):
<<<<<<< HEAD
        if v != "SigmaDataElement":
            raise ValueError("must be SigmaDataElement")
        return v

    def __setattr__(self, name, value):
        if name in SigmaDataElement._convience_properties:
            return object.__setattr__(self, name, value)
        super().__setattr__(name, value)

    _convience_properties: ClassVar[list[str]] = [
        "sigma_data_element_query",
        "sigma_data_element_type",
        "sigma_data_element_field_count",
        "sigma_page",
        "sigma_data_element_fields",
    ]

    @property
    def sigma_data_element_query(self) -> Optional[str]:
        return (
            None
            if self.attributes is None
=======
        if v != "SigmaPage":
            raise ValueError("must be SigmaPage")
        return v

    def __setattr__(self, name, value):
        if name in SigmaPage._convenience_properties:
            return object.__setattr__(self, name, value)
        super().__setattr__(name, value)

    SIGMA_DATA_ELEMENT_COUNT: ClassVar[NumericField] = NumericField(
        "sigmaDataElementCount", "sigmaDataElementCount"
    )
    """
    TBC
    """

    SIGMA_DATA_ELEMENTS: ClassVar[RelationField] = RelationField("sigmaDataElements")
    """
    TBC
    """
    SIGMA_WORKBOOK: ClassVar[RelationField] = RelationField("sigmaWorkbook")
    """
    TBC
    """

    _convenience_properties: ClassVar[list[str]] = [
        "sigma_data_element_count",
        "sigma_data_elements",
        "sigma_workbook",
    ]

    @property
    def sigma_data_element_count(self) -> Optional[int]:
        return (
            None
            if self.attributes is None
            else self.attributes.sigma_data_element_count
        )

    @sigma_data_element_count.setter
    def sigma_data_element_count(self, sigma_data_element_count: Optional[int]):
        if self.attributes is None:
            self.attributes = self.Attributes()
        self.attributes.sigma_data_element_count = sigma_data_element_count

    @property
    def sigma_data_elements(self) -> Optional[list[SigmaDataElement]]:
        return None if self.attributes is None else self.attributes.sigma_data_elements

    @sigma_data_elements.setter
    def sigma_data_elements(
        self, sigma_data_elements: Optional[list[SigmaDataElement]]
    ):
        if self.attributes is None:
            self.attributes = self.Attributes()
        self.attributes.sigma_data_elements = sigma_data_elements

    @property
    def sigma_workbook(self) -> Optional[SigmaWorkbook]:
        return None if self.attributes is None else self.attributes.sigma_workbook

    @sigma_workbook.setter
    def sigma_workbook(self, sigma_workbook: Optional[SigmaWorkbook]):
        if self.attributes is None:
            self.attributes = self.Attributes()
        self.attributes.sigma_workbook = sigma_workbook

    class Attributes(Sigma.Attributes):
        sigma_data_element_count: Optional[int] = Field(
            None, description="", alias="sigmaDataElementCount"
        )
        sigma_data_elements: Optional[list[SigmaDataElement]] = Field(
            None, description="", alias="sigmaDataElements"
        )  # relationship
        sigma_workbook: Optional[SigmaWorkbook] = Field(
            None, description="", alias="sigmaWorkbook"
        )  # relationship

    attributes: "SigmaPage.Attributes" = Field(
        default_factory=lambda: SigmaPage.Attributes(),
        description="Map of attributes in the instance and their values. The specific keys of this map will vary by "
        "type, so are described in the sub-types of this schema.\n",
    )


class SigmaDataElement(Sigma):
    """Description"""

    type_name: str = Field("SigmaDataElement", allow_mutation=False)

    @validator("type_name")
    def validate_type_name(cls, v):
        if v != "SigmaDataElement":
            raise ValueError("must be SigmaDataElement")
        return v

    def __setattr__(self, name, value):
        if name in SigmaDataElement._convenience_properties:
            return object.__setattr__(self, name, value)
        super().__setattr__(name, value)

    SIGMA_DATA_ELEMENT_QUERY: ClassVar[KeywordField] = KeywordField(
        "sigmaDataElementQuery", "sigmaDataElementQuery"
    )
    """
    TBC
    """
    SIGMA_DATA_ELEMENT_TYPE: ClassVar[RelationField] = RelationField(
        "sigmaDataElementType"
    )
    """
    TBC
    """
    SIGMA_DATA_ELEMENT_FIELD_COUNT: ClassVar[NumericField] = NumericField(
        "sigmaDataElementFieldCount", "sigmaDataElementFieldCount"
    )
    """
    TBC
    """

    SIGMA_PAGE: ClassVar[RelationField] = RelationField("sigmaPage")
    """
    TBC
    """
    SIGMA_DATA_ELEMENT_FIELDS: ClassVar[RelationField] = RelationField(
        "sigmaDataElementFields"
    )
    """
    TBC
    """

    _convenience_properties: ClassVar[list[str]] = [
        "sigma_data_element_query",
        "sigma_data_element_type",
        "sigma_data_element_field_count",
        "sigma_page",
        "sigma_data_element_fields",
    ]

    @property
    def sigma_data_element_query(self) -> Optional[str]:
        return (
            None
            if self.attributes is None
>>>>>>> d7c28de4
            else self.attributes.sigma_data_element_query
        )

    @sigma_data_element_query.setter
    def sigma_data_element_query(self, sigma_data_element_query: Optional[str]):
        if self.attributes is None:
            self.attributes = self.Attributes()
        self.attributes.sigma_data_element_query = sigma_data_element_query

    @property
    def sigma_data_element_type(self) -> Optional[str]:
        return (
            None if self.attributes is None else self.attributes.sigma_data_element_type
        )

    @sigma_data_element_type.setter
    def sigma_data_element_type(self, sigma_data_element_type: Optional[str]):
        if self.attributes is None:
            self.attributes = self.Attributes()
        self.attributes.sigma_data_element_type = sigma_data_element_type

    @property
    def sigma_data_element_field_count(self) -> Optional[int]:
        return (
            None
            if self.attributes is None
            else self.attributes.sigma_data_element_field_count
        )

    @sigma_data_element_field_count.setter
    def sigma_data_element_field_count(
        self, sigma_data_element_field_count: Optional[int]
    ):
        if self.attributes is None:
            self.attributes = self.Attributes()
        self.attributes.sigma_data_element_field_count = sigma_data_element_field_count

    @property
    def sigma_page(self) -> Optional[SigmaPage]:
        return None if self.attributes is None else self.attributes.sigma_page

    @sigma_page.setter
    def sigma_page(self, sigma_page: Optional[SigmaPage]):
        if self.attributes is None:
            self.attributes = self.Attributes()
        self.attributes.sigma_page = sigma_page

    @property
    def sigma_data_element_fields(self) -> Optional[list[SigmaDataElementField]]:
        return (
            None
            if self.attributes is None
            else self.attributes.sigma_data_element_fields
        )

    @sigma_data_element_fields.setter
    def sigma_data_element_fields(
        self, sigma_data_element_fields: Optional[list[SigmaDataElementField]]
    ):
        if self.attributes is None:
            self.attributes = self.Attributes()
        self.attributes.sigma_data_element_fields = sigma_data_element_fields

    class Attributes(Sigma.Attributes):
        sigma_data_element_query: Optional[str] = Field(
<<<<<<< HEAD
            default=None, description="", alias="sigmaDataElementQuery"
        )

        sigma_data_element_type: Optional[str] = Field(
            default=None, description="", alias="sigmaDataElementType"
        )

        sigma_data_element_field_count: Optional[int] = Field(
            default=None, description="", alias="sigmaDataElementFieldCount"
        )

        sigma_page: Optional[SigmaPage] = Field(
            default=None, description="", alias="sigmaPage"
        )  # relationship
        sigma_data_element_fields: Optional[list[SigmaDataElementField]] = Field(
            default=None, description="", alias="sigmaDataElementFields"
=======
            None, description="", alias="sigmaDataElementQuery"
        )
        sigma_data_element_type: Optional[str] = Field(
            None, description="", alias="sigmaDataElementType"
        )
        sigma_data_element_field_count: Optional[int] = Field(
            None, description="", alias="sigmaDataElementFieldCount"
        )
        sigma_page: Optional[SigmaPage] = Field(
            None, description="", alias="sigmaPage"
        )  # relationship
        sigma_data_element_fields: Optional[list[SigmaDataElementField]] = Field(
            None, description="", alias="sigmaDataElementFields"
>>>>>>> d7c28de4
        )  # relationship

    attributes: "SigmaDataElement.Attributes" = Field(
        default_factory=lambda: SigmaDataElement.Attributes(),
        description="Map of attributes in the instance and their values. The specific keys of this map will vary by "
        "type, so are described in the sub-types of this schema.\n",
    )


SigmaWorkbook.Attributes.update_forward_refs()


SigmaDataElementField.Attributes.update_forward_refs()


SigmaPage.Attributes.update_forward_refs()


SigmaDataElement.Attributes.update_forward_refs()<|MERGE_RESOLUTION|>--- conflicted
+++ resolved
@@ -8,9 +8,6 @@
 
 from pydantic import Field, field_validator
 
-<<<<<<< HEAD
-from .asset38 import Sigma
-=======
 from pyatlan.model.fields.atlan_fields import (
     BooleanField,
     KeywordField,
@@ -18,11 +15,10 @@
     RelationField,
     TextField,
 )
->>>>>>> d7c28de4
 
 from .asset38 import Sigma
 
-<<<<<<< HEAD
+
 class SigmaWorkbook(Sigma):
     """Description"""
 
@@ -30,27 +26,29 @@
 
     @field_validator("type_name")
     @classmethod
-=======
-
-class SigmaWorkbook(Sigma):
-    """Description"""
-
-    type_name: str = Field("SigmaWorkbook", allow_mutation=False)
-
-    @validator("type_name")
->>>>>>> d7c28de4
     def validate_type_name(cls, v):
         if v != "SigmaWorkbook":
             raise ValueError("must be SigmaWorkbook")
         return v
 
     def __setattr__(self, name, value):
-<<<<<<< HEAD
-        if name in SigmaWorkbook._convience_properties:
+        if name in SigmaWorkbook._convenience_properties:
             return object.__setattr__(self, name, value)
         super().__setattr__(name, value)
 
-    _convience_properties: ClassVar[list[str]] = [
+    SIGMA_PAGE_COUNT: ClassVar[NumericField] = NumericField(
+        "sigmaPageCount", "sigmaPageCount"
+    )
+    """
+    TBC
+    """
+
+    SIGMA_PAGES: ClassVar[RelationField] = RelationField("sigmaPages")
+    """
+    TBC
+    """
+
+    _convenience_properties: ClassVar[list[str]] = [
         "sigma_page_count",
         "sigma_pages",
     ]
@@ -104,222 +102,6 @@
         return v
 
     def __setattr__(self, name, value):
-        if name in SigmaDataElementField._convience_properties:
-            return object.__setattr__(self, name, value)
-        super().__setattr__(name, value)
-
-    _convience_properties: ClassVar[list[str]] = [
-        "sigma_data_element_field_is_hidden",
-        "sigma_data_element_field_formula",
-        "sigma_data_element",
-    ]
-
-    @property
-    def sigma_data_element_field_is_hidden(self) -> Optional[bool]:
-        return (
-            None
-            if self.attributes is None
-            else self.attributes.sigma_data_element_field_is_hidden
-        )
-
-    @sigma_data_element_field_is_hidden.setter
-    def sigma_data_element_field_is_hidden(
-        self, sigma_data_element_field_is_hidden: Optional[bool]
-    ):
-        if self.attributes is None:
-            self.attributes = self.Attributes()
-        self.attributes.sigma_data_element_field_is_hidden = (
-            sigma_data_element_field_is_hidden
-        )
-
-    @property
-    def sigma_data_element_field_formula(self) -> Optional[str]:
-        return (
-            None
-            if self.attributes is None
-            else self.attributes.sigma_data_element_field_formula
-        )
-
-    @sigma_data_element_field_formula.setter
-    def sigma_data_element_field_formula(
-        self, sigma_data_element_field_formula: Optional[str]
-    ):
-        if self.attributes is None:
-            self.attributes = self.Attributes()
-        self.attributes.sigma_data_element_field_formula = (
-            sigma_data_element_field_formula
-        )
-
-    @property
-    def sigma_data_element(self) -> Optional[SigmaDataElement]:
-        return None if self.attributes is None else self.attributes.sigma_data_element
-
-    @sigma_data_element.setter
-    def sigma_data_element(self, sigma_data_element: Optional[SigmaDataElement]):
-        if self.attributes is None:
-            self.attributes = self.Attributes()
-        self.attributes.sigma_data_element = sigma_data_element
-
-    class Attributes(Sigma.Attributes):
-        sigma_data_element_field_is_hidden: Optional[bool] = Field(
-            default=None, description="", alias="sigmaDataElementFieldIsHidden"
-        )
-
-        sigma_data_element_field_formula: Optional[str] = Field(
-            default=None, description="", alias="sigmaDataElementFieldFormula"
-        )
-
-        sigma_data_element: Optional[SigmaDataElement] = Field(
-            default=None, description="", alias="sigmaDataElement"
-        )  # relationship
-
-    attributes: "SigmaDataElementField.Attributes" = Field(
-        default_factory=lambda: SigmaDataElementField.Attributes(),
-=======
-        if name in SigmaWorkbook._convenience_properties:
-            return object.__setattr__(self, name, value)
-        super().__setattr__(name, value)
-
-    SIGMA_PAGE_COUNT: ClassVar[NumericField] = NumericField(
-        "sigmaPageCount", "sigmaPageCount"
-    )
-    """
-    TBC
-    """
-
-    SIGMA_PAGES: ClassVar[RelationField] = RelationField("sigmaPages")
-    """
-    TBC
-    """
-
-    _convenience_properties: ClassVar[list[str]] = [
-        "sigma_page_count",
-        "sigma_pages",
-    ]
-
-    @property
-    def sigma_page_count(self) -> Optional[int]:
-        return None if self.attributes is None else self.attributes.sigma_page_count
-
-    @sigma_page_count.setter
-    def sigma_page_count(self, sigma_page_count: Optional[int]):
-        if self.attributes is None:
-            self.attributes = self.Attributes()
-        self.attributes.sigma_page_count = sigma_page_count
-
-    @property
-    def sigma_pages(self) -> Optional[list[SigmaPage]]:
-        return None if self.attributes is None else self.attributes.sigma_pages
-
-    @sigma_pages.setter
-    def sigma_pages(self, sigma_pages: Optional[list[SigmaPage]]):
-        if self.attributes is None:
-            self.attributes = self.Attributes()
-        self.attributes.sigma_pages = sigma_pages
-
-    class Attributes(Sigma.Attributes):
-        sigma_page_count: Optional[int] = Field(
-            None, description="", alias="sigmaPageCount"
-        )
-        sigma_pages: Optional[list[SigmaPage]] = Field(
-            None, description="", alias="sigmaPages"
-        )  # relationship
-
-    attributes: "SigmaWorkbook.Attributes" = Field(
-        default_factory=lambda: SigmaWorkbook.Attributes(),
->>>>>>> d7c28de4
-        description="Map of attributes in the instance and their values. The specific keys of this map will vary by "
-        "type, so are described in the sub-types of this schema.\n",
-    )
-
-
-<<<<<<< HEAD
-class SigmaPage(Sigma):
-    """Description"""
-
-    type_name: str = Field("SigmaPage", frozen=False)
-=======
-class SigmaDataElementField(Sigma):
-    """Description"""
-
-    type_name: str = Field("SigmaDataElementField", allow_mutation=False)
->>>>>>> d7c28de4
-
-    @field_validator("type_name")
-    @classmethod
-    def validate_type_name(cls, v):
-<<<<<<< HEAD
-        if v != "SigmaPage":
-            raise ValueError("must be SigmaPage")
-        return v
-
-    def __setattr__(self, name, value):
-        if name in SigmaPage._convience_properties:
-            return object.__setattr__(self, name, value)
-        super().__setattr__(name, value)
-
-    _convience_properties: ClassVar[list[str]] = [
-        "sigma_data_element_count",
-        "sigma_data_elements",
-        "sigma_workbook",
-    ]
-
-    @property
-    def sigma_data_element_count(self) -> Optional[int]:
-        return (
-            None
-            if self.attributes is None
-            else self.attributes.sigma_data_element_count
-        )
-
-    @sigma_data_element_count.setter
-    def sigma_data_element_count(self, sigma_data_element_count: Optional[int]):
-        if self.attributes is None:
-            self.attributes = self.Attributes()
-        self.attributes.sigma_data_element_count = sigma_data_element_count
-
-    @property
-    def sigma_data_elements(self) -> Optional[list[SigmaDataElement]]:
-        return None if self.attributes is None else self.attributes.sigma_data_elements
-
-    @sigma_data_elements.setter
-    def sigma_data_elements(
-        self, sigma_data_elements: Optional[list[SigmaDataElement]]
-    ):
-        if self.attributes is None:
-            self.attributes = self.Attributes()
-        self.attributes.sigma_data_elements = sigma_data_elements
-
-    @property
-    def sigma_workbook(self) -> Optional[SigmaWorkbook]:
-        return None if self.attributes is None else self.attributes.sigma_workbook
-
-    @sigma_workbook.setter
-    def sigma_workbook(self, sigma_workbook: Optional[SigmaWorkbook]):
-        if self.attributes is None:
-            self.attributes = self.Attributes()
-        self.attributes.sigma_workbook = sigma_workbook
-
-    class Attributes(Sigma.Attributes):
-        sigma_data_element_count: Optional[int] = Field(
-            default=None, description="", alias="sigmaDataElementCount"
-        )
-
-        sigma_data_elements: Optional[list[SigmaDataElement]] = Field(
-            default=None, description="", alias="sigmaDataElements"
-        )  # relationship
-        sigma_workbook: Optional[SigmaWorkbook] = Field(
-            default=None, description="", alias="sigmaWorkbook"
-        )  # relationship
-
-    attributes: "SigmaPage.Attributes" = Field(
-        default_factory=lambda: SigmaPage.Attributes(),
-=======
-        if v != "SigmaDataElementField":
-            raise ValueError("must be SigmaDataElementField")
-        return v
-
-    def __setattr__(self, name, value):
         if name in SigmaDataElementField._convenience_properties:
             return object.__setattr__(self, name, value)
         super().__setattr__(name, value)
@@ -396,62 +178,32 @@
 
     class Attributes(Sigma.Attributes):
         sigma_data_element_field_is_hidden: Optional[bool] = Field(
-            None, description="", alias="sigmaDataElementFieldIsHidden"
-        )
+            default=None, description="", alias="sigmaDataElementFieldIsHidden"
+        )
+
         sigma_data_element_field_formula: Optional[str] = Field(
-            None, description="", alias="sigmaDataElementFieldFormula"
-        )
+            default=None, description="", alias="sigmaDataElementFieldFormula"
+        )
+
         sigma_data_element: Optional[SigmaDataElement] = Field(
-            None, description="", alias="sigmaDataElement"
+            default=None, description="", alias="sigmaDataElement"
         )  # relationship
 
     attributes: "SigmaDataElementField.Attributes" = Field(
         default_factory=lambda: SigmaDataElementField.Attributes(),
->>>>>>> d7c28de4
         description="Map of attributes in the instance and their values. The specific keys of this map will vary by "
         "type, so are described in the sub-types of this schema.\n",
     )
 
 
-<<<<<<< HEAD
-class SigmaDataElement(Sigma):
-    """Description"""
-
-    type_name: str = Field("SigmaDataElement", frozen=False)
-=======
 class SigmaPage(Sigma):
     """Description"""
 
-    type_name: str = Field("SigmaPage", allow_mutation=False)
->>>>>>> d7c28de4
+    type_name: str = Field("SigmaPage", frozen=False)
 
     @field_validator("type_name")
     @classmethod
     def validate_type_name(cls, v):
-<<<<<<< HEAD
-        if v != "SigmaDataElement":
-            raise ValueError("must be SigmaDataElement")
-        return v
-
-    def __setattr__(self, name, value):
-        if name in SigmaDataElement._convience_properties:
-            return object.__setattr__(self, name, value)
-        super().__setattr__(name, value)
-
-    _convience_properties: ClassVar[list[str]] = [
-        "sigma_data_element_query",
-        "sigma_data_element_type",
-        "sigma_data_element_field_count",
-        "sigma_page",
-        "sigma_data_element_fields",
-    ]
-
-    @property
-    def sigma_data_element_query(self) -> Optional[str]:
-        return (
-            None
-            if self.attributes is None
-=======
         if v != "SigmaPage":
             raise ValueError("must be SigmaPage")
         return v
@@ -521,13 +273,14 @@
 
     class Attributes(Sigma.Attributes):
         sigma_data_element_count: Optional[int] = Field(
-            None, description="", alias="sigmaDataElementCount"
-        )
+            default=None, description="", alias="sigmaDataElementCount"
+        )
+
         sigma_data_elements: Optional[list[SigmaDataElement]] = Field(
-            None, description="", alias="sigmaDataElements"
+            default=None, description="", alias="sigmaDataElements"
         )  # relationship
         sigma_workbook: Optional[SigmaWorkbook] = Field(
-            None, description="", alias="sigmaWorkbook"
+            default=None, description="", alias="sigmaWorkbook"
         )  # relationship
 
     attributes: "SigmaPage.Attributes" = Field(
@@ -540,9 +293,10 @@
 class SigmaDataElement(Sigma):
     """Description"""
 
-    type_name: str = Field("SigmaDataElement", allow_mutation=False)
-
-    @validator("type_name")
+    type_name: str = Field("SigmaDataElement", frozen=False)
+
+    @field_validator("type_name")
+    @classmethod
     def validate_type_name(cls, v):
         if v != "SigmaDataElement":
             raise ValueError("must be SigmaDataElement")
@@ -596,7 +350,6 @@
         return (
             None
             if self.attributes is None
->>>>>>> d7c28de4
             else self.attributes.sigma_data_element_query
         )
 
@@ -662,7 +415,6 @@
 
     class Attributes(Sigma.Attributes):
         sigma_data_element_query: Optional[str] = Field(
-<<<<<<< HEAD
             default=None, description="", alias="sigmaDataElementQuery"
         )
 
@@ -679,21 +431,6 @@
         )  # relationship
         sigma_data_element_fields: Optional[list[SigmaDataElementField]] = Field(
             default=None, description="", alias="sigmaDataElementFields"
-=======
-            None, description="", alias="sigmaDataElementQuery"
-        )
-        sigma_data_element_type: Optional[str] = Field(
-            None, description="", alias="sigmaDataElementType"
-        )
-        sigma_data_element_field_count: Optional[int] = Field(
-            None, description="", alias="sigmaDataElementFieldCount"
-        )
-        sigma_page: Optional[SigmaPage] = Field(
-            None, description="", alias="sigmaPage"
-        )  # relationship
-        sigma_data_element_fields: Optional[list[SigmaDataElementField]] = Field(
-            None, description="", alias="sigmaDataElementFields"
->>>>>>> d7c28de4
         )  # relationship
 
     attributes: "SigmaDataElement.Attributes" = Field(
