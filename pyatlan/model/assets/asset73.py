--- conflicted
+++ resolved
@@ -8,9 +8,6 @@
 
 from pydantic import Field, field_validator
 
-<<<<<<< HEAD
-from .asset48 import Qlik
-=======
 from pyatlan.model.fields.atlan_fields import (
     BooleanField,
     KeywordField,
@@ -19,22 +16,14 @@
     RelationField,
     TextField,
 )
->>>>>>> d7c28de4
 
 from .asset48 import Qlik
 
-<<<<<<< HEAD
+
 class QlikApp(Qlik):
     """Description"""
 
     type_name: str = Field("QlikApp", frozen=False)
-=======
-
-class QlikApp(Qlik):
-    """Description"""
-
-    type_name: str = Field("QlikApp", allow_mutation=False)
->>>>>>> d7c28de4
 
     @field_validator("type_name")
     @classmethod
@@ -44,13 +33,6 @@
         return v
 
     def __setattr__(self, name, value):
-<<<<<<< HEAD
-        if name in QlikApp._convience_properties:
-            return object.__setattr__(self, name, value)
-        super().__setattr__(name, value)
-
-    _convience_properties: ClassVar[list[str]] = [
-=======
         if name in QlikApp._convenience_properties:
             return object.__setattr__(self, name, value)
         super().__setattr__(name, value)
@@ -96,7 +78,6 @@
     """
 
     _convenience_properties: ClassVar[list[str]] = [
->>>>>>> d7c28de4
         "qlik_has_section_access",
         "qlik_origin_app_id",
         "qlik_is_encrypted",
@@ -188,7 +169,6 @@
 
     class Attributes(Qlik.Attributes):
         qlik_has_section_access: Optional[bool] = Field(
-<<<<<<< HEAD
             default=None, description="", alias="qlikHasSectionAccess"
         )
 
@@ -213,27 +193,6 @@
         )  # relationship
         qlik_sheets: Optional[list[QlikSheet]] = Field(
             default=None, description="", alias="qlikSheets"
-=======
-            None, description="", alias="qlikHasSectionAccess"
-        )
-        qlik_origin_app_id: Optional[str] = Field(
-            None, description="", alias="qlikOriginAppId"
-        )
-        qlik_is_encrypted: Optional[bool] = Field(
-            None, description="", alias="qlikIsEncrypted"
-        )
-        qlik_is_direct_query_mode: Optional[bool] = Field(
-            None, description="", alias="qlikIsDirectQueryMode"
-        )
-        qlik_app_static_byte_size: Optional[int] = Field(
-            None, description="", alias="qlikAppStaticByteSize"
-        )
-        qlik_space: Optional[QlikSpace] = Field(
-            None, description="", alias="qlikSpace"
-        )  # relationship
-        qlik_sheets: Optional[list[QlikSheet]] = Field(
-            None, description="", alias="qlikSheets"
->>>>>>> d7c28de4
         )  # relationship
 
     attributes: "QlikApp.Attributes" = Field(
@@ -246,11 +205,7 @@
 class QlikChart(Qlik):
     """Description"""
 
-<<<<<<< HEAD
     type_name: str = Field("QlikChart", frozen=False)
-=======
-    type_name: str = Field("QlikChart", allow_mutation=False)
->>>>>>> d7c28de4
 
     @field_validator("type_name")
     @classmethod
@@ -260,13 +215,6 @@
         return v
 
     def __setattr__(self, name, value):
-<<<<<<< HEAD
-        if name in QlikChart._convience_properties:
-            return object.__setattr__(self, name, value)
-        super().__setattr__(name, value)
-
-    _convience_properties: ClassVar[list[str]] = [
-=======
         if name in QlikChart._convenience_properties:
             return object.__setattr__(self, name, value)
         super().__setattr__(name, value)
@@ -302,7 +250,6 @@
     """
 
     _convenience_properties: ClassVar[list[str]] = [
->>>>>>> d7c28de4
         "qlik_chart_subtitle",
         "qlik_chart_footnote",
         "qlik_chart_orientation",
@@ -364,7 +311,6 @@
 
     class Attributes(Qlik.Attributes):
         qlik_chart_subtitle: Optional[str] = Field(
-<<<<<<< HEAD
             default=None, description="", alias="qlikChartSubtitle"
         )
 
@@ -382,21 +328,6 @@
 
         qlik_sheet: Optional[QlikSheet] = Field(
             default=None, description="", alias="qlikSheet"
-=======
-            None, description="", alias="qlikChartSubtitle"
-        )
-        qlik_chart_footnote: Optional[str] = Field(
-            None, description="", alias="qlikChartFootnote"
-        )
-        qlik_chart_orientation: Optional[str] = Field(
-            None, description="", alias="qlikChartOrientation"
-        )
-        qlik_chart_type: Optional[str] = Field(
-            None, description="", alias="qlikChartType"
-        )
-        qlik_sheet: Optional[QlikSheet] = Field(
-            None, description="", alias="qlikSheet"
->>>>>>> d7c28de4
         )  # relationship
 
     attributes: "QlikChart.Attributes" = Field(
@@ -409,11 +340,7 @@
 class QlikDataset(Qlik):
     """Description"""
 
-<<<<<<< HEAD
     type_name: str = Field("QlikDataset", frozen=False)
-=======
-    type_name: str = Field("QlikDataset", allow_mutation=False)
->>>>>>> d7c28de4
 
     @field_validator("type_name")
     @classmethod
@@ -423,13 +350,6 @@
         return v
 
     def __setattr__(self, name, value):
-<<<<<<< HEAD
-        if name in QlikDataset._convience_properties:
-            return object.__setattr__(self, name, value)
-        super().__setattr__(name, value)
-
-    _convience_properties: ClassVar[list[str]] = [
-=======
         if name in QlikDataset._convenience_properties:
             return object.__setattr__(self, name, value)
         super().__setattr__(name, value)
@@ -467,7 +387,6 @@
     """
 
     _convenience_properties: ClassVar[list[str]] = [
->>>>>>> d7c28de4
         "qlik_dataset_technical_name",
         "qlik_dataset_type",
         "qlik_dataset_uri",
@@ -531,7 +450,6 @@
 
     class Attributes(Qlik.Attributes):
         qlik_dataset_technical_name: Optional[str] = Field(
-<<<<<<< HEAD
             default=None, description="", alias="qlikDatasetTechnicalName"
         )
 
@@ -549,21 +467,6 @@
 
         qlik_space: Optional[QlikSpace] = Field(
             default=None, description="", alias="qlikSpace"
-=======
-            None, description="", alias="qlikDatasetTechnicalName"
-        )
-        qlik_dataset_type: Optional[str] = Field(
-            None, description="", alias="qlikDatasetType"
-        )
-        qlik_dataset_uri: Optional[str] = Field(
-            None, description="", alias="qlikDatasetUri"
-        )
-        qlik_dataset_subtype: Optional[str] = Field(
-            None, description="", alias="qlikDatasetSubtype"
-        )
-        qlik_space: Optional[QlikSpace] = Field(
-            None, description="", alias="qlikSpace"
->>>>>>> d7c28de4
         )  # relationship
 
     attributes: "QlikDataset.Attributes" = Field(
@@ -576,11 +479,7 @@
 class QlikSheet(Qlik):
     """Description"""
 
-<<<<<<< HEAD
     type_name: str = Field("QlikSheet", frozen=False)
-=======
-    type_name: str = Field("QlikSheet", allow_mutation=False)
->>>>>>> d7c28de4
 
     @field_validator("type_name")
     @classmethod
@@ -590,13 +489,6 @@
         return v
 
     def __setattr__(self, name, value):
-<<<<<<< HEAD
-        if name in QlikSheet._convience_properties:
-            return object.__setattr__(self, name, value)
-        super().__setattr__(name, value)
-
-    _convience_properties: ClassVar[list[str]] = [
-=======
         if name in QlikSheet._convenience_properties:
             return object.__setattr__(self, name, value)
         super().__setattr__(name, value)
@@ -618,7 +510,6 @@
     """
 
     _convenience_properties: ClassVar[list[str]] = [
->>>>>>> d7c28de4
         "qlik_sheet_is_approved",
         "qlik_app",
         "qlik_charts",
@@ -658,7 +549,6 @@
 
     class Attributes(Qlik.Attributes):
         qlik_sheet_is_approved: Optional[bool] = Field(
-<<<<<<< HEAD
             default=None, description="", alias="qlikSheetIsApproved"
         )
 
@@ -667,15 +557,6 @@
         )  # relationship
         qlik_charts: Optional[list[QlikChart]] = Field(
             default=None, description="", alias="qlikCharts"
-=======
-            None, description="", alias="qlikSheetIsApproved"
-        )
-        qlik_app: Optional[QlikApp] = Field(
-            None, description="", alias="qlikApp"
-        )  # relationship
-        qlik_charts: Optional[list[QlikChart]] = Field(
-            None, description="", alias="qlikCharts"
->>>>>>> d7c28de4
         )  # relationship
 
     attributes: "QlikSheet.Attributes" = Field(
@@ -688,11 +569,7 @@
 class QlikSpace(Qlik):
     """Description"""
 
-<<<<<<< HEAD
     type_name: str = Field("QlikSpace", frozen=False)
-=======
-    type_name: str = Field("QlikSpace", allow_mutation=False)
->>>>>>> d7c28de4
 
     @field_validator("type_name")
     @classmethod
@@ -702,13 +579,6 @@
         return v
 
     def __setattr__(self, name, value):
-<<<<<<< HEAD
-        if name in QlikSpace._convience_properties:
-            return object.__setattr__(self, name, value)
-        super().__setattr__(name, value)
-
-    _convience_properties: ClassVar[list[str]] = [
-=======
         if name in QlikSpace._convenience_properties:
             return object.__setattr__(self, name, value)
         super().__setattr__(name, value)
@@ -730,7 +600,6 @@
     """
 
     _convenience_properties: ClassVar[list[str]] = [
->>>>>>> d7c28de4
         "qlik_space_type",
         "qlik_datasets",
         "qlik_apps",
@@ -768,7 +637,6 @@
 
     class Attributes(Qlik.Attributes):
         qlik_space_type: Optional[str] = Field(
-<<<<<<< HEAD
             default=None, description="", alias="qlikSpaceType"
         )
 
@@ -777,15 +645,6 @@
         )  # relationship
         qlik_apps: Optional[list[QlikApp]] = Field(
             default=None, description="", alias="qlikApps"
-=======
-            None, description="", alias="qlikSpaceType"
-        )
-        qlik_datasets: Optional[list[QlikDataset]] = Field(
-            None, description="", alias="qlikDatasets"
-        )  # relationship
-        qlik_apps: Optional[list[QlikApp]] = Field(
-            None, description="", alias="qlikApps"
->>>>>>> d7c28de4
         )  # relationship
 
     attributes: "QlikSpace.Attributes" = Field(
