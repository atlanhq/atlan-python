--- conflicted
+++ resolved
@@ -8,26 +8,15 @@
 
 from pydantic import Field, field_validator
 
-<<<<<<< HEAD
-from .asset41 import Redash
-=======
 from pyatlan.model.fields.atlan_fields import NumericField
->>>>>>> d7c28de4
 
 from .asset41 import Redash
 
-<<<<<<< HEAD
+
 class RedashDashboard(Redash):
     """Description"""
 
     type_name: str = Field("RedashDashboard", frozen=False)
-=======
-
-class RedashDashboard(Redash):
-    """Description"""
-
-    type_name: str = Field("RedashDashboard", allow_mutation=False)
->>>>>>> d7c28de4
 
     @field_validator("type_name")
     @classmethod
@@ -37,12 +26,18 @@
         return v
 
     def __setattr__(self, name, value):
-<<<<<<< HEAD
-        if name in RedashDashboard._convience_properties:
+        if name in RedashDashboard._convenience_properties:
             return object.__setattr__(self, name, value)
         super().__setattr__(name, value)
 
-    _convience_properties: ClassVar[list[str]] = [
+    REDASH_DASHBOARD_WIDGET_COUNT: ClassVar[NumericField] = NumericField(
+        "redashDashboardWidgetCount", "redashDashboardWidgetCount"
+    )
+    """
+    Number of widgets in the Redash Dashboard
+    """
+
+    _convenience_properties: ClassVar[list[str]] = [
         "redash_dashboard_widget_count",
     ]
 
@@ -71,52 +66,7 @@
         default_factory=lambda: RedashDashboard.Attributes(),
         description="Map of attributes in the instance and their values. The specific keys of this map will vary by "
         "type, so are described in the sub-types of this schema.\n",
-=======
-        if name in RedashDashboard._convenience_properties:
-            return object.__setattr__(self, name, value)
-        super().__setattr__(name, value)
-
-    REDASH_DASHBOARD_WIDGET_COUNT: ClassVar[NumericField] = NumericField(
-        "redashDashboardWidgetCount", "redashDashboardWidgetCount"
->>>>>>> d7c28de4
-    )
-    """
-    Number of widgets in the Redash Dashboard
-    """
-
-<<<<<<< HEAD
-=======
-    _convenience_properties: ClassVar[list[str]] = [
-        "redash_dashboard_widget_count",
-    ]
-
-    @property
-    def redash_dashboard_widget_count(self) -> Optional[int]:
-        return (
-            None
-            if self.attributes is None
-            else self.attributes.redash_dashboard_widget_count
-        )
-
-    @redash_dashboard_widget_count.setter
-    def redash_dashboard_widget_count(
-        self, redash_dashboard_widget_count: Optional[int]
-    ):
-        if self.attributes is None:
-            self.attributes = self.Attributes()
-        self.attributes.redash_dashboard_widget_count = redash_dashboard_widget_count
-
-    class Attributes(Redash.Attributes):
-        redash_dashboard_widget_count: Optional[int] = Field(
-            None, description="", alias="redashDashboardWidgetCount"
-        )
-
-    attributes: "RedashDashboard.Attributes" = Field(
-        default_factory=lambda: RedashDashboard.Attributes(),
-        description="Map of attributes in the instance and their values. The specific keys of this map will vary by "
-        "type, so are described in the sub-types of this schema.\n",
     )
 
->>>>>>> d7c28de4
 
 RedashDashboard.Attributes.update_forward_refs()