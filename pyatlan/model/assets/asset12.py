--- conflicted
+++ resolved
@@ -18,13 +18,9 @@
 )
 from pyatlan.model.fields.atlan_fields import KeywordField
 from pyatlan.utils import validate_required_fields
+
 from .asset00 import SelfAsset
-<<<<<<< HEAD
-from .asset05 import AccessControl
-from .asset05 import AuthPolicy
-=======
 from .asset05 import AccessControl, AuthPolicy
->>>>>>> d7c28de4
 
 
 class Persona(AccessControl):
@@ -144,11 +140,7 @@
             )
         )
 
-<<<<<<< HEAD
     type_name: str = Field("Persona", frozen=False)
-=======
-    type_name: str = Field("Persona", allow_mutation=False)
->>>>>>> d7c28de4
 
     @field_validator("type_name")
     @classmethod
@@ -158,13 +150,6 @@
         return v
 
     def __setattr__(self, name, value):
-<<<<<<< HEAD
-        if name in Persona._convience_properties:
-            return object.__setattr__(self, name, value)
-        super().__setattr__(name, value)
-
-    _convience_properties: ClassVar[list[str]] = [
-=======
         if name in Persona._convenience_properties:
             return object.__setattr__(self, name, value)
         super().__setattr__(name, value)
@@ -185,7 +170,6 @@
     """
 
     _convenience_properties: ClassVar[list[str]] = [
->>>>>>> d7c28de4
         "persona_groups",
         "persona_users",
         "role_id",
@@ -204,7 +188,6 @@
     @property
     def persona_users(self) -> Optional[set[str]]:
         return None if self.attributes is None else self.attributes.persona_users
-<<<<<<< HEAD
 
     @persona_users.setter
     def persona_users(self, persona_users: Optional[set[str]]):
@@ -220,37 +203,12 @@
     def role_id(self, role_id: Optional[str]):
         if self.attributes is None:
             self.attributes = self.Attributes()
-=======
-
-    @persona_users.setter
-    def persona_users(self, persona_users: Optional[set[str]]):
-        if self.attributes is None:
-            self.attributes = self.Attributes()
-        self.attributes.persona_users = persona_users
-
-    @property
-    def role_id(self) -> Optional[str]:
-        return None if self.attributes is None else self.attributes.role_id
-
-    @role_id.setter
-    def role_id(self, role_id: Optional[str]):
-        if self.attributes is None:
-            self.attributes = self.Attributes()
->>>>>>> d7c28de4
         self.attributes.role_id = role_id
 
     class Attributes(AccessControl.Attributes):
         persona_groups: Optional[set[str]] = Field(
-<<<<<<< HEAD
             default=None, description="", alias="personaGroups"
-=======
-            None, description="", alias="personaGroups"
-        )
-        persona_users: Optional[set[str]] = Field(
-            None, description="", alias="personaUsers"
->>>>>>> d7c28de4
-        )
-        role_id: Optional[str] = Field(None, description="", alias="roleId")
+        )
 
         persona_users: Optional[set[str]] = Field(
             default=None, description="", alias="personaUsers"
