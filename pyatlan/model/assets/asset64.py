# SPDX-License-Identifier: Apache-2.0
# Copyright 2022 Atlan Pte. Ltd.


from __future__ import annotations

from datetime import datetime
from typing import ClassVar, Optional

from pydantic import Field, field_validator

<<<<<<< HEAD
from .asset40 import Looker
=======
from pyatlan.model.fields.atlan_fields import (
    KeywordField,
    KeywordTextField,
    NumericField,
    RelationField,
)
>>>>>>> d7c28de4

from .asset40 import Looker

<<<<<<< HEAD
class LookerLook(Looker):
    """Description"""

    type_name: str = Field("LookerLook", frozen=False)
=======

class LookerLook(Looker):
    """Description"""

    type_name: str = Field("LookerLook", allow_mutation=False)

    @validator("type_name")
    def validate_type_name(cls, v):
        if v != "LookerLook":
            raise ValueError("must be LookerLook")
        return v

    def __setattr__(self, name, value):
        if name in LookerLook._convenience_properties:
            return object.__setattr__(self, name, value)
        super().__setattr__(name, value)

    FOLDER_NAME: ClassVar[KeywordField] = KeywordField("folderName", "folderName")
    """
    TBC
    """
    SOURCE_USER_ID: ClassVar[NumericField] = NumericField(
        "sourceUserId", "sourceUserId"
    )
    """
    TBC
    """
    SOURCE_VIEW_COUNT: ClassVar[NumericField] = NumericField(
        "sourceViewCount", "sourceViewCount"
    )
    """
    TBC
    """
    SOURCELAST_UPDATER_ID: ClassVar[NumericField] = NumericField(
        "sourcelastUpdaterId", "sourcelastUpdaterId"
    )
    """
    TBC
    """
    SOURCE_LAST_ACCESSED_AT: ClassVar[NumericField] = NumericField(
        "sourceLastAccessedAt", "sourceLastAccessedAt"
    )
    """
    TBC
    """
    SOURCE_LAST_VIEWED_AT: ClassVar[NumericField] = NumericField(
        "sourceLastViewedAt", "sourceLastViewedAt"
    )
    """
    TBC
    """
    SOURCE_CONTENT_METADATA_ID: ClassVar[NumericField] = NumericField(
        "sourceContentMetadataId", "sourceContentMetadataId"
    )
    """
    TBC
    """
    SOURCE_QUERY_ID: ClassVar[NumericField] = NumericField(
        "sourceQueryId", "sourceQueryId"
    )
    """
    TBC
    """
    MODEL_NAME: ClassVar[KeywordField] = KeywordField("modelName", "modelName")
    """
    TBC
    """

    QUERY: ClassVar[RelationField] = RelationField("query")
    """
    TBC
    """
    FOLDER: ClassVar[RelationField] = RelationField("folder")
    """
    TBC
    """
    TILE: ClassVar[RelationField] = RelationField("tile")
    """
    TBC
    """
    MODEL: ClassVar[RelationField] = RelationField("model")
    """
    TBC
    """
    DASHBOARD: ClassVar[RelationField] = RelationField("dashboard")
    """
    TBC
    """

    _convenience_properties: ClassVar[list[str]] = [
        "folder_name",
        "source_user_id",
        "source_view_count",
        "sourcelast_updater_id",
        "source_last_accessed_at",
        "source_last_viewed_at",
        "source_content_metadata_id",
        "source_query_id",
        "model_name",
        "query",
        "folder",
        "tile",
        "model",
        "dashboard",
    ]

    @property
    def folder_name(self) -> Optional[str]:
        return None if self.attributes is None else self.attributes.folder_name

    @folder_name.setter
    def folder_name(self, folder_name: Optional[str]):
        if self.attributes is None:
            self.attributes = self.Attributes()
        self.attributes.folder_name = folder_name

    @property
    def source_user_id(self) -> Optional[int]:
        return None if self.attributes is None else self.attributes.source_user_id

    @source_user_id.setter
    def source_user_id(self, source_user_id: Optional[int]):
        if self.attributes is None:
            self.attributes = self.Attributes()
        self.attributes.source_user_id = source_user_id

    @property
    def source_view_count(self) -> Optional[int]:
        return None if self.attributes is None else self.attributes.source_view_count

    @source_view_count.setter
    def source_view_count(self, source_view_count: Optional[int]):
        if self.attributes is None:
            self.attributes = self.Attributes()
        self.attributes.source_view_count = source_view_count

    @property
    def sourcelast_updater_id(self) -> Optional[int]:
        return (
            None if self.attributes is None else self.attributes.sourcelast_updater_id
        )

    @sourcelast_updater_id.setter
    def sourcelast_updater_id(self, sourcelast_updater_id: Optional[int]):
        if self.attributes is None:
            self.attributes = self.Attributes()
        self.attributes.sourcelast_updater_id = sourcelast_updater_id

    @property
    def source_last_accessed_at(self) -> Optional[datetime]:
        return (
            None if self.attributes is None else self.attributes.source_last_accessed_at
        )

    @source_last_accessed_at.setter
    def source_last_accessed_at(self, source_last_accessed_at: Optional[datetime]):
        if self.attributes is None:
            self.attributes = self.Attributes()
        self.attributes.source_last_accessed_at = source_last_accessed_at

    @property
    def source_last_viewed_at(self) -> Optional[datetime]:
        return (
            None if self.attributes is None else self.attributes.source_last_viewed_at
        )

    @source_last_viewed_at.setter
    def source_last_viewed_at(self, source_last_viewed_at: Optional[datetime]):
        if self.attributes is None:
            self.attributes = self.Attributes()
        self.attributes.source_last_viewed_at = source_last_viewed_at

    @property
    def source_content_metadata_id(self) -> Optional[int]:
        return (
            None
            if self.attributes is None
            else self.attributes.source_content_metadata_id
        )

    @source_content_metadata_id.setter
    def source_content_metadata_id(self, source_content_metadata_id: Optional[int]):
        if self.attributes is None:
            self.attributes = self.Attributes()
        self.attributes.source_content_metadata_id = source_content_metadata_id

    @property
    def source_query_id(self) -> Optional[int]:
        return None if self.attributes is None else self.attributes.source_query_id

    @source_query_id.setter
    def source_query_id(self, source_query_id: Optional[int]):
        if self.attributes is None:
            self.attributes = self.Attributes()
        self.attributes.source_query_id = source_query_id

    @property
    def model_name(self) -> Optional[str]:
        return None if self.attributes is None else self.attributes.model_name

    @model_name.setter
    def model_name(self, model_name: Optional[str]):
        if self.attributes is None:
            self.attributes = self.Attributes()
        self.attributes.model_name = model_name

    @property
    def query(self) -> Optional[LookerQuery]:
        return None if self.attributes is None else self.attributes.query

    @query.setter
    def query(self, query: Optional[LookerQuery]):
        if self.attributes is None:
            self.attributes = self.Attributes()
        self.attributes.query = query

    @property
    def folder(self) -> Optional[LookerFolder]:
        return None if self.attributes is None else self.attributes.folder

    @folder.setter
    def folder(self, folder: Optional[LookerFolder]):
        if self.attributes is None:
            self.attributes = self.Attributes()
        self.attributes.folder = folder

    @property
    def tile(self) -> Optional[LookerTile]:
        return None if self.attributes is None else self.attributes.tile

    @tile.setter
    def tile(self, tile: Optional[LookerTile]):
        if self.attributes is None:
            self.attributes = self.Attributes()
        self.attributes.tile = tile

    @property
    def model(self) -> Optional[LookerModel]:
        return None if self.attributes is None else self.attributes.model

    @model.setter
    def model(self, model: Optional[LookerModel]):
        if self.attributes is None:
            self.attributes = self.Attributes()
        self.attributes.model = model

    @property
    def dashboard(self) -> Optional[LookerDashboard]:
        return None if self.attributes is None else self.attributes.dashboard

    @dashboard.setter
    def dashboard(self, dashboard: Optional[LookerDashboard]):
        if self.attributes is None:
            self.attributes = self.Attributes()
        self.attributes.dashboard = dashboard

    class Attributes(Looker.Attributes):
        folder_name: Optional[str] = Field(None, description="", alias="folderName")
        source_user_id: Optional[int] = Field(
            None, description="", alias="sourceUserId"
        )
        source_view_count: Optional[int] = Field(
            None, description="", alias="sourceViewCount"
        )
        sourcelast_updater_id: Optional[int] = Field(
            None, description="", alias="sourcelastUpdaterId"
        )
        source_last_accessed_at: Optional[datetime] = Field(
            None, description="", alias="sourceLastAccessedAt"
        )
        source_last_viewed_at: Optional[datetime] = Field(
            None, description="", alias="sourceLastViewedAt"
        )
        source_content_metadata_id: Optional[int] = Field(
            None, description="", alias="sourceContentMetadataId"
        )
        source_query_id: Optional[int] = Field(
            None, description="", alias="sourceQueryId"
        )
        model_name: Optional[str] = Field(None, description="", alias="modelName")
        query: Optional[LookerQuery] = Field(
            None, description="", alias="query"
        )  # relationship
        folder: Optional[LookerFolder] = Field(
            None, description="", alias="folder"
        )  # relationship
        tile: Optional[LookerTile] = Field(
            None, description="", alias="tile"
        )  # relationship
        model: Optional[LookerModel] = Field(
            None, description="", alias="model"
        )  # relationship
        dashboard: Optional[LookerDashboard] = Field(
            None, description="", alias="dashboard"
        )  # relationship

    attributes: "LookerLook.Attributes" = Field(
        default_factory=lambda: LookerLook.Attributes(),
        description="Map of attributes in the instance and their values. The specific keys of this map will vary by "
        "type, so are described in the sub-types of this schema.\n",
    )


class LookerDashboard(Looker):
    """Description"""

    type_name: str = Field("LookerDashboard", allow_mutation=False)

    @validator("type_name")
    def validate_type_name(cls, v):
        if v != "LookerDashboard":
            raise ValueError("must be LookerDashboard")
        return v

    def __setattr__(self, name, value):
        if name in LookerDashboard._convenience_properties:
            return object.__setattr__(self, name, value)
        super().__setattr__(name, value)

    FOLDER_NAME: ClassVar[KeywordField] = KeywordField("folderName", "folderName")
    """
    TBC
    """
    SOURCE_USER_ID: ClassVar[NumericField] = NumericField(
        "sourceUserId", "sourceUserId"
    )
    """
    TBC
    """
    SOURCE_VIEW_COUNT: ClassVar[NumericField] = NumericField(
        "sourceViewCount", "sourceViewCount"
    )
    """
    TBC
    """
    SOURCE_METADATA_ID: ClassVar[NumericField] = NumericField(
        "sourceMetadataId", "sourceMetadataId"
    )
    """
    TBC
    """
    SOURCELAST_UPDATER_ID: ClassVar[NumericField] = NumericField(
        "sourcelastUpdaterId", "sourcelastUpdaterId"
    )
    """
    TBC
    """
    SOURCE_LAST_ACCESSED_AT: ClassVar[NumericField] = NumericField(
        "sourceLastAccessedAt", "sourceLastAccessedAt"
    )
    """
    TBC
    """
    SOURCE_LAST_VIEWED_AT: ClassVar[NumericField] = NumericField(
        "sourceLastViewedAt", "sourceLastViewedAt"
    )
    """
    TBC
    """

    TILES: ClassVar[RelationField] = RelationField("tiles")
    """
    TBC
    """
    LOOKS: ClassVar[RelationField] = RelationField("looks")
    """
    TBC
    """
    FOLDER: ClassVar[RelationField] = RelationField("folder")
    """
    TBC
    """

    _convenience_properties: ClassVar[list[str]] = [
        "folder_name",
        "source_user_id",
        "source_view_count",
        "source_metadata_id",
        "sourcelast_updater_id",
        "source_last_accessed_at",
        "source_last_viewed_at",
        "tiles",
        "looks",
        "folder",
    ]

    @property
    def folder_name(self) -> Optional[str]:
        return None if self.attributes is None else self.attributes.folder_name

    @folder_name.setter
    def folder_name(self, folder_name: Optional[str]):
        if self.attributes is None:
            self.attributes = self.Attributes()
        self.attributes.folder_name = folder_name

    @property
    def source_user_id(self) -> Optional[int]:
        return None if self.attributes is None else self.attributes.source_user_id

    @source_user_id.setter
    def source_user_id(self, source_user_id: Optional[int]):
        if self.attributes is None:
            self.attributes = self.Attributes()
        self.attributes.source_user_id = source_user_id

    @property
    def source_view_count(self) -> Optional[int]:
        return None if self.attributes is None else self.attributes.source_view_count

    @source_view_count.setter
    def source_view_count(self, source_view_count: Optional[int]):
        if self.attributes is None:
            self.attributes = self.Attributes()
        self.attributes.source_view_count = source_view_count

    @property
    def source_metadata_id(self) -> Optional[int]:
        return None if self.attributes is None else self.attributes.source_metadata_id

    @source_metadata_id.setter
    def source_metadata_id(self, source_metadata_id: Optional[int]):
        if self.attributes is None:
            self.attributes = self.Attributes()
        self.attributes.source_metadata_id = source_metadata_id

    @property
    def sourcelast_updater_id(self) -> Optional[int]:
        return (
            None if self.attributes is None else self.attributes.sourcelast_updater_id
        )

    @sourcelast_updater_id.setter
    def sourcelast_updater_id(self, sourcelast_updater_id: Optional[int]):
        if self.attributes is None:
            self.attributes = self.Attributes()
        self.attributes.sourcelast_updater_id = sourcelast_updater_id

    @property
    def source_last_accessed_at(self) -> Optional[datetime]:
        return (
            None if self.attributes is None else self.attributes.source_last_accessed_at
        )

    @source_last_accessed_at.setter
    def source_last_accessed_at(self, source_last_accessed_at: Optional[datetime]):
        if self.attributes is None:
            self.attributes = self.Attributes()
        self.attributes.source_last_accessed_at = source_last_accessed_at

    @property
    def source_last_viewed_at(self) -> Optional[datetime]:
        return (
            None if self.attributes is None else self.attributes.source_last_viewed_at
        )

    @source_last_viewed_at.setter
    def source_last_viewed_at(self, source_last_viewed_at: Optional[datetime]):
        if self.attributes is None:
            self.attributes = self.Attributes()
        self.attributes.source_last_viewed_at = source_last_viewed_at

    @property
    def tiles(self) -> Optional[list[LookerTile]]:
        return None if self.attributes is None else self.attributes.tiles

    @tiles.setter
    def tiles(self, tiles: Optional[list[LookerTile]]):
        if self.attributes is None:
            self.attributes = self.Attributes()
        self.attributes.tiles = tiles

    @property
    def looks(self) -> Optional[list[LookerLook]]:
        return None if self.attributes is None else self.attributes.looks

    @looks.setter
    def looks(self, looks: Optional[list[LookerLook]]):
        if self.attributes is None:
            self.attributes = self.Attributes()
        self.attributes.looks = looks

    @property
    def folder(self) -> Optional[LookerFolder]:
        return None if self.attributes is None else self.attributes.folder

    @folder.setter
    def folder(self, folder: Optional[LookerFolder]):
        if self.attributes is None:
            self.attributes = self.Attributes()
        self.attributes.folder = folder

    class Attributes(Looker.Attributes):
        folder_name: Optional[str] = Field(None, description="", alias="folderName")
        source_user_id: Optional[int] = Field(
            None, description="", alias="sourceUserId"
        )
        source_view_count: Optional[int] = Field(
            None, description="", alias="sourceViewCount"
        )
        source_metadata_id: Optional[int] = Field(
            None, description="", alias="sourceMetadataId"
        )
        sourcelast_updater_id: Optional[int] = Field(
            None, description="", alias="sourcelastUpdaterId"
        )
        source_last_accessed_at: Optional[datetime] = Field(
            None, description="", alias="sourceLastAccessedAt"
        )
        source_last_viewed_at: Optional[datetime] = Field(
            None, description="", alias="sourceLastViewedAt"
        )
        tiles: Optional[list[LookerTile]] = Field(
            None, description="", alias="tiles"
        )  # relationship
        looks: Optional[list[LookerLook]] = Field(
            None, description="", alias="looks"
        )  # relationship
        folder: Optional[LookerFolder] = Field(
            None, description="", alias="folder"
        )  # relationship

    attributes: "LookerDashboard.Attributes" = Field(
        default_factory=lambda: LookerDashboard.Attributes(),
        description="Map of attributes in the instance and their values. The specific keys of this map will vary by "
        "type, so are described in the sub-types of this schema.\n",
    )


class LookerFolder(Looker):
    """Description"""

    type_name: str = Field("LookerFolder", allow_mutation=False)

    @validator("type_name")
    def validate_type_name(cls, v):
        if v != "LookerFolder":
            raise ValueError("must be LookerFolder")
        return v

    def __setattr__(self, name, value):
        if name in LookerFolder._convenience_properties:
            return object.__setattr__(self, name, value)
        super().__setattr__(name, value)

    SOURCE_CONTENT_METADATA_ID: ClassVar[NumericField] = NumericField(
        "sourceContentMetadataId", "sourceContentMetadataId"
    )
    """
    TBC
    """
    SOURCE_CREATOR_ID: ClassVar[NumericField] = NumericField(
        "sourceCreatorId", "sourceCreatorId"
    )
    """
    TBC
    """
    SOURCE_CHILD_COUNT: ClassVar[NumericField] = NumericField(
        "sourceChildCount", "sourceChildCount"
    )
    """
    TBC
    """
    SOURCE_PARENT_ID: ClassVar[NumericField] = NumericField(
        "sourceParentID", "sourceParentID"
    )
    """
    TBC
    """

    DASHBOARDS: ClassVar[RelationField] = RelationField("dashboards")
    """
    TBC
    """
    LOOKS: ClassVar[RelationField] = RelationField("looks")
    """
    TBC
    """

    _convenience_properties: ClassVar[list[str]] = [
        "source_content_metadata_id",
        "source_creator_id",
        "source_child_count",
        "source_parent_i_d",
        "dashboards",
        "looks",
    ]

    @property
    def source_content_metadata_id(self) -> Optional[int]:
        return (
            None
            if self.attributes is None
            else self.attributes.source_content_metadata_id
        )

    @source_content_metadata_id.setter
    def source_content_metadata_id(self, source_content_metadata_id: Optional[int]):
        if self.attributes is None:
            self.attributes = self.Attributes()
        self.attributes.source_content_metadata_id = source_content_metadata_id

    @property
    def source_creator_id(self) -> Optional[int]:
        return None if self.attributes is None else self.attributes.source_creator_id

    @source_creator_id.setter
    def source_creator_id(self, source_creator_id: Optional[int]):
        if self.attributes is None:
            self.attributes = self.Attributes()
        self.attributes.source_creator_id = source_creator_id

    @property
    def source_child_count(self) -> Optional[int]:
        return None if self.attributes is None else self.attributes.source_child_count

    @source_child_count.setter
    def source_child_count(self, source_child_count: Optional[int]):
        if self.attributes is None:
            self.attributes = self.Attributes()
        self.attributes.source_child_count = source_child_count

    @property
    def source_parent_i_d(self) -> Optional[int]:
        return None if self.attributes is None else self.attributes.source_parent_i_d

    @source_parent_i_d.setter
    def source_parent_i_d(self, source_parent_i_d: Optional[int]):
        if self.attributes is None:
            self.attributes = self.Attributes()
        self.attributes.source_parent_i_d = source_parent_i_d

    @property
    def dashboards(self) -> Optional[list[LookerDashboard]]:
        return None if self.attributes is None else self.attributes.dashboards

    @dashboards.setter
    def dashboards(self, dashboards: Optional[list[LookerDashboard]]):
        if self.attributes is None:
            self.attributes = self.Attributes()
        self.attributes.dashboards = dashboards

    @property
    def looks(self) -> Optional[list[LookerLook]]:
        return None if self.attributes is None else self.attributes.looks

    @looks.setter
    def looks(self, looks: Optional[list[LookerLook]]):
        if self.attributes is None:
            self.attributes = self.Attributes()
        self.attributes.looks = looks

    class Attributes(Looker.Attributes):
        source_content_metadata_id: Optional[int] = Field(
            None, description="", alias="sourceContentMetadataId"
        )
        source_creator_id: Optional[int] = Field(
            None, description="", alias="sourceCreatorId"
        )
        source_child_count: Optional[int] = Field(
            None, description="", alias="sourceChildCount"
        )
        source_parent_i_d: Optional[int] = Field(
            None, description="", alias="sourceParentID"
        )
        dashboards: Optional[list[LookerDashboard]] = Field(
            None, description="", alias="dashboards"
        )  # relationship
        looks: Optional[list[LookerLook]] = Field(
            None, description="", alias="looks"
        )  # relationship

    attributes: "LookerFolder.Attributes" = Field(
        default_factory=lambda: LookerFolder.Attributes(),
        description="Map of attributes in the instance and their values. The specific keys of this map will vary by "
        "type, so are described in the sub-types of this schema.\n",
    )


class LookerTile(Looker):
    """Description"""

    type_name: str = Field("LookerTile", allow_mutation=False)

    @validator("type_name")
    def validate_type_name(cls, v):
        if v != "LookerTile":
            raise ValueError("must be LookerTile")
        return v

    def __setattr__(self, name, value):
        if name in LookerTile._convenience_properties:
            return object.__setattr__(self, name, value)
        super().__setattr__(name, value)

    LOOKML_LINK_ID: ClassVar[KeywordField] = KeywordField(
        "lookmlLinkId", "lookmlLinkId"
    )
    """
    TBC
    """
    MERGE_RESULT_ID: ClassVar[KeywordField] = KeywordField(
        "mergeResultId", "mergeResultId"
    )
    """
    TBC
    """
    NOTE_TEXT: ClassVar[KeywordField] = KeywordField("noteText", "noteText")
    """
    TBC
    """
    QUERY_ID: ClassVar[NumericField] = NumericField("queryID", "queryID")
    """
    TBC
    """
    RESULT_MAKER_ID: ClassVar[NumericField] = NumericField(
        "resultMakerID", "resultMakerID"
    )
    """
    TBC
    """
    SUBTITLE_TEXT: ClassVar[KeywordField] = KeywordField("subtitleText", "subtitleText")
    """
    TBC
    """
    LOOK_ID: ClassVar[NumericField] = NumericField("lookId", "lookId")
    """
    TBC
    """

    QUERY: ClassVar[RelationField] = RelationField("query")
    """
    TBC
    """
    LOOK: ClassVar[RelationField] = RelationField("look")
    """
    TBC
    """
    DASHBOARD: ClassVar[RelationField] = RelationField("dashboard")
    """
    TBC
    """

    _convenience_properties: ClassVar[list[str]] = [
        "lookml_link_id",
        "merge_result_id",
        "note_text",
        "query_i_d",
        "result_maker_i_d",
        "subtitle_text",
        "look_id",
        "query",
        "look",
        "dashboard",
    ]

    @property
    def lookml_link_id(self) -> Optional[str]:
        return None if self.attributes is None else self.attributes.lookml_link_id

    @lookml_link_id.setter
    def lookml_link_id(self, lookml_link_id: Optional[str]):
        if self.attributes is None:
            self.attributes = self.Attributes()
        self.attributes.lookml_link_id = lookml_link_id

    @property
    def merge_result_id(self) -> Optional[str]:
        return None if self.attributes is None else self.attributes.merge_result_id

    @merge_result_id.setter
    def merge_result_id(self, merge_result_id: Optional[str]):
        if self.attributes is None:
            self.attributes = self.Attributes()
        self.attributes.merge_result_id = merge_result_id

    @property
    def note_text(self) -> Optional[str]:
        return None if self.attributes is None else self.attributes.note_text

    @note_text.setter
    def note_text(self, note_text: Optional[str]):
        if self.attributes is None:
            self.attributes = self.Attributes()
        self.attributes.note_text = note_text

    @property
    def query_i_d(self) -> Optional[int]:
        return None if self.attributes is None else self.attributes.query_i_d

    @query_i_d.setter
    def query_i_d(self, query_i_d: Optional[int]):
        if self.attributes is None:
            self.attributes = self.Attributes()
        self.attributes.query_i_d = query_i_d

    @property
    def result_maker_i_d(self) -> Optional[int]:
        return None if self.attributes is None else self.attributes.result_maker_i_d

    @result_maker_i_d.setter
    def result_maker_i_d(self, result_maker_i_d: Optional[int]):
        if self.attributes is None:
            self.attributes = self.Attributes()
        self.attributes.result_maker_i_d = result_maker_i_d

    @property
    def subtitle_text(self) -> Optional[str]:
        return None if self.attributes is None else self.attributes.subtitle_text

    @subtitle_text.setter
    def subtitle_text(self, subtitle_text: Optional[str]):
        if self.attributes is None:
            self.attributes = self.Attributes()
        self.attributes.subtitle_text = subtitle_text

    @property
    def look_id(self) -> Optional[int]:
        return None if self.attributes is None else self.attributes.look_id

    @look_id.setter
    def look_id(self, look_id: Optional[int]):
        if self.attributes is None:
            self.attributes = self.Attributes()
        self.attributes.look_id = look_id

    @property
    def query(self) -> Optional[LookerQuery]:
        return None if self.attributes is None else self.attributes.query

    @query.setter
    def query(self, query: Optional[LookerQuery]):
        if self.attributes is None:
            self.attributes = self.Attributes()
        self.attributes.query = query

    @property
    def look(self) -> Optional[LookerLook]:
        return None if self.attributes is None else self.attributes.look

    @look.setter
    def look(self, look: Optional[LookerLook]):
        if self.attributes is None:
            self.attributes = self.Attributes()
        self.attributes.look = look

    @property
    def dashboard(self) -> Optional[LookerDashboard]:
        return None if self.attributes is None else self.attributes.dashboard

    @dashboard.setter
    def dashboard(self, dashboard: Optional[LookerDashboard]):
        if self.attributes is None:
            self.attributes = self.Attributes()
        self.attributes.dashboard = dashboard

    class Attributes(Looker.Attributes):
        lookml_link_id: Optional[str] = Field(
            None, description="", alias="lookmlLinkId"
        )
        merge_result_id: Optional[str] = Field(
            None, description="", alias="mergeResultId"
        )
        note_text: Optional[str] = Field(None, description="", alias="noteText")
        query_i_d: Optional[int] = Field(None, description="", alias="queryID")
        result_maker_i_d: Optional[int] = Field(
            None, description="", alias="resultMakerID"
        )
        subtitle_text: Optional[str] = Field(None, description="", alias="subtitleText")
        look_id: Optional[int] = Field(None, description="", alias="lookId")
        query: Optional[LookerQuery] = Field(
            None, description="", alias="query"
        )  # relationship
        look: Optional[LookerLook] = Field(
            None, description="", alias="look"
        )  # relationship
        dashboard: Optional[LookerDashboard] = Field(
            None, description="", alias="dashboard"
        )  # relationship

    attributes: "LookerTile.Attributes" = Field(
        default_factory=lambda: LookerTile.Attributes(),
        description="Map of attributes in the instance and their values. The specific keys of this map will vary by "
        "type, so are described in the sub-types of this schema.\n",
    )


class LookerModel(Looker):
    """Description"""

    type_name: str = Field("LookerModel", allow_mutation=False)

    @validator("type_name")
    def validate_type_name(cls, v):
        if v != "LookerModel":
            raise ValueError("must be LookerModel")
        return v

    def __setattr__(self, name, value):
        if name in LookerModel._convenience_properties:
            return object.__setattr__(self, name, value)
        super().__setattr__(name, value)

    PROJECT_NAME: ClassVar[KeywordField] = KeywordField("projectName", "projectName")
    """
    TBC
    """

    EXPLORES: ClassVar[RelationField] = RelationField("explores")
    """
    TBC
    """
    PROJECT: ClassVar[RelationField] = RelationField("project")
    """
    TBC
    """
    LOOK: ClassVar[RelationField] = RelationField("look")
    """
    TBC
    """
    QUERIES: ClassVar[RelationField] = RelationField("queries")
    """
    TBC
    """
    FIELDS: ClassVar[RelationField] = RelationField("fields")
    """
    TBC
    """

    _convenience_properties: ClassVar[list[str]] = [
        "project_name",
        "explores",
        "project",
        "look",
        "queries",
        "fields",
    ]

    @property
    def project_name(self) -> Optional[str]:
        return None if self.attributes is None else self.attributes.project_name

    @project_name.setter
    def project_name(self, project_name: Optional[str]):
        if self.attributes is None:
            self.attributes = self.Attributes()
        self.attributes.project_name = project_name

    @property
    def explores(self) -> Optional[list[LookerExplore]]:
        return None if self.attributes is None else self.attributes.explores

    @explores.setter
    def explores(self, explores: Optional[list[LookerExplore]]):
        if self.attributes is None:
            self.attributes = self.Attributes()
        self.attributes.explores = explores

    @property
    def project(self) -> Optional[LookerProject]:
        return None if self.attributes is None else self.attributes.project

    @project.setter
    def project(self, project: Optional[LookerProject]):
        if self.attributes is None:
            self.attributes = self.Attributes()
        self.attributes.project = project

    @property
    def look(self) -> Optional[LookerLook]:
        return None if self.attributes is None else self.attributes.look

    @look.setter
    def look(self, look: Optional[LookerLook]):
        if self.attributes is None:
            self.attributes = self.Attributes()
        self.attributes.look = look

    @property
    def queries(self) -> Optional[list[LookerQuery]]:
        return None if self.attributes is None else self.attributes.queries

    @queries.setter
    def queries(self, queries: Optional[list[LookerQuery]]):
        if self.attributes is None:
            self.attributes = self.Attributes()
        self.attributes.queries = queries

    @property
    def fields(self) -> Optional[list[LookerField]]:
        return None if self.attributes is None else self.attributes.fields

    @fields.setter
    def fields(self, fields: Optional[list[LookerField]]):
        if self.attributes is None:
            self.attributes = self.Attributes()
        self.attributes.fields = fields

    class Attributes(Looker.Attributes):
        project_name: Optional[str] = Field(None, description="", alias="projectName")
        explores: Optional[list[LookerExplore]] = Field(
            None, description="", alias="explores"
        )  # relationship
        project: Optional[LookerProject] = Field(
            None, description="", alias="project"
        )  # relationship
        look: Optional[LookerLook] = Field(
            None, description="", alias="look"
        )  # relationship
        queries: Optional[list[LookerQuery]] = Field(
            None, description="", alias="queries"
        )  # relationship
        fields: Optional[list[LookerField]] = Field(
            None, description="", alias="fields"
        )  # relationship

    attributes: "LookerModel.Attributes" = Field(
        default_factory=lambda: LookerModel.Attributes(),
        description="Map of attributes in the instance and their values. The specific keys of this map will vary by "
        "type, so are described in the sub-types of this schema.\n",
    )


class LookerExplore(Looker):
    """Description"""

    type_name: str = Field("LookerExplore", allow_mutation=False)

    @validator("type_name")
    def validate_type_name(cls, v):
        if v != "LookerExplore":
            raise ValueError("must be LookerExplore")
        return v

    def __setattr__(self, name, value):
        if name in LookerExplore._convenience_properties:
            return object.__setattr__(self, name, value)
        super().__setattr__(name, value)

    PROJECT_NAME: ClassVar[KeywordField] = KeywordField("projectName", "projectName")
    """
    TBC
    """
    MODEL_NAME: ClassVar[KeywordField] = KeywordField("modelName", "modelName")
    """
    TBC
    """
    SOURCE_CONNECTION_NAME: ClassVar[KeywordField] = KeywordField(
        "sourceConnectionName", "sourceConnectionName"
    )
    """
    TBC
    """
    VIEW_NAME: ClassVar[KeywordField] = KeywordField("viewName", "viewName")
    """
    TBC
    """
    SQL_TABLE_NAME: ClassVar[KeywordField] = KeywordField(
        "sqlTableName", "sqlTableName"
    )
    """
    TBC
    """

    PROJECT: ClassVar[RelationField] = RelationField("project")
    """
    TBC
    """
    MODEL: ClassVar[RelationField] = RelationField("model")
    """
    TBC
    """
    FIELDS: ClassVar[RelationField] = RelationField("fields")
    """
    TBC
    """

    _convenience_properties: ClassVar[list[str]] = [
        "project_name",
        "model_name",
        "source_connection_name",
        "view_name",
        "sql_table_name",
        "project",
        "model",
        "fields",
    ]

    @property
    def project_name(self) -> Optional[str]:
        return None if self.attributes is None else self.attributes.project_name

    @project_name.setter
    def project_name(self, project_name: Optional[str]):
        if self.attributes is None:
            self.attributes = self.Attributes()
        self.attributes.project_name = project_name

    @property
    def model_name(self) -> Optional[str]:
        return None if self.attributes is None else self.attributes.model_name

    @model_name.setter
    def model_name(self, model_name: Optional[str]):
        if self.attributes is None:
            self.attributes = self.Attributes()
        self.attributes.model_name = model_name

    @property
    def source_connection_name(self) -> Optional[str]:
        return (
            None if self.attributes is None else self.attributes.source_connection_name
        )

    @source_connection_name.setter
    def source_connection_name(self, source_connection_name: Optional[str]):
        if self.attributes is None:
            self.attributes = self.Attributes()
        self.attributes.source_connection_name = source_connection_name

    @property
    def view_name(self) -> Optional[str]:
        return None if self.attributes is None else self.attributes.view_name

    @view_name.setter
    def view_name(self, view_name: Optional[str]):
        if self.attributes is None:
            self.attributes = self.Attributes()
        self.attributes.view_name = view_name

    @property
    def sql_table_name(self) -> Optional[str]:
        return None if self.attributes is None else self.attributes.sql_table_name

    @sql_table_name.setter
    def sql_table_name(self, sql_table_name: Optional[str]):
        if self.attributes is None:
            self.attributes = self.Attributes()
        self.attributes.sql_table_name = sql_table_name

    @property
    def project(self) -> Optional[LookerProject]:
        return None if self.attributes is None else self.attributes.project

    @project.setter
    def project(self, project: Optional[LookerProject]):
        if self.attributes is None:
            self.attributes = self.Attributes()
        self.attributes.project = project

    @property
    def model(self) -> Optional[LookerModel]:
        return None if self.attributes is None else self.attributes.model

    @model.setter
    def model(self, model: Optional[LookerModel]):
        if self.attributes is None:
            self.attributes = self.Attributes()
        self.attributes.model = model

    @property
    def fields(self) -> Optional[list[LookerField]]:
        return None if self.attributes is None else self.attributes.fields

    @fields.setter
    def fields(self, fields: Optional[list[LookerField]]):
        if self.attributes is None:
            self.attributes = self.Attributes()
        self.attributes.fields = fields

    class Attributes(Looker.Attributes):
        project_name: Optional[str] = Field(None, description="", alias="projectName")
        model_name: Optional[str] = Field(None, description="", alias="modelName")
        source_connection_name: Optional[str] = Field(
            None, description="", alias="sourceConnectionName"
        )
        view_name: Optional[str] = Field(None, description="", alias="viewName")
        sql_table_name: Optional[str] = Field(
            None, description="", alias="sqlTableName"
        )
        project: Optional[LookerProject] = Field(
            None, description="", alias="project"
        )  # relationship
        model: Optional[LookerModel] = Field(
            None, description="", alias="model"
        )  # relationship
        fields: Optional[list[LookerField]] = Field(
            None, description="", alias="fields"
        )  # relationship

    attributes: "LookerExplore.Attributes" = Field(
        default_factory=lambda: LookerExplore.Attributes(),
        description="Map of attributes in the instance and their values. The specific keys of this map will vary by "
        "type, so are described in the sub-types of this schema.\n",
    )


class LookerProject(Looker):
    """Description"""

    type_name: str = Field("LookerProject", allow_mutation=False)

    @validator("type_name")
    def validate_type_name(cls, v):
        if v != "LookerProject":
            raise ValueError("must be LookerProject")
        return v

    def __setattr__(self, name, value):
        if name in LookerProject._convenience_properties:
            return object.__setattr__(self, name, value)
        super().__setattr__(name, value)

    MODELS: ClassVar[RelationField] = RelationField("models")
    """
    TBC
    """
    EXPLORES: ClassVar[RelationField] = RelationField("explores")
    """
    TBC
    """
    FIELDS: ClassVar[RelationField] = RelationField("fields")
    """
    TBC
    """
    VIEWS: ClassVar[RelationField] = RelationField("views")
    """
    TBC
    """

    _convenience_properties: ClassVar[list[str]] = [
        "models",
        "explores",
        "fields",
        "views",
    ]

    @property
    def models(self) -> Optional[list[LookerModel]]:
        return None if self.attributes is None else self.attributes.models

    @models.setter
    def models(self, models: Optional[list[LookerModel]]):
        if self.attributes is None:
            self.attributes = self.Attributes()
        self.attributes.models = models

    @property
    def explores(self) -> Optional[list[LookerExplore]]:
        return None if self.attributes is None else self.attributes.explores

    @explores.setter
    def explores(self, explores: Optional[list[LookerExplore]]):
        if self.attributes is None:
            self.attributes = self.Attributes()
        self.attributes.explores = explores

    @property
    def fields(self) -> Optional[list[LookerField]]:
        return None if self.attributes is None else self.attributes.fields

    @fields.setter
    def fields(self, fields: Optional[list[LookerField]]):
        if self.attributes is None:
            self.attributes = self.Attributes()
        self.attributes.fields = fields

    @property
    def views(self) -> Optional[list[LookerView]]:
        return None if self.attributes is None else self.attributes.views

    @views.setter
    def views(self, views: Optional[list[LookerView]]):
        if self.attributes is None:
            self.attributes = self.Attributes()
        self.attributes.views = views

    class Attributes(Looker.Attributes):
        models: Optional[list[LookerModel]] = Field(
            None, description="", alias="models"
        )  # relationship
        explores: Optional[list[LookerExplore]] = Field(
            None, description="", alias="explores"
        )  # relationship
        fields: Optional[list[LookerField]] = Field(
            None, description="", alias="fields"
        )  # relationship
        views: Optional[list[LookerView]] = Field(
            None, description="", alias="views"
        )  # relationship

    attributes: "LookerProject.Attributes" = Field(
        default_factory=lambda: LookerProject.Attributes(),
        description="Map of attributes in the instance and their values. The specific keys of this map will vary by "
        "type, so are described in the sub-types of this schema.\n",
    )


class LookerQuery(Looker):
    """Description"""

    type_name: str = Field("LookerQuery", allow_mutation=False)

    @validator("type_name")
    def validate_type_name(cls, v):
        if v != "LookerQuery":
            raise ValueError("must be LookerQuery")
        return v

    def __setattr__(self, name, value):
        if name in LookerQuery._convenience_properties:
            return object.__setattr__(self, name, value)
        super().__setattr__(name, value)

    SOURCE_DEFINITION: ClassVar[KeywordField] = KeywordField(
        "sourceDefinition", "sourceDefinition"
    )
    """
    TBC
    """
    SOURCE_DEFINITION_DATABASE: ClassVar[KeywordField] = KeywordField(
        "sourceDefinitionDatabase", "sourceDefinitionDatabase"
    )
    """
    TBC
    """
    SOURCE_DEFINITION_SCHEMA: ClassVar[KeywordField] = KeywordField(
        "sourceDefinitionSchema", "sourceDefinitionSchema"
    )
    """
    TBC
    """
    FIELDS: ClassVar[KeywordField] = KeywordField("fields", "fields")
    """
    TBC
    """

    TILES: ClassVar[RelationField] = RelationField("tiles")
    """
    TBC
    """
    LOOKS: ClassVar[RelationField] = RelationField("looks")
    """
    TBC
    """
    MODEL: ClassVar[RelationField] = RelationField("model")
    """
    TBC
    """

    _convenience_properties: ClassVar[list[str]] = [
        "source_definition",
        "source_definition_database",
        "source_definition_schema",
        "fields",
        "tiles",
        "looks",
        "model",
    ]

    @property
    def source_definition(self) -> Optional[str]:
        return None if self.attributes is None else self.attributes.source_definition

    @source_definition.setter
    def source_definition(self, source_definition: Optional[str]):
        if self.attributes is None:
            self.attributes = self.Attributes()
        self.attributes.source_definition = source_definition

    @property
    def source_definition_database(self) -> Optional[str]:
        return (
            None
            if self.attributes is None
            else self.attributes.source_definition_database
        )

    @source_definition_database.setter
    def source_definition_database(self, source_definition_database: Optional[str]):
        if self.attributes is None:
            self.attributes = self.Attributes()
        self.attributes.source_definition_database = source_definition_database

    @property
    def source_definition_schema(self) -> Optional[str]:
        return (
            None
            if self.attributes is None
            else self.attributes.source_definition_schema
        )

    @source_definition_schema.setter
    def source_definition_schema(self, source_definition_schema: Optional[str]):
        if self.attributes is None:
            self.attributes = self.Attributes()
        self.attributes.source_definition_schema = source_definition_schema

    @property
    def fields(self) -> Optional[set[str]]:
        return None if self.attributes is None else self.attributes.fields

    @fields.setter
    def fields(self, fields: Optional[set[str]]):
        if self.attributes is None:
            self.attributes = self.Attributes()
        self.attributes.fields = fields

    @property
    def tiles(self) -> Optional[list[LookerTile]]:
        return None if self.attributes is None else self.attributes.tiles

    @tiles.setter
    def tiles(self, tiles: Optional[list[LookerTile]]):
        if self.attributes is None:
            self.attributes = self.Attributes()
        self.attributes.tiles = tiles

    @property
    def looks(self) -> Optional[list[LookerLook]]:
        return None if self.attributes is None else self.attributes.looks

    @looks.setter
    def looks(self, looks: Optional[list[LookerLook]]):
        if self.attributes is None:
            self.attributes = self.Attributes()
        self.attributes.looks = looks

    @property
    def model(self) -> Optional[LookerModel]:
        return None if self.attributes is None else self.attributes.model

    @model.setter
    def model(self, model: Optional[LookerModel]):
        if self.attributes is None:
            self.attributes = self.Attributes()
        self.attributes.model = model

    class Attributes(Looker.Attributes):
        source_definition: Optional[str] = Field(
            None, description="", alias="sourceDefinition"
        )
        source_definition_database: Optional[str] = Field(
            None, description="", alias="sourceDefinitionDatabase"
        )
        source_definition_schema: Optional[str] = Field(
            None, description="", alias="sourceDefinitionSchema"
        )
        fields: Optional[set[str]] = Field(None, description="", alias="fields")
        tiles: Optional[list[LookerTile]] = Field(
            None, description="", alias="tiles"
        )  # relationship
        looks: Optional[list[LookerLook]] = Field(
            None, description="", alias="looks"
        )  # relationship
        model: Optional[LookerModel] = Field(
            None, description="", alias="model"
        )  # relationship

    attributes: "LookerQuery.Attributes" = Field(
        default_factory=lambda: LookerQuery.Attributes(),
        description="Map of attributes in the instance and their values. The specific keys of this map will vary by "
        "type, so are described in the sub-types of this schema.\n",
    )


class LookerField(Looker):
    """Description"""

    type_name: str = Field("LookerField", allow_mutation=False)
>>>>>>> d7c28de4

    @field_validator("type_name")
    @classmethod
    def validate_type_name(cls, v):
<<<<<<< HEAD
        if v != "LookerLook":
            raise ValueError("must be LookerLook")
        return v

    def __setattr__(self, name, value):
        if name in LookerLook._convience_properties:
            return object.__setattr__(self, name, value)
        super().__setattr__(name, value)

    _convience_properties: ClassVar[list[str]] = [
        "folder_name",
        "source_user_id",
        "source_view_count",
        "sourcelast_updater_id",
        "source_last_accessed_at",
        "source_last_viewed_at",
        "source_content_metadata_id",
        "source_query_id",
        "model_name",
        "query",
        "folder",
        "tile",
        "model",
        "dashboard",
    ]

    @property
    def folder_name(self) -> Optional[str]:
        return None if self.attributes is None else self.attributes.folder_name

    @folder_name.setter
    def folder_name(self, folder_name: Optional[str]):
        if self.attributes is None:
            self.attributes = self.Attributes()
        self.attributes.folder_name = folder_name

    @property
    def source_user_id(self) -> Optional[int]:
        return None if self.attributes is None else self.attributes.source_user_id

    @source_user_id.setter
    def source_user_id(self, source_user_id: Optional[int]):
        if self.attributes is None:
            self.attributes = self.Attributes()
        self.attributes.source_user_id = source_user_id

    @property
    def source_view_count(self) -> Optional[int]:
        return None if self.attributes is None else self.attributes.source_view_count

    @source_view_count.setter
    def source_view_count(self, source_view_count: Optional[int]):
        if self.attributes is None:
            self.attributes = self.Attributes()
        self.attributes.source_view_count = source_view_count

    @property
    def sourcelast_updater_id(self) -> Optional[int]:
        return (
            None if self.attributes is None else self.attributes.sourcelast_updater_id
        )

    @sourcelast_updater_id.setter
    def sourcelast_updater_id(self, sourcelast_updater_id: Optional[int]):
        if self.attributes is None:
            self.attributes = self.Attributes()
        self.attributes.sourcelast_updater_id = sourcelast_updater_id

    @property
    def source_last_accessed_at(self) -> Optional[datetime]:
        return (
            None if self.attributes is None else self.attributes.source_last_accessed_at
        )

    @source_last_accessed_at.setter
    def source_last_accessed_at(self, source_last_accessed_at: Optional[datetime]):
        if self.attributes is None:
            self.attributes = self.Attributes()
        self.attributes.source_last_accessed_at = source_last_accessed_at

    @property
    def source_last_viewed_at(self) -> Optional[datetime]:
        return (
            None if self.attributes is None else self.attributes.source_last_viewed_at
        )

    @source_last_viewed_at.setter
    def source_last_viewed_at(self, source_last_viewed_at: Optional[datetime]):
        if self.attributes is None:
            self.attributes = self.Attributes()
        self.attributes.source_last_viewed_at = source_last_viewed_at

    @property
    def source_content_metadata_id(self) -> Optional[int]:
        return (
            None
            if self.attributes is None
            else self.attributes.source_content_metadata_id
        )

    @source_content_metadata_id.setter
    def source_content_metadata_id(self, source_content_metadata_id: Optional[int]):
        if self.attributes is None:
            self.attributes = self.Attributes()
        self.attributes.source_content_metadata_id = source_content_metadata_id

    @property
    def source_query_id(self) -> Optional[int]:
        return None if self.attributes is None else self.attributes.source_query_id

    @source_query_id.setter
    def source_query_id(self, source_query_id: Optional[int]):
        if self.attributes is None:
            self.attributes = self.Attributes()
        self.attributes.source_query_id = source_query_id

    @property
    def model_name(self) -> Optional[str]:
        return None if self.attributes is None else self.attributes.model_name

    @model_name.setter
    def model_name(self, model_name: Optional[str]):
        if self.attributes is None:
            self.attributes = self.Attributes()
        self.attributes.model_name = model_name

    @property
    def query(self) -> Optional[LookerQuery]:
        return None if self.attributes is None else self.attributes.query

    @query.setter
    def query(self, query: Optional[LookerQuery]):
        if self.attributes is None:
            self.attributes = self.Attributes()
        self.attributes.query = query

    @property
    def folder(self) -> Optional[LookerFolder]:
        return None if self.attributes is None else self.attributes.folder

    @folder.setter
    def folder(self, folder: Optional[LookerFolder]):
        if self.attributes is None:
            self.attributes = self.Attributes()
        self.attributes.folder = folder

    @property
    def tile(self) -> Optional[LookerTile]:
        return None if self.attributes is None else self.attributes.tile

    @tile.setter
    def tile(self, tile: Optional[LookerTile]):
        if self.attributes is None:
            self.attributes = self.Attributes()
        self.attributes.tile = tile

    @property
    def model(self) -> Optional[LookerModel]:
        return None if self.attributes is None else self.attributes.model

    @model.setter
    def model(self, model: Optional[LookerModel]):
        if self.attributes is None:
            self.attributes = self.Attributes()
        self.attributes.model = model

    @property
    def dashboard(self) -> Optional[LookerDashboard]:
        return None if self.attributes is None else self.attributes.dashboard

    @dashboard.setter
    def dashboard(self, dashboard: Optional[LookerDashboard]):
        if self.attributes is None:
            self.attributes = self.Attributes()
        self.attributes.dashboard = dashboard

    class Attributes(Looker.Attributes):
        folder_name: Optional[str] = Field(
            default=None, description="", alias="folderName"
        )

        source_user_id: Optional[int] = Field(
            default=None, description="", alias="sourceUserId"
        )

        source_view_count: Optional[int] = Field(
            default=None, description="", alias="sourceViewCount"
        )

        sourcelast_updater_id: Optional[int] = Field(
            default=None, description="", alias="sourcelastUpdaterId"
        )

        source_last_accessed_at: Optional[datetime] = Field(
            default=None, description="", alias="sourceLastAccessedAt"
        )

        source_last_viewed_at: Optional[datetime] = Field(
            default=None, description="", alias="sourceLastViewedAt"
        )

        source_content_metadata_id: Optional[int] = Field(
            default=None, description="", alias="sourceContentMetadataId"
        )

        source_query_id: Optional[int] = Field(
            default=None, description="", alias="sourceQueryId"
        )

        model_name: Optional[str] = Field(
            default=None, description="", alias="modelName"
        )

        query: Optional[LookerQuery] = Field(
            default=None, description="", alias="query"
        )  # relationship
        folder: Optional[LookerFolder] = Field(
            default=None, description="", alias="folder"
        )  # relationship
        tile: Optional[LookerTile] = Field(
            default=None, description="", alias="tile"
        )  # relationship
        model: Optional[LookerModel] = Field(
            default=None, description="", alias="model"
        )  # relationship
        dashboard: Optional[LookerDashboard] = Field(
            default=None, description="", alias="dashboard"
        )  # relationship

    attributes: "LookerLook.Attributes" = Field(
        default_factory=lambda: LookerLook.Attributes(),
        description="Map of attributes in the instance and their values. The specific keys of this map will vary by "
        "type, so are described in the sub-types of this schema.\n",
    )


class LookerDashboard(Looker):
    """Description"""

    type_name: str = Field("LookerDashboard", frozen=False)

    @field_validator("type_name")
    @classmethod
    def validate_type_name(cls, v):
        if v != "LookerDashboard":
            raise ValueError("must be LookerDashboard")
        return v

    def __setattr__(self, name, value):
        if name in LookerDashboard._convience_properties:
            return object.__setattr__(self, name, value)
        super().__setattr__(name, value)

    _convience_properties: ClassVar[list[str]] = [
        "folder_name",
        "source_user_id",
        "source_view_count",
        "source_metadata_id",
        "sourcelast_updater_id",
        "source_last_accessed_at",
        "source_last_viewed_at",
        "tiles",
        "looks",
        "folder",
    ]

    @property
    def folder_name(self) -> Optional[str]:
        return None if self.attributes is None else self.attributes.folder_name

    @folder_name.setter
    def folder_name(self, folder_name: Optional[str]):
        if self.attributes is None:
            self.attributes = self.Attributes()
        self.attributes.folder_name = folder_name

    @property
    def source_user_id(self) -> Optional[int]:
        return None if self.attributes is None else self.attributes.source_user_id

    @source_user_id.setter
    def source_user_id(self, source_user_id: Optional[int]):
        if self.attributes is None:
            self.attributes = self.Attributes()
        self.attributes.source_user_id = source_user_id

    @property
    def source_view_count(self) -> Optional[int]:
        return None if self.attributes is None else self.attributes.source_view_count

    @source_view_count.setter
    def source_view_count(self, source_view_count: Optional[int]):
        if self.attributes is None:
            self.attributes = self.Attributes()
        self.attributes.source_view_count = source_view_count

    @property
    def source_metadata_id(self) -> Optional[int]:
        return None if self.attributes is None else self.attributes.source_metadata_id

    @source_metadata_id.setter
    def source_metadata_id(self, source_metadata_id: Optional[int]):
        if self.attributes is None:
            self.attributes = self.Attributes()
        self.attributes.source_metadata_id = source_metadata_id

    @property
    def sourcelast_updater_id(self) -> Optional[int]:
        return (
            None if self.attributes is None else self.attributes.sourcelast_updater_id
        )

    @sourcelast_updater_id.setter
    def sourcelast_updater_id(self, sourcelast_updater_id: Optional[int]):
        if self.attributes is None:
            self.attributes = self.Attributes()
        self.attributes.sourcelast_updater_id = sourcelast_updater_id

    @property
    def source_last_accessed_at(self) -> Optional[datetime]:
        return (
            None if self.attributes is None else self.attributes.source_last_accessed_at
        )

    @source_last_accessed_at.setter
    def source_last_accessed_at(self, source_last_accessed_at: Optional[datetime]):
        if self.attributes is None:
            self.attributes = self.Attributes()
        self.attributes.source_last_accessed_at = source_last_accessed_at

    @property
    def source_last_viewed_at(self) -> Optional[datetime]:
        return (
            None if self.attributes is None else self.attributes.source_last_viewed_at
        )

    @source_last_viewed_at.setter
    def source_last_viewed_at(self, source_last_viewed_at: Optional[datetime]):
        if self.attributes is None:
            self.attributes = self.Attributes()
        self.attributes.source_last_viewed_at = source_last_viewed_at

    @property
    def tiles(self) -> Optional[list[LookerTile]]:
        return None if self.attributes is None else self.attributes.tiles

    @tiles.setter
    def tiles(self, tiles: Optional[list[LookerTile]]):
        if self.attributes is None:
            self.attributes = self.Attributes()
        self.attributes.tiles = tiles

    @property
    def looks(self) -> Optional[list[LookerLook]]:
        return None if self.attributes is None else self.attributes.looks

    @looks.setter
    def looks(self, looks: Optional[list[LookerLook]]):
        if self.attributes is None:
            self.attributes = self.Attributes()
        self.attributes.looks = looks

    @property
    def folder(self) -> Optional[LookerFolder]:
        return None if self.attributes is None else self.attributes.folder

    @folder.setter
    def folder(self, folder: Optional[LookerFolder]):
        if self.attributes is None:
            self.attributes = self.Attributes()
        self.attributes.folder = folder

    class Attributes(Looker.Attributes):
        folder_name: Optional[str] = Field(
            default=None, description="", alias="folderName"
        )

        source_user_id: Optional[int] = Field(
            default=None, description="", alias="sourceUserId"
        )

        source_view_count: Optional[int] = Field(
            default=None, description="", alias="sourceViewCount"
        )

        source_metadata_id: Optional[int] = Field(
            default=None, description="", alias="sourceMetadataId"
        )

        sourcelast_updater_id: Optional[int] = Field(
            default=None, description="", alias="sourcelastUpdaterId"
        )

        source_last_accessed_at: Optional[datetime] = Field(
            default=None, description="", alias="sourceLastAccessedAt"
        )

        source_last_viewed_at: Optional[datetime] = Field(
            default=None, description="", alias="sourceLastViewedAt"
        )

        tiles: Optional[list[LookerTile]] = Field(
            default=None, description="", alias="tiles"
        )  # relationship
        looks: Optional[list[LookerLook]] = Field(
            default=None, description="", alias="looks"
        )  # relationship
        folder: Optional[LookerFolder] = Field(
            default=None, description="", alias="folder"
        )  # relationship

    attributes: "LookerDashboard.Attributes" = Field(
        default_factory=lambda: LookerDashboard.Attributes(),
        description="Map of attributes in the instance and their values. The specific keys of this map will vary by "
        "type, so are described in the sub-types of this schema.\n",
    )


class LookerFolder(Looker):
    """Description"""

    type_name: str = Field("LookerFolder", frozen=False)

    @field_validator("type_name")
    @classmethod
    def validate_type_name(cls, v):
        if v != "LookerFolder":
            raise ValueError("must be LookerFolder")
        return v

    def __setattr__(self, name, value):
        if name in LookerFolder._convience_properties:
            return object.__setattr__(self, name, value)
        super().__setattr__(name, value)

    _convience_properties: ClassVar[list[str]] = [
        "source_content_metadata_id",
        "source_creator_id",
        "source_child_count",
        "source_parent_i_d",
        "dashboards",
        "looks",
    ]

    @property
    def source_content_metadata_id(self) -> Optional[int]:
        return (
            None
            if self.attributes is None
            else self.attributes.source_content_metadata_id
        )

    @source_content_metadata_id.setter
    def source_content_metadata_id(self, source_content_metadata_id: Optional[int]):
        if self.attributes is None:
            self.attributes = self.Attributes()
        self.attributes.source_content_metadata_id = source_content_metadata_id

    @property
    def source_creator_id(self) -> Optional[int]:
        return None if self.attributes is None else self.attributes.source_creator_id

    @source_creator_id.setter
    def source_creator_id(self, source_creator_id: Optional[int]):
        if self.attributes is None:
            self.attributes = self.Attributes()
        self.attributes.source_creator_id = source_creator_id

    @property
    def source_child_count(self) -> Optional[int]:
        return None if self.attributes is None else self.attributes.source_child_count

    @source_child_count.setter
    def source_child_count(self, source_child_count: Optional[int]):
        if self.attributes is None:
            self.attributes = self.Attributes()
        self.attributes.source_child_count = source_child_count

    @property
    def source_parent_i_d(self) -> Optional[int]:
        return None if self.attributes is None else self.attributes.source_parent_i_d

    @source_parent_i_d.setter
    def source_parent_i_d(self, source_parent_i_d: Optional[int]):
        if self.attributes is None:
            self.attributes = self.Attributes()
        self.attributes.source_parent_i_d = source_parent_i_d

    @property
    def dashboards(self) -> Optional[list[LookerDashboard]]:
        return None if self.attributes is None else self.attributes.dashboards

    @dashboards.setter
    def dashboards(self, dashboards: Optional[list[LookerDashboard]]):
        if self.attributes is None:
            self.attributes = self.Attributes()
        self.attributes.dashboards = dashboards

    @property
    def looks(self) -> Optional[list[LookerLook]]:
        return None if self.attributes is None else self.attributes.looks

    @looks.setter
    def looks(self, looks: Optional[list[LookerLook]]):
        if self.attributes is None:
            self.attributes = self.Attributes()
        self.attributes.looks = looks

    class Attributes(Looker.Attributes):
        source_content_metadata_id: Optional[int] = Field(
            default=None, description="", alias="sourceContentMetadataId"
        )

        source_creator_id: Optional[int] = Field(
            default=None, description="", alias="sourceCreatorId"
        )

        source_child_count: Optional[int] = Field(
            default=None, description="", alias="sourceChildCount"
        )

        source_parent_i_d: Optional[int] = Field(
            default=None, description="", alias="sourceParentID"
        )

        dashboards: Optional[list[LookerDashboard]] = Field(
            default=None, description="", alias="dashboards"
        )  # relationship
        looks: Optional[list[LookerLook]] = Field(
            default=None, description="", alias="looks"
        )  # relationship

    attributes: "LookerFolder.Attributes" = Field(
        default_factory=lambda: LookerFolder.Attributes(),
        description="Map of attributes in the instance and their values. The specific keys of this map will vary by "
        "type, so are described in the sub-types of this schema.\n",
    )


class LookerTile(Looker):
    """Description"""

    type_name: str = Field("LookerTile", frozen=False)

    @field_validator("type_name")
    @classmethod
    def validate_type_name(cls, v):
        if v != "LookerTile":
            raise ValueError("must be LookerTile")
        return v

    def __setattr__(self, name, value):
        if name in LookerTile._convience_properties:
            return object.__setattr__(self, name, value)
        super().__setattr__(name, value)

    _convience_properties: ClassVar[list[str]] = [
        "lookml_link_id",
        "merge_result_id",
        "note_text",
        "query_i_d",
        "result_maker_i_d",
        "subtitle_text",
        "look_id",
        "query",
        "look",
        "dashboard",
    ]

    @property
    def lookml_link_id(self) -> Optional[str]:
        return None if self.attributes is None else self.attributes.lookml_link_id

    @lookml_link_id.setter
    def lookml_link_id(self, lookml_link_id: Optional[str]):
        if self.attributes is None:
            self.attributes = self.Attributes()
        self.attributes.lookml_link_id = lookml_link_id

    @property
    def merge_result_id(self) -> Optional[str]:
        return None if self.attributes is None else self.attributes.merge_result_id

    @merge_result_id.setter
    def merge_result_id(self, merge_result_id: Optional[str]):
        if self.attributes is None:
            self.attributes = self.Attributes()
        self.attributes.merge_result_id = merge_result_id

    @property
    def note_text(self) -> Optional[str]:
        return None if self.attributes is None else self.attributes.note_text

    @note_text.setter
    def note_text(self, note_text: Optional[str]):
        if self.attributes is None:
            self.attributes = self.Attributes()
        self.attributes.note_text = note_text

    @property
    def query_i_d(self) -> Optional[int]:
        return None if self.attributes is None else self.attributes.query_i_d

    @query_i_d.setter
    def query_i_d(self, query_i_d: Optional[int]):
        if self.attributes is None:
            self.attributes = self.Attributes()
        self.attributes.query_i_d = query_i_d

    @property
    def result_maker_i_d(self) -> Optional[int]:
        return None if self.attributes is None else self.attributes.result_maker_i_d

    @result_maker_i_d.setter
    def result_maker_i_d(self, result_maker_i_d: Optional[int]):
        if self.attributes is None:
            self.attributes = self.Attributes()
        self.attributes.result_maker_i_d = result_maker_i_d

    @property
    def subtitle_text(self) -> Optional[str]:
        return None if self.attributes is None else self.attributes.subtitle_text

    @subtitle_text.setter
    def subtitle_text(self, subtitle_text: Optional[str]):
        if self.attributes is None:
            self.attributes = self.Attributes()
        self.attributes.subtitle_text = subtitle_text

    @property
    def look_id(self) -> Optional[int]:
        return None if self.attributes is None else self.attributes.look_id

    @look_id.setter
    def look_id(self, look_id: Optional[int]):
        if self.attributes is None:
            self.attributes = self.Attributes()
        self.attributes.look_id = look_id

    @property
    def query(self) -> Optional[LookerQuery]:
        return None if self.attributes is None else self.attributes.query

    @query.setter
    def query(self, query: Optional[LookerQuery]):
        if self.attributes is None:
            self.attributes = self.Attributes()
        self.attributes.query = query

    @property
    def look(self) -> Optional[LookerLook]:
        return None if self.attributes is None else self.attributes.look

    @look.setter
    def look(self, look: Optional[LookerLook]):
        if self.attributes is None:
            self.attributes = self.Attributes()
        self.attributes.look = look

    @property
    def dashboard(self) -> Optional[LookerDashboard]:
        return None if self.attributes is None else self.attributes.dashboard

    @dashboard.setter
    def dashboard(self, dashboard: Optional[LookerDashboard]):
        if self.attributes is None:
            self.attributes = self.Attributes()
        self.attributes.dashboard = dashboard

    class Attributes(Looker.Attributes):
        lookml_link_id: Optional[str] = Field(
            default=None, description="", alias="lookmlLinkId"
        )

        merge_result_id: Optional[str] = Field(
            default=None, description="", alias="mergeResultId"
        )

        note_text: Optional[str] = Field(default=None, description="", alias="noteText")

        query_i_d: Optional[int] = Field(default=None, description="", alias="queryID")

        result_maker_i_d: Optional[int] = Field(
            default=None, description="", alias="resultMakerID"
        )

        subtitle_text: Optional[str] = Field(
            default=None, description="", alias="subtitleText"
        )

        look_id: Optional[int] = Field(default=None, description="", alias="lookId")

        query: Optional[LookerQuery] = Field(
            default=None, description="", alias="query"
        )  # relationship
        look: Optional[LookerLook] = Field(
            default=None, description="", alias="look"
        )  # relationship
        dashboard: Optional[LookerDashboard] = Field(
            default=None, description="", alias="dashboard"
        )  # relationship

    attributes: "LookerTile.Attributes" = Field(
        default_factory=lambda: LookerTile.Attributes(),
        description="Map of attributes in the instance and their values. The specific keys of this map will vary by "
        "type, so are described in the sub-types of this schema.\n",
    )


class LookerModel(Looker):
    """Description"""

    type_name: str = Field("LookerModel", frozen=False)

    @field_validator("type_name")
    @classmethod
    def validate_type_name(cls, v):
        if v != "LookerModel":
            raise ValueError("must be LookerModel")
        return v

    def __setattr__(self, name, value):
        if name in LookerModel._convience_properties:
            return object.__setattr__(self, name, value)
        super().__setattr__(name, value)

    _convience_properties: ClassVar[list[str]] = [
        "project_name",
        "explores",
        "project",
        "look",
        "queries",
        "fields",
    ]

    @property
    def project_name(self) -> Optional[str]:
        return None if self.attributes is None else self.attributes.project_name

    @project_name.setter
    def project_name(self, project_name: Optional[str]):
        if self.attributes is None:
            self.attributes = self.Attributes()
        self.attributes.project_name = project_name

    @property
    def explores(self) -> Optional[list[LookerExplore]]:
        return None if self.attributes is None else self.attributes.explores

    @explores.setter
    def explores(self, explores: Optional[list[LookerExplore]]):
        if self.attributes is None:
            self.attributes = self.Attributes()
        self.attributes.explores = explores

    @property
    def project(self) -> Optional[LookerProject]:
        return None if self.attributes is None else self.attributes.project

    @project.setter
    def project(self, project: Optional[LookerProject]):
        if self.attributes is None:
            self.attributes = self.Attributes()
        self.attributes.project = project

    @property
    def look(self) -> Optional[LookerLook]:
        return None if self.attributes is None else self.attributes.look

    @look.setter
    def look(self, look: Optional[LookerLook]):
        if self.attributes is None:
            self.attributes = self.Attributes()
        self.attributes.look = look

    @property
    def queries(self) -> Optional[list[LookerQuery]]:
        return None if self.attributes is None else self.attributes.queries

    @queries.setter
    def queries(self, queries: Optional[list[LookerQuery]]):
        if self.attributes is None:
            self.attributes = self.Attributes()
        self.attributes.queries = queries

    @property
    def fields(self) -> Optional[list[LookerField]]:
        return None if self.attributes is None else self.attributes.fields

    @fields.setter
    def fields(self, fields: Optional[list[LookerField]]):
        if self.attributes is None:
            self.attributes = self.Attributes()
        self.attributes.fields = fields

    class Attributes(Looker.Attributes):
        project_name: Optional[str] = Field(
            default=None, description="", alias="projectName"
        )

        explores: Optional[list[LookerExplore]] = Field(
            default=None, description="", alias="explores"
        )  # relationship
        project: Optional[LookerProject] = Field(
            default=None, description="", alias="project"
        )  # relationship
        look: Optional[LookerLook] = Field(
            default=None, description="", alias="look"
        )  # relationship
        queries: Optional[list[LookerQuery]] = Field(
            default=None, description="", alias="queries"
        )  # relationship
        fields: Optional[list[LookerField]] = Field(
            default=None, description="", alias="fields"
        )  # relationship

    attributes: "LookerModel.Attributes" = Field(
        default_factory=lambda: LookerModel.Attributes(),
        description="Map of attributes in the instance and their values. The specific keys of this map will vary by "
        "type, so are described in the sub-types of this schema.\n",
    )


class LookerExplore(Looker):
    """Description"""

    type_name: str = Field("LookerExplore", frozen=False)

    @field_validator("type_name")
    @classmethod
    def validate_type_name(cls, v):
        if v != "LookerExplore":
            raise ValueError("must be LookerExplore")
        return v

    def __setattr__(self, name, value):
        if name in LookerExplore._convience_properties:
            return object.__setattr__(self, name, value)
        super().__setattr__(name, value)

    _convience_properties: ClassVar[list[str]] = [
        "project_name",
        "model_name",
        "source_connection_name",
        "view_name",
        "sql_table_name",
        "project",
        "model",
        "fields",
    ]

    @property
    def project_name(self) -> Optional[str]:
        return None if self.attributes is None else self.attributes.project_name

    @project_name.setter
    def project_name(self, project_name: Optional[str]):
        if self.attributes is None:
            self.attributes = self.Attributes()
        self.attributes.project_name = project_name

    @property
    def model_name(self) -> Optional[str]:
        return None if self.attributes is None else self.attributes.model_name

    @model_name.setter
    def model_name(self, model_name: Optional[str]):
        if self.attributes is None:
            self.attributes = self.Attributes()
        self.attributes.model_name = model_name

    @property
    def source_connection_name(self) -> Optional[str]:
        return (
            None if self.attributes is None else self.attributes.source_connection_name
        )

    @source_connection_name.setter
    def source_connection_name(self, source_connection_name: Optional[str]):
        if self.attributes is None:
            self.attributes = self.Attributes()
        self.attributes.source_connection_name = source_connection_name

    @property
    def view_name(self) -> Optional[str]:
        return None if self.attributes is None else self.attributes.view_name

    @view_name.setter
    def view_name(self, view_name: Optional[str]):
        if self.attributes is None:
            self.attributes = self.Attributes()
        self.attributes.view_name = view_name

    @property
    def sql_table_name(self) -> Optional[str]:
        return None if self.attributes is None else self.attributes.sql_table_name

    @sql_table_name.setter
    def sql_table_name(self, sql_table_name: Optional[str]):
        if self.attributes is None:
            self.attributes = self.Attributes()
        self.attributes.sql_table_name = sql_table_name

    @property
    def project(self) -> Optional[LookerProject]:
        return None if self.attributes is None else self.attributes.project

    @project.setter
    def project(self, project: Optional[LookerProject]):
        if self.attributes is None:
            self.attributes = self.Attributes()
        self.attributes.project = project

    @property
    def model(self) -> Optional[LookerModel]:
        return None if self.attributes is None else self.attributes.model

    @model.setter
    def model(self, model: Optional[LookerModel]):
        if self.attributes is None:
            self.attributes = self.Attributes()
        self.attributes.model = model

    @property
    def fields(self) -> Optional[list[LookerField]]:
        return None if self.attributes is None else self.attributes.fields

    @fields.setter
    def fields(self, fields: Optional[list[LookerField]]):
        if self.attributes is None:
            self.attributes = self.Attributes()
        self.attributes.fields = fields

    class Attributes(Looker.Attributes):
        project_name: Optional[str] = Field(
            default=None, description="", alias="projectName"
        )

        model_name: Optional[str] = Field(
            default=None, description="", alias="modelName"
        )

        source_connection_name: Optional[str] = Field(
            default=None, description="", alias="sourceConnectionName"
        )

        view_name: Optional[str] = Field(default=None, description="", alias="viewName")

        sql_table_name: Optional[str] = Field(
            default=None, description="", alias="sqlTableName"
        )

        project: Optional[LookerProject] = Field(
            default=None, description="", alias="project"
        )  # relationship
        model: Optional[LookerModel] = Field(
            default=None, description="", alias="model"
        )  # relationship
        fields: Optional[list[LookerField]] = Field(
            default=None, description="", alias="fields"
        )  # relationship

    attributes: "LookerExplore.Attributes" = Field(
        default_factory=lambda: LookerExplore.Attributes(),
        description="Map of attributes in the instance and their values. The specific keys of this map will vary by "
        "type, so are described in the sub-types of this schema.\n",
    )


class LookerProject(Looker):
    """Description"""

    type_name: str = Field("LookerProject", frozen=False)

    @field_validator("type_name")
    @classmethod
    def validate_type_name(cls, v):
        if v != "LookerProject":
            raise ValueError("must be LookerProject")
        return v

    def __setattr__(self, name, value):
        if name in LookerProject._convience_properties:
            return object.__setattr__(self, name, value)
        super().__setattr__(name, value)

    _convience_properties: ClassVar[list[str]] = [
        "models",
        "explores",
        "fields",
        "views",
    ]

    @property
    def models(self) -> Optional[list[LookerModel]]:
        return None if self.attributes is None else self.attributes.models

    @models.setter
    def models(self, models: Optional[list[LookerModel]]):
        if self.attributes is None:
            self.attributes = self.Attributes()
        self.attributes.models = models

    @property
    def explores(self) -> Optional[list[LookerExplore]]:
        return None if self.attributes is None else self.attributes.explores

    @explores.setter
    def explores(self, explores: Optional[list[LookerExplore]]):
        if self.attributes is None:
            self.attributes = self.Attributes()
        self.attributes.explores = explores

    @property
    def fields(self) -> Optional[list[LookerField]]:
        return None if self.attributes is None else self.attributes.fields

    @fields.setter
    def fields(self, fields: Optional[list[LookerField]]):
        if self.attributes is None:
            self.attributes = self.Attributes()
        self.attributes.fields = fields

    @property
    def views(self) -> Optional[list[LookerView]]:
        return None if self.attributes is None else self.attributes.views

    @views.setter
    def views(self, views: Optional[list[LookerView]]):
        if self.attributes is None:
            self.attributes = self.Attributes()
        self.attributes.views = views

    class Attributes(Looker.Attributes):
        models: Optional[list[LookerModel]] = Field(
            default=None, description="", alias="models"
        )  # relationship
        explores: Optional[list[LookerExplore]] = Field(
            default=None, description="", alias="explores"
        )  # relationship
        fields: Optional[list[LookerField]] = Field(
            default=None, description="", alias="fields"
        )  # relationship
        views: Optional[list[LookerView]] = Field(
            default=None, description="", alias="views"
        )  # relationship

    attributes: "LookerProject.Attributes" = Field(
        default_factory=lambda: LookerProject.Attributes(),
        description="Map of attributes in the instance and their values. The specific keys of this map will vary by "
        "type, so are described in the sub-types of this schema.\n",
    )


class LookerQuery(Looker):
    """Description"""

    type_name: str = Field("LookerQuery", frozen=False)

    @field_validator("type_name")
    @classmethod
    def validate_type_name(cls, v):
        if v != "LookerQuery":
            raise ValueError("must be LookerQuery")
        return v

    def __setattr__(self, name, value):
        if name in LookerQuery._convience_properties:
            return object.__setattr__(self, name, value)
        super().__setattr__(name, value)

    _convience_properties: ClassVar[list[str]] = [
        "source_definition",
        "source_definition_database",
        "source_definition_schema",
        "fields",
        "tiles",
        "looks",
        "model",
    ]

    @property
    def source_definition(self) -> Optional[str]:
        return None if self.attributes is None else self.attributes.source_definition

    @source_definition.setter
    def source_definition(self, source_definition: Optional[str]):
        if self.attributes is None:
            self.attributes = self.Attributes()
        self.attributes.source_definition = source_definition

    @property
    def source_definition_database(self) -> Optional[str]:
        return (
            None
            if self.attributes is None
            else self.attributes.source_definition_database
        )

    @source_definition_database.setter
    def source_definition_database(self, source_definition_database: Optional[str]):
        if self.attributes is None:
            self.attributes = self.Attributes()
        self.attributes.source_definition_database = source_definition_database

    @property
    def source_definition_schema(self) -> Optional[str]:
        return (
            None
            if self.attributes is None
            else self.attributes.source_definition_schema
        )

    @source_definition_schema.setter
    def source_definition_schema(self, source_definition_schema: Optional[str]):
        if self.attributes is None:
            self.attributes = self.Attributes()
        self.attributes.source_definition_schema = source_definition_schema

    @property
    def fields(self) -> Optional[set[str]]:
        return None if self.attributes is None else self.attributes.fields

    @fields.setter
    def fields(self, fields: Optional[set[str]]):
        if self.attributes is None:
            self.attributes = self.Attributes()
        self.attributes.fields = fields

    @property
    def tiles(self) -> Optional[list[LookerTile]]:
        return None if self.attributes is None else self.attributes.tiles

    @tiles.setter
    def tiles(self, tiles: Optional[list[LookerTile]]):
        if self.attributes is None:
            self.attributes = self.Attributes()
        self.attributes.tiles = tiles

    @property
    def looks(self) -> Optional[list[LookerLook]]:
        return None if self.attributes is None else self.attributes.looks

    @looks.setter
    def looks(self, looks: Optional[list[LookerLook]]):
        if self.attributes is None:
            self.attributes = self.Attributes()
        self.attributes.looks = looks

    @property
    def model(self) -> Optional[LookerModel]:
        return None if self.attributes is None else self.attributes.model

    @model.setter
    def model(self, model: Optional[LookerModel]):
        if self.attributes is None:
            self.attributes = self.Attributes()
        self.attributes.model = model

    class Attributes(Looker.Attributes):
        source_definition: Optional[str] = Field(
            default=None, description="", alias="sourceDefinition"
        )

        source_definition_database: Optional[str] = Field(
            default=None, description="", alias="sourceDefinitionDatabase"
        )

        source_definition_schema: Optional[str] = Field(
            default=None, description="", alias="sourceDefinitionSchema"
        )

        fields: Optional[set[str]] = Field(default=None, description="", alias="fields")

        tiles: Optional[list[LookerTile]] = Field(
            default=None, description="", alias="tiles"
        )  # relationship
        looks: Optional[list[LookerLook]] = Field(
            default=None, description="", alias="looks"
        )  # relationship
        model: Optional[LookerModel] = Field(
            default=None, description="", alias="model"
        )  # relationship

    attributes: "LookerQuery.Attributes" = Field(
        default_factory=lambda: LookerQuery.Attributes(),
        description="Map of attributes in the instance and their values. The specific keys of this map will vary by "
        "type, so are described in the sub-types of this schema.\n",
    )


class LookerField(Looker):
    """Description"""

    type_name: str = Field("LookerField", frozen=False)

    @field_validator("type_name")
    @classmethod
    def validate_type_name(cls, v):
        if v != "LookerField":
            raise ValueError("must be LookerField")
        return v

    def __setattr__(self, name, value):
        if name in LookerField._convience_properties:
            return object.__setattr__(self, name, value)
        super().__setattr__(name, value)

    _convience_properties: ClassVar[list[str]] = [
        "project_name",
        "looker_explore_qualified_name",
        "looker_view_qualified_name",
        "model_name",
        "source_definition",
        "looker_field_data_type",
        "looker_times_used",
        "explore",
        "project",
        "view",
        "model",
    ]

    @property
=======
        if v != "LookerField":
            raise ValueError("must be LookerField")
        return v

    def __setattr__(self, name, value):
        if name in LookerField._convenience_properties:
            return object.__setattr__(self, name, value)
        super().__setattr__(name, value)

    PROJECT_NAME: ClassVar[KeywordField] = KeywordField("projectName", "projectName")
    """
    TBC
    """
    LOOKER_EXPLORE_QUALIFIED_NAME: ClassVar[KeywordTextField] = KeywordTextField(
        "lookerExploreQualifiedName",
        "lookerExploreQualifiedName",
        "lookerExploreQualifiedName.text",
    )
    """
    TBC
    """
    LOOKER_VIEW_QUALIFIED_NAME: ClassVar[KeywordTextField] = KeywordTextField(
        "lookerViewQualifiedName",
        "lookerViewQualifiedName",
        "lookerViewQualifiedName.text",
    )
    """
    TBC
    """
    MODEL_NAME: ClassVar[KeywordField] = KeywordField("modelName", "modelName")
    """
    TBC
    """
    SOURCE_DEFINITION: ClassVar[KeywordField] = KeywordField(
        "sourceDefinition", "sourceDefinition"
    )
    """
    TBC
    """
    LOOKER_FIELD_DATA_TYPE: ClassVar[KeywordField] = KeywordField(
        "lookerFieldDataType", "lookerFieldDataType"
    )
    """
    TBC
    """
    LOOKER_TIMES_USED: ClassVar[NumericField] = NumericField(
        "lookerTimesUsed", "lookerTimesUsed"
    )
    """
    TBC
    """

    EXPLORE: ClassVar[RelationField] = RelationField("explore")
    """
    TBC
    """
    PROJECT: ClassVar[RelationField] = RelationField("project")
    """
    TBC
    """
    VIEW: ClassVar[RelationField] = RelationField("view")
    """
    TBC
    """
    MODEL: ClassVar[RelationField] = RelationField("model")
    """
    TBC
    """

    _convenience_properties: ClassVar[list[str]] = [
        "project_name",
        "looker_explore_qualified_name",
        "looker_view_qualified_name",
        "model_name",
        "source_definition",
        "looker_field_data_type",
        "looker_times_used",
        "explore",
        "project",
        "view",
        "model",
    ]

    @property
>>>>>>> d7c28de4
    def project_name(self) -> Optional[str]:
        return None if self.attributes is None else self.attributes.project_name

    @project_name.setter
    def project_name(self, project_name: Optional[str]):
        if self.attributes is None:
            self.attributes = self.Attributes()
        self.attributes.project_name = project_name

    @property
    def looker_explore_qualified_name(self) -> Optional[str]:
        return (
            None
            if self.attributes is None
            else self.attributes.looker_explore_qualified_name
        )

    @looker_explore_qualified_name.setter
    def looker_explore_qualified_name(
        self, looker_explore_qualified_name: Optional[str]
    ):
        if self.attributes is None:
            self.attributes = self.Attributes()
        self.attributes.looker_explore_qualified_name = looker_explore_qualified_name

    @property
    def looker_view_qualified_name(self) -> Optional[str]:
        return (
            None
            if self.attributes is None
            else self.attributes.looker_view_qualified_name
        )

    @looker_view_qualified_name.setter
    def looker_view_qualified_name(self, looker_view_qualified_name: Optional[str]):
        if self.attributes is None:
            self.attributes = self.Attributes()
        self.attributes.looker_view_qualified_name = looker_view_qualified_name

    @property
    def model_name(self) -> Optional[str]:
        return None if self.attributes is None else self.attributes.model_name

    @model_name.setter
    def model_name(self, model_name: Optional[str]):
        if self.attributes is None:
            self.attributes = self.Attributes()
        self.attributes.model_name = model_name

    @property
    def source_definition(self) -> Optional[str]:
        return None if self.attributes is None else self.attributes.source_definition

    @source_definition.setter
    def source_definition(self, source_definition: Optional[str]):
        if self.attributes is None:
            self.attributes = self.Attributes()
        self.attributes.source_definition = source_definition

    @property
    def looker_field_data_type(self) -> Optional[str]:
        return (
            None if self.attributes is None else self.attributes.looker_field_data_type
        )

    @looker_field_data_type.setter
    def looker_field_data_type(self, looker_field_data_type: Optional[str]):
        if self.attributes is None:
            self.attributes = self.Attributes()
        self.attributes.looker_field_data_type = looker_field_data_type

    @property
    def looker_times_used(self) -> Optional[int]:
        return None if self.attributes is None else self.attributes.looker_times_used

    @looker_times_used.setter
    def looker_times_used(self, looker_times_used: Optional[int]):
        if self.attributes is None:
            self.attributes = self.Attributes()
        self.attributes.looker_times_used = looker_times_used

    @property
    def explore(self) -> Optional[LookerExplore]:
        return None if self.attributes is None else self.attributes.explore

    @explore.setter
    def explore(self, explore: Optional[LookerExplore]):
        if self.attributes is None:
            self.attributes = self.Attributes()
        self.attributes.explore = explore

    @property
    def project(self) -> Optional[LookerProject]:
        return None if self.attributes is None else self.attributes.project

    @project.setter
    def project(self, project: Optional[LookerProject]):
        if self.attributes is None:
            self.attributes = self.Attributes()
        self.attributes.project = project

    @property
    def view(self) -> Optional[LookerView]:
        return None if self.attributes is None else self.attributes.view

    @view.setter
    def view(self, view: Optional[LookerView]):
        if self.attributes is None:
            self.attributes = self.Attributes()
        self.attributes.view = view

    @property
    def model(self) -> Optional[LookerModel]:
        return None if self.attributes is None else self.attributes.model

    @model.setter
    def model(self, model: Optional[LookerModel]):
        if self.attributes is None:
            self.attributes = self.Attributes()
        self.attributes.model = model

    class Attributes(Looker.Attributes):
<<<<<<< HEAD
        project_name: Optional[str] = Field(
            default=None, description="", alias="projectName"
        )

        looker_explore_qualified_name: Optional[str] = Field(
            default=None, description="", alias="lookerExploreQualifiedName"
        )

        looker_view_qualified_name: Optional[str] = Field(
            default=None, description="", alias="lookerViewQualifiedName"
        )

        model_name: Optional[str] = Field(
            default=None, description="", alias="modelName"
        )

        source_definition: Optional[str] = Field(
            default=None, description="", alias="sourceDefinition"
        )

        looker_field_data_type: Optional[str] = Field(
            default=None, description="", alias="lookerFieldDataType"
        )

        looker_times_used: Optional[int] = Field(
            default=None, description="", alias="lookerTimesUsed"
        )

        explore: Optional[LookerExplore] = Field(
            default=None, description="", alias="explore"
        )  # relationship
        project: Optional[LookerProject] = Field(
            default=None, description="", alias="project"
        )  # relationship
        view: Optional[LookerView] = Field(
            default=None, description="", alias="view"
        )  # relationship
        model: Optional[LookerModel] = Field(
            default=None, description="", alias="model"
=======
        project_name: Optional[str] = Field(None, description="", alias="projectName")
        looker_explore_qualified_name: Optional[str] = Field(
            None, description="", alias="lookerExploreQualifiedName"
        )
        looker_view_qualified_name: Optional[str] = Field(
            None, description="", alias="lookerViewQualifiedName"
        )
        model_name: Optional[str] = Field(None, description="", alias="modelName")
        source_definition: Optional[str] = Field(
            None, description="", alias="sourceDefinition"
        )
        looker_field_data_type: Optional[str] = Field(
            None, description="", alias="lookerFieldDataType"
        )
        looker_times_used: Optional[int] = Field(
            None, description="", alias="lookerTimesUsed"
        )
        explore: Optional[LookerExplore] = Field(
            None, description="", alias="explore"
        )  # relationship
        project: Optional[LookerProject] = Field(
            None, description="", alias="project"
        )  # relationship
        view: Optional[LookerView] = Field(
            None, description="", alias="view"
        )  # relationship
        model: Optional[LookerModel] = Field(
            None, description="", alias="model"
>>>>>>> d7c28de4
        )  # relationship

    attributes: "LookerField.Attributes" = Field(
        default_factory=lambda: LookerField.Attributes(),
        description="Map of attributes in the instance and their values. The specific keys of this map will vary by "
        "type, so are described in the sub-types of this schema.\n",
    )


class LookerView(Looker):
    """Description"""

<<<<<<< HEAD
    type_name: str = Field("LookerView", frozen=False)

    @field_validator("type_name")
    @classmethod
=======
    type_name: str = Field("LookerView", allow_mutation=False)

    @validator("type_name")
>>>>>>> d7c28de4
    def validate_type_name(cls, v):
        if v != "LookerView":
            raise ValueError("must be LookerView")
        return v

    def __setattr__(self, name, value):
<<<<<<< HEAD
        if name in LookerView._convience_properties:
            return object.__setattr__(self, name, value)
        super().__setattr__(name, value)

    _convience_properties: ClassVar[list[str]] = [
=======
        if name in LookerView._convenience_properties:
            return object.__setattr__(self, name, value)
        super().__setattr__(name, value)

    PROJECT_NAME: ClassVar[KeywordField] = KeywordField("projectName", "projectName")
    """
    TBC
    """
    LOOKER_VIEW_FILE_PATH: ClassVar[KeywordField] = KeywordField(
        "lookerViewFilePath", "lookerViewFilePath"
    )
    """
    File path of the looker view in the project
    """
    LOOKER_VIEW_FILE_NAME: ClassVar[KeywordField] = KeywordField(
        "lookerViewFileName", "lookerViewFileName"
    )
    """
    File name of the looker view in the project
    """

    PROJECT: ClassVar[RelationField] = RelationField("project")
    """
    TBC
    """
    FIELDS: ClassVar[RelationField] = RelationField("fields")
    """
    TBC
    """

    _convenience_properties: ClassVar[list[str]] = [
>>>>>>> d7c28de4
        "project_name",
        "looker_view_file_path",
        "looker_view_file_name",
        "project",
        "fields",
    ]

    @property
    def project_name(self) -> Optional[str]:
        return None if self.attributes is None else self.attributes.project_name

    @project_name.setter
    def project_name(self, project_name: Optional[str]):
        if self.attributes is None:
            self.attributes = self.Attributes()
        self.attributes.project_name = project_name

    @property
    def looker_view_file_path(self) -> Optional[str]:
        return (
            None if self.attributes is None else self.attributes.looker_view_file_path
        )

    @looker_view_file_path.setter
    def looker_view_file_path(self, looker_view_file_path: Optional[str]):
        if self.attributes is None:
            self.attributes = self.Attributes()
        self.attributes.looker_view_file_path = looker_view_file_path

    @property
    def looker_view_file_name(self) -> Optional[str]:
        return (
            None if self.attributes is None else self.attributes.looker_view_file_name
        )

    @looker_view_file_name.setter
    def looker_view_file_name(self, looker_view_file_name: Optional[str]):
        if self.attributes is None:
            self.attributes = self.Attributes()
        self.attributes.looker_view_file_name = looker_view_file_name

    @property
    def project(self) -> Optional[LookerProject]:
        return None if self.attributes is None else self.attributes.project

    @project.setter
    def project(self, project: Optional[LookerProject]):
        if self.attributes is None:
            self.attributes = self.Attributes()
        self.attributes.project = project
<<<<<<< HEAD

    @property
    def fields(self) -> Optional[list[LookerField]]:
        return None if self.attributes is None else self.attributes.fields

    @fields.setter
    def fields(self, fields: Optional[list[LookerField]]):
        if self.attributes is None:
            self.attributes = self.Attributes()
        self.attributes.fields = fields

    class Attributes(Looker.Attributes):
        project_name: Optional[str] = Field(
            default=None, description="", alias="projectName"
        )

        looker_view_file_path: Optional[str] = Field(
            default=None, description="", alias="lookerViewFilePath"
        )

        looker_view_file_name: Optional[str] = Field(
            default=None, description="", alias="lookerViewFileName"
=======

    @property
    def fields(self) -> Optional[list[LookerField]]:
        return None if self.attributes is None else self.attributes.fields

    @fields.setter
    def fields(self, fields: Optional[list[LookerField]]):
        if self.attributes is None:
            self.attributes = self.Attributes()
        self.attributes.fields = fields

    class Attributes(Looker.Attributes):
        project_name: Optional[str] = Field(None, description="", alias="projectName")
        looker_view_file_path: Optional[str] = Field(
            None, description="", alias="lookerViewFilePath"
        )
        looker_view_file_name: Optional[str] = Field(
            None, description="", alias="lookerViewFileName"
>>>>>>> d7c28de4
        )
        project: Optional[LookerProject] = Field(
            None, description="", alias="project"
        )  # relationship
        fields: Optional[list[LookerField]] = Field(
            None, description="", alias="fields"
        )  # relationship

<<<<<<< HEAD
        project: Optional[LookerProject] = Field(
            default=None, description="", alias="project"
        )  # relationship
        fields: Optional[list[LookerField]] = Field(
            default=None, description="", alias="fields"
        )  # relationship

=======
>>>>>>> d7c28de4
    attributes: "LookerView.Attributes" = Field(
        default_factory=lambda: LookerView.Attributes(),
        description="Map of attributes in the instance and their values. The specific keys of this map will vary by "
        "type, so are described in the sub-types of this schema.\n",
    )


LookerLook.Attributes.update_forward_refs()


LookerDashboard.Attributes.update_forward_refs()


LookerFolder.Attributes.update_forward_refs()


LookerTile.Attributes.update_forward_refs()


LookerModel.Attributes.update_forward_refs()


LookerExplore.Attributes.update_forward_refs()


LookerProject.Attributes.update_forward_refs()


LookerQuery.Attributes.update_forward_refs()


LookerField.Attributes.update_forward_refs()


LookerView.Attributes.update_forward_refs()<|MERGE_RESOLUTION|>--- conflicted
+++ resolved
@@ -9,32 +9,23 @@
 
 from pydantic import Field, field_validator
 
-<<<<<<< HEAD
-from .asset40 import Looker
-=======
 from pyatlan.model.fields.atlan_fields import (
     KeywordField,
     KeywordTextField,
     NumericField,
     RelationField,
 )
->>>>>>> d7c28de4
 
 from .asset40 import Looker
 
-<<<<<<< HEAD
+
 class LookerLook(Looker):
     """Description"""
 
     type_name: str = Field("LookerLook", frozen=False)
-=======
-
-class LookerLook(Looker):
-    """Description"""
-
-    type_name: str = Field("LookerLook", allow_mutation=False)
-
-    @validator("type_name")
+
+    @field_validator("type_name")
+    @classmethod
     def validate_type_name(cls, v):
         if v != "LookerLook":
             raise ValueError("must be LookerLook")
@@ -285,43 +276,56 @@
         self.attributes.dashboard = dashboard
 
     class Attributes(Looker.Attributes):
-        folder_name: Optional[str] = Field(None, description="", alias="folderName")
+        folder_name: Optional[str] = Field(
+            default=None, description="", alias="folderName"
+        )
+
         source_user_id: Optional[int] = Field(
-            None, description="", alias="sourceUserId"
-        )
+            default=None, description="", alias="sourceUserId"
+        )
+
         source_view_count: Optional[int] = Field(
-            None, description="", alias="sourceViewCount"
-        )
+            default=None, description="", alias="sourceViewCount"
+        )
+
         sourcelast_updater_id: Optional[int] = Field(
-            None, description="", alias="sourcelastUpdaterId"
-        )
+            default=None, description="", alias="sourcelastUpdaterId"
+        )
+
         source_last_accessed_at: Optional[datetime] = Field(
-            None, description="", alias="sourceLastAccessedAt"
-        )
+            default=None, description="", alias="sourceLastAccessedAt"
+        )
+
         source_last_viewed_at: Optional[datetime] = Field(
-            None, description="", alias="sourceLastViewedAt"
-        )
+            default=None, description="", alias="sourceLastViewedAt"
+        )
+
         source_content_metadata_id: Optional[int] = Field(
-            None, description="", alias="sourceContentMetadataId"
-        )
+            default=None, description="", alias="sourceContentMetadataId"
+        )
+
         source_query_id: Optional[int] = Field(
-            None, description="", alias="sourceQueryId"
-        )
-        model_name: Optional[str] = Field(None, description="", alias="modelName")
+            default=None, description="", alias="sourceQueryId"
+        )
+
+        model_name: Optional[str] = Field(
+            default=None, description="", alias="modelName"
+        )
+
         query: Optional[LookerQuery] = Field(
-            None, description="", alias="query"
+            default=None, description="", alias="query"
         )  # relationship
         folder: Optional[LookerFolder] = Field(
-            None, description="", alias="folder"
+            default=None, description="", alias="folder"
         )  # relationship
         tile: Optional[LookerTile] = Field(
-            None, description="", alias="tile"
+            default=None, description="", alias="tile"
         )  # relationship
         model: Optional[LookerModel] = Field(
-            None, description="", alias="model"
+            default=None, description="", alias="model"
         )  # relationship
         dashboard: Optional[LookerDashboard] = Field(
-            None, description="", alias="dashboard"
+            default=None, description="", alias="dashboard"
         )  # relationship
 
     attributes: "LookerLook.Attributes" = Field(
@@ -334,9 +338,10 @@
 class LookerDashboard(Looker):
     """Description"""
 
-    type_name: str = Field("LookerDashboard", allow_mutation=False)
-
-    @validator("type_name")
+    type_name: str = Field("LookerDashboard", frozen=False)
+
+    @field_validator("type_name")
+    @classmethod
     def validate_type_name(cls, v):
         if v != "LookerDashboard":
             raise ValueError("must be LookerDashboard")
@@ -521,33 +526,42 @@
         self.attributes.folder = folder
 
     class Attributes(Looker.Attributes):
-        folder_name: Optional[str] = Field(None, description="", alias="folderName")
+        folder_name: Optional[str] = Field(
+            default=None, description="", alias="folderName"
+        )
+
         source_user_id: Optional[int] = Field(
-            None, description="", alias="sourceUserId"
-        )
+            default=None, description="", alias="sourceUserId"
+        )
+
         source_view_count: Optional[int] = Field(
-            None, description="", alias="sourceViewCount"
-        )
+            default=None, description="", alias="sourceViewCount"
+        )
+
         source_metadata_id: Optional[int] = Field(
-            None, description="", alias="sourceMetadataId"
-        )
+            default=None, description="", alias="sourceMetadataId"
+        )
+
         sourcelast_updater_id: Optional[int] = Field(
-            None, description="", alias="sourcelastUpdaterId"
-        )
+            default=None, description="", alias="sourcelastUpdaterId"
+        )
+
         source_last_accessed_at: Optional[datetime] = Field(
-            None, description="", alias="sourceLastAccessedAt"
-        )
+            default=None, description="", alias="sourceLastAccessedAt"
+        )
+
         source_last_viewed_at: Optional[datetime] = Field(
-            None, description="", alias="sourceLastViewedAt"
-        )
+            default=None, description="", alias="sourceLastViewedAt"
+        )
+
         tiles: Optional[list[LookerTile]] = Field(
-            None, description="", alias="tiles"
+            default=None, description="", alias="tiles"
         )  # relationship
         looks: Optional[list[LookerLook]] = Field(
-            None, description="", alias="looks"
+            default=None, description="", alias="looks"
         )  # relationship
         folder: Optional[LookerFolder] = Field(
-            None, description="", alias="folder"
+            default=None, description="", alias="folder"
         )  # relationship
 
     attributes: "LookerDashboard.Attributes" = Field(
@@ -560,9 +574,10 @@
 class LookerFolder(Looker):
     """Description"""
 
-    type_name: str = Field("LookerFolder", allow_mutation=False)
-
-    @validator("type_name")
+    type_name: str = Field("LookerFolder", frozen=False)
+
+    @field_validator("type_name")
+    @classmethod
     def validate_type_name(cls, v):
         if v != "LookerFolder":
             raise ValueError("must be LookerFolder")
@@ -682,22 +697,26 @@
 
     class Attributes(Looker.Attributes):
         source_content_metadata_id: Optional[int] = Field(
-            None, description="", alias="sourceContentMetadataId"
-        )
+            default=None, description="", alias="sourceContentMetadataId"
+        )
+
         source_creator_id: Optional[int] = Field(
-            None, description="", alias="sourceCreatorId"
-        )
+            default=None, description="", alias="sourceCreatorId"
+        )
+
         source_child_count: Optional[int] = Field(
-            None, description="", alias="sourceChildCount"
-        )
+            default=None, description="", alias="sourceChildCount"
+        )
+
         source_parent_i_d: Optional[int] = Field(
-            None, description="", alias="sourceParentID"
-        )
+            default=None, description="", alias="sourceParentID"
+        )
+
         dashboards: Optional[list[LookerDashboard]] = Field(
-            None, description="", alias="dashboards"
+            default=None, description="", alias="dashboards"
         )  # relationship
         looks: Optional[list[LookerLook]] = Field(
-            None, description="", alias="looks"
+            default=None, description="", alias="looks"
         )  # relationship
 
     attributes: "LookerFolder.Attributes" = Field(
@@ -710,9 +729,10 @@
 class LookerTile(Looker):
     """Description"""
 
-    type_name: str = Field("LookerTile", allow_mutation=False)
-
-    @validator("type_name")
+    type_name: str = Field("LookerTile", frozen=False)
+
+    @field_validator("type_name")
+    @classmethod
     def validate_type_name(cls, v):
         if v != "LookerTile":
             raise ValueError("must be LookerTile")
@@ -886,26 +906,35 @@
 
     class Attributes(Looker.Attributes):
         lookml_link_id: Optional[str] = Field(
-            None, description="", alias="lookmlLinkId"
-        )
+            default=None, description="", alias="lookmlLinkId"
+        )
+
         merge_result_id: Optional[str] = Field(
-            None, description="", alias="mergeResultId"
-        )
-        note_text: Optional[str] = Field(None, description="", alias="noteText")
-        query_i_d: Optional[int] = Field(None, description="", alias="queryID")
+            default=None, description="", alias="mergeResultId"
+        )
+
+        note_text: Optional[str] = Field(default=None, description="", alias="noteText")
+
+        query_i_d: Optional[int] = Field(default=None, description="", alias="queryID")
+
         result_maker_i_d: Optional[int] = Field(
-            None, description="", alias="resultMakerID"
-        )
-        subtitle_text: Optional[str] = Field(None, description="", alias="subtitleText")
-        look_id: Optional[int] = Field(None, description="", alias="lookId")
+            default=None, description="", alias="resultMakerID"
+        )
+
+        subtitle_text: Optional[str] = Field(
+            default=None, description="", alias="subtitleText"
+        )
+
+        look_id: Optional[int] = Field(default=None, description="", alias="lookId")
+
         query: Optional[LookerQuery] = Field(
-            None, description="", alias="query"
+            default=None, description="", alias="query"
         )  # relationship
         look: Optional[LookerLook] = Field(
-            None, description="", alias="look"
+            default=None, description="", alias="look"
         )  # relationship
         dashboard: Optional[LookerDashboard] = Field(
-            None, description="", alias="dashboard"
+            default=None, description="", alias="dashboard"
         )  # relationship
 
     attributes: "LookerTile.Attributes" = Field(
@@ -918,9 +947,10 @@
 class LookerModel(Looker):
     """Description"""
 
-    type_name: str = Field("LookerModel", allow_mutation=False)
-
-    @validator("type_name")
+    type_name: str = Field("LookerModel", frozen=False)
+
+    @field_validator("type_name")
+    @classmethod
     def validate_type_name(cls, v):
         if v != "LookerModel":
             raise ValueError("must be LookerModel")
@@ -1027,21 +1057,24 @@
         self.attributes.fields = fields
 
     class Attributes(Looker.Attributes):
-        project_name: Optional[str] = Field(None, description="", alias="projectName")
+        project_name: Optional[str] = Field(
+            default=None, description="", alias="projectName"
+        )
+
         explores: Optional[list[LookerExplore]] = Field(
-            None, description="", alias="explores"
+            default=None, description="", alias="explores"
         )  # relationship
         project: Optional[LookerProject] = Field(
-            None, description="", alias="project"
+            default=None, description="", alias="project"
         )  # relationship
         look: Optional[LookerLook] = Field(
-            None, description="", alias="look"
+            default=None, description="", alias="look"
         )  # relationship
         queries: Optional[list[LookerQuery]] = Field(
-            None, description="", alias="queries"
+            default=None, description="", alias="queries"
         )  # relationship
         fields: Optional[list[LookerField]] = Field(
-            None, description="", alias="fields"
+            default=None, description="", alias="fields"
         )  # relationship
 
     attributes: "LookerModel.Attributes" = Field(
@@ -1054,9 +1087,10 @@
 class LookerExplore(Looker):
     """Description"""
 
-    type_name: str = Field("LookerExplore", allow_mutation=False)
-
-    @validator("type_name")
+    type_name: str = Field("LookerExplore", frozen=False)
+
+    @field_validator("type_name")
+    @classmethod
     def validate_type_name(cls, v):
         if v != "LookerExplore":
             raise ValueError("must be LookerExplore")
@@ -1199,23 +1233,32 @@
         self.attributes.fields = fields
 
     class Attributes(Looker.Attributes):
-        project_name: Optional[str] = Field(None, description="", alias="projectName")
-        model_name: Optional[str] = Field(None, description="", alias="modelName")
+        project_name: Optional[str] = Field(
+            default=None, description="", alias="projectName"
+        )
+
+        model_name: Optional[str] = Field(
+            default=None, description="", alias="modelName"
+        )
+
         source_connection_name: Optional[str] = Field(
-            None, description="", alias="sourceConnectionName"
-        )
-        view_name: Optional[str] = Field(None, description="", alias="viewName")
+            default=None, description="", alias="sourceConnectionName"
+        )
+
+        view_name: Optional[str] = Field(default=None, description="", alias="viewName")
+
         sql_table_name: Optional[str] = Field(
-            None, description="", alias="sqlTableName"
-        )
+            default=None, description="", alias="sqlTableName"
+        )
+
         project: Optional[LookerProject] = Field(
-            None, description="", alias="project"
+            default=None, description="", alias="project"
         )  # relationship
         model: Optional[LookerModel] = Field(
-            None, description="", alias="model"
+            default=None, description="", alias="model"
         )  # relationship
         fields: Optional[list[LookerField]] = Field(
-            None, description="", alias="fields"
+            default=None, description="", alias="fields"
         )  # relationship
 
     attributes: "LookerExplore.Attributes" = Field(
@@ -1228,9 +1271,10 @@
 class LookerProject(Looker):
     """Description"""
 
-    type_name: str = Field("LookerProject", allow_mutation=False)
-
-    @validator("type_name")
+    type_name: str = Field("LookerProject", frozen=False)
+
+    @field_validator("type_name")
+    @classmethod
     def validate_type_name(cls, v):
         if v != "LookerProject":
             raise ValueError("must be LookerProject")
@@ -1307,16 +1351,16 @@
 
     class Attributes(Looker.Attributes):
         models: Optional[list[LookerModel]] = Field(
-            None, description="", alias="models"
+            default=None, description="", alias="models"
         )  # relationship
         explores: Optional[list[LookerExplore]] = Field(
-            None, description="", alias="explores"
+            default=None, description="", alias="explores"
         )  # relationship
         fields: Optional[list[LookerField]] = Field(
-            None, description="", alias="fields"
+            default=None, description="", alias="fields"
         )  # relationship
         views: Optional[list[LookerView]] = Field(
-            None, description="", alias="views"
+            default=None, description="", alias="views"
         )  # relationship
 
     attributes: "LookerProject.Attributes" = Field(
@@ -1329,9 +1373,10 @@
 class LookerQuery(Looker):
     """Description"""
 
-    type_name: str = Field("LookerQuery", allow_mutation=False)
-
-    @validator("type_name")
+    type_name: str = Field("LookerQuery", frozen=False)
+
+    @field_validator("type_name")
+    @classmethod
     def validate_type_name(cls, v):
         if v != "LookerQuery":
             raise ValueError("must be LookerQuery")
@@ -1468,23 +1513,27 @@
 
     class Attributes(Looker.Attributes):
         source_definition: Optional[str] = Field(
-            None, description="", alias="sourceDefinition"
-        )
+            default=None, description="", alias="sourceDefinition"
+        )
+
         source_definition_database: Optional[str] = Field(
-            None, description="", alias="sourceDefinitionDatabase"
-        )
+            default=None, description="", alias="sourceDefinitionDatabase"
+        )
+
         source_definition_schema: Optional[str] = Field(
-            None, description="", alias="sourceDefinitionSchema"
-        )
-        fields: Optional[set[str]] = Field(None, description="", alias="fields")
+            default=None, description="", alias="sourceDefinitionSchema"
+        )
+
+        fields: Optional[set[str]] = Field(default=None, description="", alias="fields")
+
         tiles: Optional[list[LookerTile]] = Field(
-            None, description="", alias="tiles"
+            default=None, description="", alias="tiles"
         )  # relationship
         looks: Optional[list[LookerLook]] = Field(
-            None, description="", alias="looks"
+            default=None, description="", alias="looks"
         )  # relationship
         model: Optional[LookerModel] = Field(
-            None, description="", alias="model"
+            default=None, description="", alias="model"
         )  # relationship
 
     attributes: "LookerQuery.Attributes" = Field(
@@ -1497,1237 +1546,11 @@
 class LookerField(Looker):
     """Description"""
 
-    type_name: str = Field("LookerField", allow_mutation=False)
->>>>>>> d7c28de4
+    type_name: str = Field("LookerField", frozen=False)
 
     @field_validator("type_name")
     @classmethod
     def validate_type_name(cls, v):
-<<<<<<< HEAD
-        if v != "LookerLook":
-            raise ValueError("must be LookerLook")
-        return v
-
-    def __setattr__(self, name, value):
-        if name in LookerLook._convience_properties:
-            return object.__setattr__(self, name, value)
-        super().__setattr__(name, value)
-
-    _convience_properties: ClassVar[list[str]] = [
-        "folder_name",
-        "source_user_id",
-        "source_view_count",
-        "sourcelast_updater_id",
-        "source_last_accessed_at",
-        "source_last_viewed_at",
-        "source_content_metadata_id",
-        "source_query_id",
-        "model_name",
-        "query",
-        "folder",
-        "tile",
-        "model",
-        "dashboard",
-    ]
-
-    @property
-    def folder_name(self) -> Optional[str]:
-        return None if self.attributes is None else self.attributes.folder_name
-
-    @folder_name.setter
-    def folder_name(self, folder_name: Optional[str]):
-        if self.attributes is None:
-            self.attributes = self.Attributes()
-        self.attributes.folder_name = folder_name
-
-    @property
-    def source_user_id(self) -> Optional[int]:
-        return None if self.attributes is None else self.attributes.source_user_id
-
-    @source_user_id.setter
-    def source_user_id(self, source_user_id: Optional[int]):
-        if self.attributes is None:
-            self.attributes = self.Attributes()
-        self.attributes.source_user_id = source_user_id
-
-    @property
-    def source_view_count(self) -> Optional[int]:
-        return None if self.attributes is None else self.attributes.source_view_count
-
-    @source_view_count.setter
-    def source_view_count(self, source_view_count: Optional[int]):
-        if self.attributes is None:
-            self.attributes = self.Attributes()
-        self.attributes.source_view_count = source_view_count
-
-    @property
-    def sourcelast_updater_id(self) -> Optional[int]:
-        return (
-            None if self.attributes is None else self.attributes.sourcelast_updater_id
-        )
-
-    @sourcelast_updater_id.setter
-    def sourcelast_updater_id(self, sourcelast_updater_id: Optional[int]):
-        if self.attributes is None:
-            self.attributes = self.Attributes()
-        self.attributes.sourcelast_updater_id = sourcelast_updater_id
-
-    @property
-    def source_last_accessed_at(self) -> Optional[datetime]:
-        return (
-            None if self.attributes is None else self.attributes.source_last_accessed_at
-        )
-
-    @source_last_accessed_at.setter
-    def source_last_accessed_at(self, source_last_accessed_at: Optional[datetime]):
-        if self.attributes is None:
-            self.attributes = self.Attributes()
-        self.attributes.source_last_accessed_at = source_last_accessed_at
-
-    @property
-    def source_last_viewed_at(self) -> Optional[datetime]:
-        return (
-            None if self.attributes is None else self.attributes.source_last_viewed_at
-        )
-
-    @source_last_viewed_at.setter
-    def source_last_viewed_at(self, source_last_viewed_at: Optional[datetime]):
-        if self.attributes is None:
-            self.attributes = self.Attributes()
-        self.attributes.source_last_viewed_at = source_last_viewed_at
-
-    @property
-    def source_content_metadata_id(self) -> Optional[int]:
-        return (
-            None
-            if self.attributes is None
-            else self.attributes.source_content_metadata_id
-        )
-
-    @source_content_metadata_id.setter
-    def source_content_metadata_id(self, source_content_metadata_id: Optional[int]):
-        if self.attributes is None:
-            self.attributes = self.Attributes()
-        self.attributes.source_content_metadata_id = source_content_metadata_id
-
-    @property
-    def source_query_id(self) -> Optional[int]:
-        return None if self.attributes is None else self.attributes.source_query_id
-
-    @source_query_id.setter
-    def source_query_id(self, source_query_id: Optional[int]):
-        if self.attributes is None:
-            self.attributes = self.Attributes()
-        self.attributes.source_query_id = source_query_id
-
-    @property
-    def model_name(self) -> Optional[str]:
-        return None if self.attributes is None else self.attributes.model_name
-
-    @model_name.setter
-    def model_name(self, model_name: Optional[str]):
-        if self.attributes is None:
-            self.attributes = self.Attributes()
-        self.attributes.model_name = model_name
-
-    @property
-    def query(self) -> Optional[LookerQuery]:
-        return None if self.attributes is None else self.attributes.query
-
-    @query.setter
-    def query(self, query: Optional[LookerQuery]):
-        if self.attributes is None:
-            self.attributes = self.Attributes()
-        self.attributes.query = query
-
-    @property
-    def folder(self) -> Optional[LookerFolder]:
-        return None if self.attributes is None else self.attributes.folder
-
-    @folder.setter
-    def folder(self, folder: Optional[LookerFolder]):
-        if self.attributes is None:
-            self.attributes = self.Attributes()
-        self.attributes.folder = folder
-
-    @property
-    def tile(self) -> Optional[LookerTile]:
-        return None if self.attributes is None else self.attributes.tile
-
-    @tile.setter
-    def tile(self, tile: Optional[LookerTile]):
-        if self.attributes is None:
-            self.attributes = self.Attributes()
-        self.attributes.tile = tile
-
-    @property
-    def model(self) -> Optional[LookerModel]:
-        return None if self.attributes is None else self.attributes.model
-
-    @model.setter
-    def model(self, model: Optional[LookerModel]):
-        if self.attributes is None:
-            self.attributes = self.Attributes()
-        self.attributes.model = model
-
-    @property
-    def dashboard(self) -> Optional[LookerDashboard]:
-        return None if self.attributes is None else self.attributes.dashboard
-
-    @dashboard.setter
-    def dashboard(self, dashboard: Optional[LookerDashboard]):
-        if self.attributes is None:
-            self.attributes = self.Attributes()
-        self.attributes.dashboard = dashboard
-
-    class Attributes(Looker.Attributes):
-        folder_name: Optional[str] = Field(
-            default=None, description="", alias="folderName"
-        )
-
-        source_user_id: Optional[int] = Field(
-            default=None, description="", alias="sourceUserId"
-        )
-
-        source_view_count: Optional[int] = Field(
-            default=None, description="", alias="sourceViewCount"
-        )
-
-        sourcelast_updater_id: Optional[int] = Field(
-            default=None, description="", alias="sourcelastUpdaterId"
-        )
-
-        source_last_accessed_at: Optional[datetime] = Field(
-            default=None, description="", alias="sourceLastAccessedAt"
-        )
-
-        source_last_viewed_at: Optional[datetime] = Field(
-            default=None, description="", alias="sourceLastViewedAt"
-        )
-
-        source_content_metadata_id: Optional[int] = Field(
-            default=None, description="", alias="sourceContentMetadataId"
-        )
-
-        source_query_id: Optional[int] = Field(
-            default=None, description="", alias="sourceQueryId"
-        )
-
-        model_name: Optional[str] = Field(
-            default=None, description="", alias="modelName"
-        )
-
-        query: Optional[LookerQuery] = Field(
-            default=None, description="", alias="query"
-        )  # relationship
-        folder: Optional[LookerFolder] = Field(
-            default=None, description="", alias="folder"
-        )  # relationship
-        tile: Optional[LookerTile] = Field(
-            default=None, description="", alias="tile"
-        )  # relationship
-        model: Optional[LookerModel] = Field(
-            default=None, description="", alias="model"
-        )  # relationship
-        dashboard: Optional[LookerDashboard] = Field(
-            default=None, description="", alias="dashboard"
-        )  # relationship
-
-    attributes: "LookerLook.Attributes" = Field(
-        default_factory=lambda: LookerLook.Attributes(),
-        description="Map of attributes in the instance and their values. The specific keys of this map will vary by "
-        "type, so are described in the sub-types of this schema.\n",
-    )
-
-
-class LookerDashboard(Looker):
-    """Description"""
-
-    type_name: str = Field("LookerDashboard", frozen=False)
-
-    @field_validator("type_name")
-    @classmethod
-    def validate_type_name(cls, v):
-        if v != "LookerDashboard":
-            raise ValueError("must be LookerDashboard")
-        return v
-
-    def __setattr__(self, name, value):
-        if name in LookerDashboard._convience_properties:
-            return object.__setattr__(self, name, value)
-        super().__setattr__(name, value)
-
-    _convience_properties: ClassVar[list[str]] = [
-        "folder_name",
-        "source_user_id",
-        "source_view_count",
-        "source_metadata_id",
-        "sourcelast_updater_id",
-        "source_last_accessed_at",
-        "source_last_viewed_at",
-        "tiles",
-        "looks",
-        "folder",
-    ]
-
-    @property
-    def folder_name(self) -> Optional[str]:
-        return None if self.attributes is None else self.attributes.folder_name
-
-    @folder_name.setter
-    def folder_name(self, folder_name: Optional[str]):
-        if self.attributes is None:
-            self.attributes = self.Attributes()
-        self.attributes.folder_name = folder_name
-
-    @property
-    def source_user_id(self) -> Optional[int]:
-        return None if self.attributes is None else self.attributes.source_user_id
-
-    @source_user_id.setter
-    def source_user_id(self, source_user_id: Optional[int]):
-        if self.attributes is None:
-            self.attributes = self.Attributes()
-        self.attributes.source_user_id = source_user_id
-
-    @property
-    def source_view_count(self) -> Optional[int]:
-        return None if self.attributes is None else self.attributes.source_view_count
-
-    @source_view_count.setter
-    def source_view_count(self, source_view_count: Optional[int]):
-        if self.attributes is None:
-            self.attributes = self.Attributes()
-        self.attributes.source_view_count = source_view_count
-
-    @property
-    def source_metadata_id(self) -> Optional[int]:
-        return None if self.attributes is None else self.attributes.source_metadata_id
-
-    @source_metadata_id.setter
-    def source_metadata_id(self, source_metadata_id: Optional[int]):
-        if self.attributes is None:
-            self.attributes = self.Attributes()
-        self.attributes.source_metadata_id = source_metadata_id
-
-    @property
-    def sourcelast_updater_id(self) -> Optional[int]:
-        return (
-            None if self.attributes is None else self.attributes.sourcelast_updater_id
-        )
-
-    @sourcelast_updater_id.setter
-    def sourcelast_updater_id(self, sourcelast_updater_id: Optional[int]):
-        if self.attributes is None:
-            self.attributes = self.Attributes()
-        self.attributes.sourcelast_updater_id = sourcelast_updater_id
-
-    @property
-    def source_last_accessed_at(self) -> Optional[datetime]:
-        return (
-            None if self.attributes is None else self.attributes.source_last_accessed_at
-        )
-
-    @source_last_accessed_at.setter
-    def source_last_accessed_at(self, source_last_accessed_at: Optional[datetime]):
-        if self.attributes is None:
-            self.attributes = self.Attributes()
-        self.attributes.source_last_accessed_at = source_last_accessed_at
-
-    @property
-    def source_last_viewed_at(self) -> Optional[datetime]:
-        return (
-            None if self.attributes is None else self.attributes.source_last_viewed_at
-        )
-
-    @source_last_viewed_at.setter
-    def source_last_viewed_at(self, source_last_viewed_at: Optional[datetime]):
-        if self.attributes is None:
-            self.attributes = self.Attributes()
-        self.attributes.source_last_viewed_at = source_last_viewed_at
-
-    @property
-    def tiles(self) -> Optional[list[LookerTile]]:
-        return None if self.attributes is None else self.attributes.tiles
-
-    @tiles.setter
-    def tiles(self, tiles: Optional[list[LookerTile]]):
-        if self.attributes is None:
-            self.attributes = self.Attributes()
-        self.attributes.tiles = tiles
-
-    @property
-    def looks(self) -> Optional[list[LookerLook]]:
-        return None if self.attributes is None else self.attributes.looks
-
-    @looks.setter
-    def looks(self, looks: Optional[list[LookerLook]]):
-        if self.attributes is None:
-            self.attributes = self.Attributes()
-        self.attributes.looks = looks
-
-    @property
-    def folder(self) -> Optional[LookerFolder]:
-        return None if self.attributes is None else self.attributes.folder
-
-    @folder.setter
-    def folder(self, folder: Optional[LookerFolder]):
-        if self.attributes is None:
-            self.attributes = self.Attributes()
-        self.attributes.folder = folder
-
-    class Attributes(Looker.Attributes):
-        folder_name: Optional[str] = Field(
-            default=None, description="", alias="folderName"
-        )
-
-        source_user_id: Optional[int] = Field(
-            default=None, description="", alias="sourceUserId"
-        )
-
-        source_view_count: Optional[int] = Field(
-            default=None, description="", alias="sourceViewCount"
-        )
-
-        source_metadata_id: Optional[int] = Field(
-            default=None, description="", alias="sourceMetadataId"
-        )
-
-        sourcelast_updater_id: Optional[int] = Field(
-            default=None, description="", alias="sourcelastUpdaterId"
-        )
-
-        source_last_accessed_at: Optional[datetime] = Field(
-            default=None, description="", alias="sourceLastAccessedAt"
-        )
-
-        source_last_viewed_at: Optional[datetime] = Field(
-            default=None, description="", alias="sourceLastViewedAt"
-        )
-
-        tiles: Optional[list[LookerTile]] = Field(
-            default=None, description="", alias="tiles"
-        )  # relationship
-        looks: Optional[list[LookerLook]] = Field(
-            default=None, description="", alias="looks"
-        )  # relationship
-        folder: Optional[LookerFolder] = Field(
-            default=None, description="", alias="folder"
-        )  # relationship
-
-    attributes: "LookerDashboard.Attributes" = Field(
-        default_factory=lambda: LookerDashboard.Attributes(),
-        description="Map of attributes in the instance and their values. The specific keys of this map will vary by "
-        "type, so are described in the sub-types of this schema.\n",
-    )
-
-
-class LookerFolder(Looker):
-    """Description"""
-
-    type_name: str = Field("LookerFolder", frozen=False)
-
-    @field_validator("type_name")
-    @classmethod
-    def validate_type_name(cls, v):
-        if v != "LookerFolder":
-            raise ValueError("must be LookerFolder")
-        return v
-
-    def __setattr__(self, name, value):
-        if name in LookerFolder._convience_properties:
-            return object.__setattr__(self, name, value)
-        super().__setattr__(name, value)
-
-    _convience_properties: ClassVar[list[str]] = [
-        "source_content_metadata_id",
-        "source_creator_id",
-        "source_child_count",
-        "source_parent_i_d",
-        "dashboards",
-        "looks",
-    ]
-
-    @property
-    def source_content_metadata_id(self) -> Optional[int]:
-        return (
-            None
-            if self.attributes is None
-            else self.attributes.source_content_metadata_id
-        )
-
-    @source_content_metadata_id.setter
-    def source_content_metadata_id(self, source_content_metadata_id: Optional[int]):
-        if self.attributes is None:
-            self.attributes = self.Attributes()
-        self.attributes.source_content_metadata_id = source_content_metadata_id
-
-    @property
-    def source_creator_id(self) -> Optional[int]:
-        return None if self.attributes is None else self.attributes.source_creator_id
-
-    @source_creator_id.setter
-    def source_creator_id(self, source_creator_id: Optional[int]):
-        if self.attributes is None:
-            self.attributes = self.Attributes()
-        self.attributes.source_creator_id = source_creator_id
-
-    @property
-    def source_child_count(self) -> Optional[int]:
-        return None if self.attributes is None else self.attributes.source_child_count
-
-    @source_child_count.setter
-    def source_child_count(self, source_child_count: Optional[int]):
-        if self.attributes is None:
-            self.attributes = self.Attributes()
-        self.attributes.source_child_count = source_child_count
-
-    @property
-    def source_parent_i_d(self) -> Optional[int]:
-        return None if self.attributes is None else self.attributes.source_parent_i_d
-
-    @source_parent_i_d.setter
-    def source_parent_i_d(self, source_parent_i_d: Optional[int]):
-        if self.attributes is None:
-            self.attributes = self.Attributes()
-        self.attributes.source_parent_i_d = source_parent_i_d
-
-    @property
-    def dashboards(self) -> Optional[list[LookerDashboard]]:
-        return None if self.attributes is None else self.attributes.dashboards
-
-    @dashboards.setter
-    def dashboards(self, dashboards: Optional[list[LookerDashboard]]):
-        if self.attributes is None:
-            self.attributes = self.Attributes()
-        self.attributes.dashboards = dashboards
-
-    @property
-    def looks(self) -> Optional[list[LookerLook]]:
-        return None if self.attributes is None else self.attributes.looks
-
-    @looks.setter
-    def looks(self, looks: Optional[list[LookerLook]]):
-        if self.attributes is None:
-            self.attributes = self.Attributes()
-        self.attributes.looks = looks
-
-    class Attributes(Looker.Attributes):
-        source_content_metadata_id: Optional[int] = Field(
-            default=None, description="", alias="sourceContentMetadataId"
-        )
-
-        source_creator_id: Optional[int] = Field(
-            default=None, description="", alias="sourceCreatorId"
-        )
-
-        source_child_count: Optional[int] = Field(
-            default=None, description="", alias="sourceChildCount"
-        )
-
-        source_parent_i_d: Optional[int] = Field(
-            default=None, description="", alias="sourceParentID"
-        )
-
-        dashboards: Optional[list[LookerDashboard]] = Field(
-            default=None, description="", alias="dashboards"
-        )  # relationship
-        looks: Optional[list[LookerLook]] = Field(
-            default=None, description="", alias="looks"
-        )  # relationship
-
-    attributes: "LookerFolder.Attributes" = Field(
-        default_factory=lambda: LookerFolder.Attributes(),
-        description="Map of attributes in the instance and their values. The specific keys of this map will vary by "
-        "type, so are described in the sub-types of this schema.\n",
-    )
-
-
-class LookerTile(Looker):
-    """Description"""
-
-    type_name: str = Field("LookerTile", frozen=False)
-
-    @field_validator("type_name")
-    @classmethod
-    def validate_type_name(cls, v):
-        if v != "LookerTile":
-            raise ValueError("must be LookerTile")
-        return v
-
-    def __setattr__(self, name, value):
-        if name in LookerTile._convience_properties:
-            return object.__setattr__(self, name, value)
-        super().__setattr__(name, value)
-
-    _convience_properties: ClassVar[list[str]] = [
-        "lookml_link_id",
-        "merge_result_id",
-        "note_text",
-        "query_i_d",
-        "result_maker_i_d",
-        "subtitle_text",
-        "look_id",
-        "query",
-        "look",
-        "dashboard",
-    ]
-
-    @property
-    def lookml_link_id(self) -> Optional[str]:
-        return None if self.attributes is None else self.attributes.lookml_link_id
-
-    @lookml_link_id.setter
-    def lookml_link_id(self, lookml_link_id: Optional[str]):
-        if self.attributes is None:
-            self.attributes = self.Attributes()
-        self.attributes.lookml_link_id = lookml_link_id
-
-    @property
-    def merge_result_id(self) -> Optional[str]:
-        return None if self.attributes is None else self.attributes.merge_result_id
-
-    @merge_result_id.setter
-    def merge_result_id(self, merge_result_id: Optional[str]):
-        if self.attributes is None:
-            self.attributes = self.Attributes()
-        self.attributes.merge_result_id = merge_result_id
-
-    @property
-    def note_text(self) -> Optional[str]:
-        return None if self.attributes is None else self.attributes.note_text
-
-    @note_text.setter
-    def note_text(self, note_text: Optional[str]):
-        if self.attributes is None:
-            self.attributes = self.Attributes()
-        self.attributes.note_text = note_text
-
-    @property
-    def query_i_d(self) -> Optional[int]:
-        return None if self.attributes is None else self.attributes.query_i_d
-
-    @query_i_d.setter
-    def query_i_d(self, query_i_d: Optional[int]):
-        if self.attributes is None:
-            self.attributes = self.Attributes()
-        self.attributes.query_i_d = query_i_d
-
-    @property
-    def result_maker_i_d(self) -> Optional[int]:
-        return None if self.attributes is None else self.attributes.result_maker_i_d
-
-    @result_maker_i_d.setter
-    def result_maker_i_d(self, result_maker_i_d: Optional[int]):
-        if self.attributes is None:
-            self.attributes = self.Attributes()
-        self.attributes.result_maker_i_d = result_maker_i_d
-
-    @property
-    def subtitle_text(self) -> Optional[str]:
-        return None if self.attributes is None else self.attributes.subtitle_text
-
-    @subtitle_text.setter
-    def subtitle_text(self, subtitle_text: Optional[str]):
-        if self.attributes is None:
-            self.attributes = self.Attributes()
-        self.attributes.subtitle_text = subtitle_text
-
-    @property
-    def look_id(self) -> Optional[int]:
-        return None if self.attributes is None else self.attributes.look_id
-
-    @look_id.setter
-    def look_id(self, look_id: Optional[int]):
-        if self.attributes is None:
-            self.attributes = self.Attributes()
-        self.attributes.look_id = look_id
-
-    @property
-    def query(self) -> Optional[LookerQuery]:
-        return None if self.attributes is None else self.attributes.query
-
-    @query.setter
-    def query(self, query: Optional[LookerQuery]):
-        if self.attributes is None:
-            self.attributes = self.Attributes()
-        self.attributes.query = query
-
-    @property
-    def look(self) -> Optional[LookerLook]:
-        return None if self.attributes is None else self.attributes.look
-
-    @look.setter
-    def look(self, look: Optional[LookerLook]):
-        if self.attributes is None:
-            self.attributes = self.Attributes()
-        self.attributes.look = look
-
-    @property
-    def dashboard(self) -> Optional[LookerDashboard]:
-        return None if self.attributes is None else self.attributes.dashboard
-
-    @dashboard.setter
-    def dashboard(self, dashboard: Optional[LookerDashboard]):
-        if self.attributes is None:
-            self.attributes = self.Attributes()
-        self.attributes.dashboard = dashboard
-
-    class Attributes(Looker.Attributes):
-        lookml_link_id: Optional[str] = Field(
-            default=None, description="", alias="lookmlLinkId"
-        )
-
-        merge_result_id: Optional[str] = Field(
-            default=None, description="", alias="mergeResultId"
-        )
-
-        note_text: Optional[str] = Field(default=None, description="", alias="noteText")
-
-        query_i_d: Optional[int] = Field(default=None, description="", alias="queryID")
-
-        result_maker_i_d: Optional[int] = Field(
-            default=None, description="", alias="resultMakerID"
-        )
-
-        subtitle_text: Optional[str] = Field(
-            default=None, description="", alias="subtitleText"
-        )
-
-        look_id: Optional[int] = Field(default=None, description="", alias="lookId")
-
-        query: Optional[LookerQuery] = Field(
-            default=None, description="", alias="query"
-        )  # relationship
-        look: Optional[LookerLook] = Field(
-            default=None, description="", alias="look"
-        )  # relationship
-        dashboard: Optional[LookerDashboard] = Field(
-            default=None, description="", alias="dashboard"
-        )  # relationship
-
-    attributes: "LookerTile.Attributes" = Field(
-        default_factory=lambda: LookerTile.Attributes(),
-        description="Map of attributes in the instance and their values. The specific keys of this map will vary by "
-        "type, so are described in the sub-types of this schema.\n",
-    )
-
-
-class LookerModel(Looker):
-    """Description"""
-
-    type_name: str = Field("LookerModel", frozen=False)
-
-    @field_validator("type_name")
-    @classmethod
-    def validate_type_name(cls, v):
-        if v != "LookerModel":
-            raise ValueError("must be LookerModel")
-        return v
-
-    def __setattr__(self, name, value):
-        if name in LookerModel._convience_properties:
-            return object.__setattr__(self, name, value)
-        super().__setattr__(name, value)
-
-    _convience_properties: ClassVar[list[str]] = [
-        "project_name",
-        "explores",
-        "project",
-        "look",
-        "queries",
-        "fields",
-    ]
-
-    @property
-    def project_name(self) -> Optional[str]:
-        return None if self.attributes is None else self.attributes.project_name
-
-    @project_name.setter
-    def project_name(self, project_name: Optional[str]):
-        if self.attributes is None:
-            self.attributes = self.Attributes()
-        self.attributes.project_name = project_name
-
-    @property
-    def explores(self) -> Optional[list[LookerExplore]]:
-        return None if self.attributes is None else self.attributes.explores
-
-    @explores.setter
-    def explores(self, explores: Optional[list[LookerExplore]]):
-        if self.attributes is None:
-            self.attributes = self.Attributes()
-        self.attributes.explores = explores
-
-    @property
-    def project(self) -> Optional[LookerProject]:
-        return None if self.attributes is None else self.attributes.project
-
-    @project.setter
-    def project(self, project: Optional[LookerProject]):
-        if self.attributes is None:
-            self.attributes = self.Attributes()
-        self.attributes.project = project
-
-    @property
-    def look(self) -> Optional[LookerLook]:
-        return None if self.attributes is None else self.attributes.look
-
-    @look.setter
-    def look(self, look: Optional[LookerLook]):
-        if self.attributes is None:
-            self.attributes = self.Attributes()
-        self.attributes.look = look
-
-    @property
-    def queries(self) -> Optional[list[LookerQuery]]:
-        return None if self.attributes is None else self.attributes.queries
-
-    @queries.setter
-    def queries(self, queries: Optional[list[LookerQuery]]):
-        if self.attributes is None:
-            self.attributes = self.Attributes()
-        self.attributes.queries = queries
-
-    @property
-    def fields(self) -> Optional[list[LookerField]]:
-        return None if self.attributes is None else self.attributes.fields
-
-    @fields.setter
-    def fields(self, fields: Optional[list[LookerField]]):
-        if self.attributes is None:
-            self.attributes = self.Attributes()
-        self.attributes.fields = fields
-
-    class Attributes(Looker.Attributes):
-        project_name: Optional[str] = Field(
-            default=None, description="", alias="projectName"
-        )
-
-        explores: Optional[list[LookerExplore]] = Field(
-            default=None, description="", alias="explores"
-        )  # relationship
-        project: Optional[LookerProject] = Field(
-            default=None, description="", alias="project"
-        )  # relationship
-        look: Optional[LookerLook] = Field(
-            default=None, description="", alias="look"
-        )  # relationship
-        queries: Optional[list[LookerQuery]] = Field(
-            default=None, description="", alias="queries"
-        )  # relationship
-        fields: Optional[list[LookerField]] = Field(
-            default=None, description="", alias="fields"
-        )  # relationship
-
-    attributes: "LookerModel.Attributes" = Field(
-        default_factory=lambda: LookerModel.Attributes(),
-        description="Map of attributes in the instance and their values. The specific keys of this map will vary by "
-        "type, so are described in the sub-types of this schema.\n",
-    )
-
-
-class LookerExplore(Looker):
-    """Description"""
-
-    type_name: str = Field("LookerExplore", frozen=False)
-
-    @field_validator("type_name")
-    @classmethod
-    def validate_type_name(cls, v):
-        if v != "LookerExplore":
-            raise ValueError("must be LookerExplore")
-        return v
-
-    def __setattr__(self, name, value):
-        if name in LookerExplore._convience_properties:
-            return object.__setattr__(self, name, value)
-        super().__setattr__(name, value)
-
-    _convience_properties: ClassVar[list[str]] = [
-        "project_name",
-        "model_name",
-        "source_connection_name",
-        "view_name",
-        "sql_table_name",
-        "project",
-        "model",
-        "fields",
-    ]
-
-    @property
-    def project_name(self) -> Optional[str]:
-        return None if self.attributes is None else self.attributes.project_name
-
-    @project_name.setter
-    def project_name(self, project_name: Optional[str]):
-        if self.attributes is None:
-            self.attributes = self.Attributes()
-        self.attributes.project_name = project_name
-
-    @property
-    def model_name(self) -> Optional[str]:
-        return None if self.attributes is None else self.attributes.model_name
-
-    @model_name.setter
-    def model_name(self, model_name: Optional[str]):
-        if self.attributes is None:
-            self.attributes = self.Attributes()
-        self.attributes.model_name = model_name
-
-    @property
-    def source_connection_name(self) -> Optional[str]:
-        return (
-            None if self.attributes is None else self.attributes.source_connection_name
-        )
-
-    @source_connection_name.setter
-    def source_connection_name(self, source_connection_name: Optional[str]):
-        if self.attributes is None:
-            self.attributes = self.Attributes()
-        self.attributes.source_connection_name = source_connection_name
-
-    @property
-    def view_name(self) -> Optional[str]:
-        return None if self.attributes is None else self.attributes.view_name
-
-    @view_name.setter
-    def view_name(self, view_name: Optional[str]):
-        if self.attributes is None:
-            self.attributes = self.Attributes()
-        self.attributes.view_name = view_name
-
-    @property
-    def sql_table_name(self) -> Optional[str]:
-        return None if self.attributes is None else self.attributes.sql_table_name
-
-    @sql_table_name.setter
-    def sql_table_name(self, sql_table_name: Optional[str]):
-        if self.attributes is None:
-            self.attributes = self.Attributes()
-        self.attributes.sql_table_name = sql_table_name
-
-    @property
-    def project(self) -> Optional[LookerProject]:
-        return None if self.attributes is None else self.attributes.project
-
-    @project.setter
-    def project(self, project: Optional[LookerProject]):
-        if self.attributes is None:
-            self.attributes = self.Attributes()
-        self.attributes.project = project
-
-    @property
-    def model(self) -> Optional[LookerModel]:
-        return None if self.attributes is None else self.attributes.model
-
-    @model.setter
-    def model(self, model: Optional[LookerModel]):
-        if self.attributes is None:
-            self.attributes = self.Attributes()
-        self.attributes.model = model
-
-    @property
-    def fields(self) -> Optional[list[LookerField]]:
-        return None if self.attributes is None else self.attributes.fields
-
-    @fields.setter
-    def fields(self, fields: Optional[list[LookerField]]):
-        if self.attributes is None:
-            self.attributes = self.Attributes()
-        self.attributes.fields = fields
-
-    class Attributes(Looker.Attributes):
-        project_name: Optional[str] = Field(
-            default=None, description="", alias="projectName"
-        )
-
-        model_name: Optional[str] = Field(
-            default=None, description="", alias="modelName"
-        )
-
-        source_connection_name: Optional[str] = Field(
-            default=None, description="", alias="sourceConnectionName"
-        )
-
-        view_name: Optional[str] = Field(default=None, description="", alias="viewName")
-
-        sql_table_name: Optional[str] = Field(
-            default=None, description="", alias="sqlTableName"
-        )
-
-        project: Optional[LookerProject] = Field(
-            default=None, description="", alias="project"
-        )  # relationship
-        model: Optional[LookerModel] = Field(
-            default=None, description="", alias="model"
-        )  # relationship
-        fields: Optional[list[LookerField]] = Field(
-            default=None, description="", alias="fields"
-        )  # relationship
-
-    attributes: "LookerExplore.Attributes" = Field(
-        default_factory=lambda: LookerExplore.Attributes(),
-        description="Map of attributes in the instance and their values. The specific keys of this map will vary by "
-        "type, so are described in the sub-types of this schema.\n",
-    )
-
-
-class LookerProject(Looker):
-    """Description"""
-
-    type_name: str = Field("LookerProject", frozen=False)
-
-    @field_validator("type_name")
-    @classmethod
-    def validate_type_name(cls, v):
-        if v != "LookerProject":
-            raise ValueError("must be LookerProject")
-        return v
-
-    def __setattr__(self, name, value):
-        if name in LookerProject._convience_properties:
-            return object.__setattr__(self, name, value)
-        super().__setattr__(name, value)
-
-    _convience_properties: ClassVar[list[str]] = [
-        "models",
-        "explores",
-        "fields",
-        "views",
-    ]
-
-    @property
-    def models(self) -> Optional[list[LookerModel]]:
-        return None if self.attributes is None else self.attributes.models
-
-    @models.setter
-    def models(self, models: Optional[list[LookerModel]]):
-        if self.attributes is None:
-            self.attributes = self.Attributes()
-        self.attributes.models = models
-
-    @property
-    def explores(self) -> Optional[list[LookerExplore]]:
-        return None if self.attributes is None else self.attributes.explores
-
-    @explores.setter
-    def explores(self, explores: Optional[list[LookerExplore]]):
-        if self.attributes is None:
-            self.attributes = self.Attributes()
-        self.attributes.explores = explores
-
-    @property
-    def fields(self) -> Optional[list[LookerField]]:
-        return None if self.attributes is None else self.attributes.fields
-
-    @fields.setter
-    def fields(self, fields: Optional[list[LookerField]]):
-        if self.attributes is None:
-            self.attributes = self.Attributes()
-        self.attributes.fields = fields
-
-    @property
-    def views(self) -> Optional[list[LookerView]]:
-        return None if self.attributes is None else self.attributes.views
-
-    @views.setter
-    def views(self, views: Optional[list[LookerView]]):
-        if self.attributes is None:
-            self.attributes = self.Attributes()
-        self.attributes.views = views
-
-    class Attributes(Looker.Attributes):
-        models: Optional[list[LookerModel]] = Field(
-            default=None, description="", alias="models"
-        )  # relationship
-        explores: Optional[list[LookerExplore]] = Field(
-            default=None, description="", alias="explores"
-        )  # relationship
-        fields: Optional[list[LookerField]] = Field(
-            default=None, description="", alias="fields"
-        )  # relationship
-        views: Optional[list[LookerView]] = Field(
-            default=None, description="", alias="views"
-        )  # relationship
-
-    attributes: "LookerProject.Attributes" = Field(
-        default_factory=lambda: LookerProject.Attributes(),
-        description="Map of attributes in the instance and their values. The specific keys of this map will vary by "
-        "type, so are described in the sub-types of this schema.\n",
-    )
-
-
-class LookerQuery(Looker):
-    """Description"""
-
-    type_name: str = Field("LookerQuery", frozen=False)
-
-    @field_validator("type_name")
-    @classmethod
-    def validate_type_name(cls, v):
-        if v != "LookerQuery":
-            raise ValueError("must be LookerQuery")
-        return v
-
-    def __setattr__(self, name, value):
-        if name in LookerQuery._convience_properties:
-            return object.__setattr__(self, name, value)
-        super().__setattr__(name, value)
-
-    _convience_properties: ClassVar[list[str]] = [
-        "source_definition",
-        "source_definition_database",
-        "source_definition_schema",
-        "fields",
-        "tiles",
-        "looks",
-        "model",
-    ]
-
-    @property
-    def source_definition(self) -> Optional[str]:
-        return None if self.attributes is None else self.attributes.source_definition
-
-    @source_definition.setter
-    def source_definition(self, source_definition: Optional[str]):
-        if self.attributes is None:
-            self.attributes = self.Attributes()
-        self.attributes.source_definition = source_definition
-
-    @property
-    def source_definition_database(self) -> Optional[str]:
-        return (
-            None
-            if self.attributes is None
-            else self.attributes.source_definition_database
-        )
-
-    @source_definition_database.setter
-    def source_definition_database(self, source_definition_database: Optional[str]):
-        if self.attributes is None:
-            self.attributes = self.Attributes()
-        self.attributes.source_definition_database = source_definition_database
-
-    @property
-    def source_definition_schema(self) -> Optional[str]:
-        return (
-            None
-            if self.attributes is None
-            else self.attributes.source_definition_schema
-        )
-
-    @source_definition_schema.setter
-    def source_definition_schema(self, source_definition_schema: Optional[str]):
-        if self.attributes is None:
-            self.attributes = self.Attributes()
-        self.attributes.source_definition_schema = source_definition_schema
-
-    @property
-    def fields(self) -> Optional[set[str]]:
-        return None if self.attributes is None else self.attributes.fields
-
-    @fields.setter
-    def fields(self, fields: Optional[set[str]]):
-        if self.attributes is None:
-            self.attributes = self.Attributes()
-        self.attributes.fields = fields
-
-    @property
-    def tiles(self) -> Optional[list[LookerTile]]:
-        return None if self.attributes is None else self.attributes.tiles
-
-    @tiles.setter
-    def tiles(self, tiles: Optional[list[LookerTile]]):
-        if self.attributes is None:
-            self.attributes = self.Attributes()
-        self.attributes.tiles = tiles
-
-    @property
-    def looks(self) -> Optional[list[LookerLook]]:
-        return None if self.attributes is None else self.attributes.looks
-
-    @looks.setter
-    def looks(self, looks: Optional[list[LookerLook]]):
-        if self.attributes is None:
-            self.attributes = self.Attributes()
-        self.attributes.looks = looks
-
-    @property
-    def model(self) -> Optional[LookerModel]:
-        return None if self.attributes is None else self.attributes.model
-
-    @model.setter
-    def model(self, model: Optional[LookerModel]):
-        if self.attributes is None:
-            self.attributes = self.Attributes()
-        self.attributes.model = model
-
-    class Attributes(Looker.Attributes):
-        source_definition: Optional[str] = Field(
-            default=None, description="", alias="sourceDefinition"
-        )
-
-        source_definition_database: Optional[str] = Field(
-            default=None, description="", alias="sourceDefinitionDatabase"
-        )
-
-        source_definition_schema: Optional[str] = Field(
-            default=None, description="", alias="sourceDefinitionSchema"
-        )
-
-        fields: Optional[set[str]] = Field(default=None, description="", alias="fields")
-
-        tiles: Optional[list[LookerTile]] = Field(
-            default=None, description="", alias="tiles"
-        )  # relationship
-        looks: Optional[list[LookerLook]] = Field(
-            default=None, description="", alias="looks"
-        )  # relationship
-        model: Optional[LookerModel] = Field(
-            default=None, description="", alias="model"
-        )  # relationship
-
-    attributes: "LookerQuery.Attributes" = Field(
-        default_factory=lambda: LookerQuery.Attributes(),
-        description="Map of attributes in the instance and their values. The specific keys of this map will vary by "
-        "type, so are described in the sub-types of this schema.\n",
-    )
-
-
-class LookerField(Looker):
-    """Description"""
-
-    type_name: str = Field("LookerField", frozen=False)
-
-    @field_validator("type_name")
-    @classmethod
-    def validate_type_name(cls, v):
-        if v != "LookerField":
-            raise ValueError("must be LookerField")
-        return v
-
-    def __setattr__(self, name, value):
-        if name in LookerField._convience_properties:
-            return object.__setattr__(self, name, value)
-        super().__setattr__(name, value)
-
-    _convience_properties: ClassVar[list[str]] = [
-        "project_name",
-        "looker_explore_qualified_name",
-        "looker_view_qualified_name",
-        "model_name",
-        "source_definition",
-        "looker_field_data_type",
-        "looker_times_used",
-        "explore",
-        "project",
-        "view",
-        "model",
-    ]
-
-    @property
-=======
         if v != "LookerField":
             raise ValueError("must be LookerField")
         return v
@@ -2812,7 +1635,6 @@
     ]
 
     @property
->>>>>>> d7c28de4
     def project_name(self) -> Optional[str]:
         return None if self.attributes is None else self.attributes.project_name
 
@@ -2935,7 +1757,6 @@
         self.attributes.model = model
 
     class Attributes(Looker.Attributes):
-<<<<<<< HEAD
         project_name: Optional[str] = Field(
             default=None, description="", alias="projectName"
         )
@@ -2975,36 +1796,6 @@
         )  # relationship
         model: Optional[LookerModel] = Field(
             default=None, description="", alias="model"
-=======
-        project_name: Optional[str] = Field(None, description="", alias="projectName")
-        looker_explore_qualified_name: Optional[str] = Field(
-            None, description="", alias="lookerExploreQualifiedName"
-        )
-        looker_view_qualified_name: Optional[str] = Field(
-            None, description="", alias="lookerViewQualifiedName"
-        )
-        model_name: Optional[str] = Field(None, description="", alias="modelName")
-        source_definition: Optional[str] = Field(
-            None, description="", alias="sourceDefinition"
-        )
-        looker_field_data_type: Optional[str] = Field(
-            None, description="", alias="lookerFieldDataType"
-        )
-        looker_times_used: Optional[int] = Field(
-            None, description="", alias="lookerTimesUsed"
-        )
-        explore: Optional[LookerExplore] = Field(
-            None, description="", alias="explore"
-        )  # relationship
-        project: Optional[LookerProject] = Field(
-            None, description="", alias="project"
-        )  # relationship
-        view: Optional[LookerView] = Field(
-            None, description="", alias="view"
-        )  # relationship
-        model: Optional[LookerModel] = Field(
-            None, description="", alias="model"
->>>>>>> d7c28de4
         )  # relationship
 
     attributes: "LookerField.Attributes" = Field(
@@ -3017,29 +1808,16 @@
 class LookerView(Looker):
     """Description"""
 
-<<<<<<< HEAD
     type_name: str = Field("LookerView", frozen=False)
 
     @field_validator("type_name")
     @classmethod
-=======
-    type_name: str = Field("LookerView", allow_mutation=False)
-
-    @validator("type_name")
->>>>>>> d7c28de4
     def validate_type_name(cls, v):
         if v != "LookerView":
             raise ValueError("must be LookerView")
         return v
 
     def __setattr__(self, name, value):
-<<<<<<< HEAD
-        if name in LookerView._convience_properties:
-            return object.__setattr__(self, name, value)
-        super().__setattr__(name, value)
-
-    _convience_properties: ClassVar[list[str]] = [
-=======
         if name in LookerView._convenience_properties:
             return object.__setattr__(self, name, value)
         super().__setattr__(name, value)
@@ -3071,7 +1849,6 @@
     """
 
     _convenience_properties: ClassVar[list[str]] = [
->>>>>>> d7c28de4
         "project_name",
         "looker_view_file_path",
         "looker_view_file_name",
@@ -3122,7 +1899,6 @@
         if self.attributes is None:
             self.attributes = self.Attributes()
         self.attributes.project = project
-<<<<<<< HEAD
 
     @property
     def fields(self) -> Optional[list[LookerField]]:
@@ -3145,35 +1921,8 @@
 
         looker_view_file_name: Optional[str] = Field(
             default=None, description="", alias="lookerViewFileName"
-=======
-
-    @property
-    def fields(self) -> Optional[list[LookerField]]:
-        return None if self.attributes is None else self.attributes.fields
-
-    @fields.setter
-    def fields(self, fields: Optional[list[LookerField]]):
-        if self.attributes is None:
-            self.attributes = self.Attributes()
-        self.attributes.fields = fields
-
-    class Attributes(Looker.Attributes):
-        project_name: Optional[str] = Field(None, description="", alias="projectName")
-        looker_view_file_path: Optional[str] = Field(
-            None, description="", alias="lookerViewFilePath"
-        )
-        looker_view_file_name: Optional[str] = Field(
-            None, description="", alias="lookerViewFileName"
->>>>>>> d7c28de4
-        )
-        project: Optional[LookerProject] = Field(
-            None, description="", alias="project"
-        )  # relationship
-        fields: Optional[list[LookerField]] = Field(
-            None, description="", alias="fields"
-        )  # relationship
-
-<<<<<<< HEAD
+        )
+
         project: Optional[LookerProject] = Field(
             default=None, description="", alias="project"
         )  # relationship
@@ -3181,8 +1930,6 @@
             default=None, description="", alias="fields"
         )  # relationship
 
-=======
->>>>>>> d7c28de4
     attributes: "LookerView.Attributes" = Field(
         default_factory=lambda: LookerView.Attributes(),
         description="Map of attributes in the instance and their values. The specific keys of this map will vary by "
