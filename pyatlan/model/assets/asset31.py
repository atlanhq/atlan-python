# SPDX-License-Identifier: Apache-2.0
# Copyright 2022 Atlan Pte. Ltd.


from __future__ import annotations

from typing import ClassVar, Optional

from pydantic import Field, field_validator

<<<<<<< HEAD
from pyatlan.model.structs import (
    AwsTag,
)
from .asset16 import ObjectStore


class S3(ObjectStore):
    """Description"""

    type_name: str = Field("S3", frozen=False)
=======
from pyatlan.model.fields.atlan_fields import KeywordField, KeywordTextField
from pyatlan.model.structs import AwsTag

from .asset16 import ObjectStore


class S3(ObjectStore):
    """Description"""

    type_name: str = Field("S3", allow_mutation=False)
>>>>>>> d7c28de4

    @field_validator("type_name")
    @classmethod
    def validate_type_name(cls, v):
        if v != "S3":
            raise ValueError("must be S3")
        return v

    def __setattr__(self, name, value):
<<<<<<< HEAD
        if name in S3._convience_properties:
            return object.__setattr__(self, name, value)
        super().__setattr__(name, value)

    _convience_properties: ClassVar[list[str]] = [
=======
        if name in S3._convenience_properties:
            return object.__setattr__(self, name, value)
        super().__setattr__(name, value)

    S3E_TAG: ClassVar[KeywordTextField] = KeywordTextField(
        "s3ETag", "s3ETag", "s3ETag.text"
    )
    """
    TBC
    """
    S3ENCRYPTION: ClassVar[KeywordField] = KeywordField("s3Encryption", "s3Encryption")
    """
    TBC
    """
    AWS_ARN: ClassVar[KeywordTextField] = KeywordTextField(
        "awsArn", "awsArn", "awsArn.text"
    )
    """
    TBC
    """
    AWS_PARTITION: ClassVar[KeywordField] = KeywordField("awsPartition", "awsPartition")
    """
    TBC
    """
    AWS_SERVICE: ClassVar[KeywordField] = KeywordField("awsService", "awsService")
    """
    TBC
    """
    AWS_REGION: ClassVar[KeywordField] = KeywordField("awsRegion", "awsRegion")
    """
    TBC
    """
    AWS_ACCOUNT_ID: ClassVar[KeywordField] = KeywordField(
        "awsAccountId", "awsAccountId"
    )
    """
    TBC
    """
    AWS_RESOURCE_ID: ClassVar[KeywordField] = KeywordField(
        "awsResourceId", "awsResourceId"
    )
    """
    TBC
    """
    AWS_OWNER_NAME: ClassVar[KeywordTextField] = KeywordTextField(
        "awsOwnerName", "awsOwnerName", "awsOwnerName.text"
    )
    """
    TBC
    """
    AWS_OWNER_ID: ClassVar[KeywordField] = KeywordField("awsOwnerId", "awsOwnerId")
    """
    TBC
    """
    AWS_TAGS: ClassVar[KeywordField] = KeywordField("awsTags", "awsTags")
    """
    TBC
    """

    _convenience_properties: ClassVar[list[str]] = [
>>>>>>> d7c28de4
        "s3_e_tag",
        "s3_encryption",
        "aws_arn",
        "aws_partition",
        "aws_service",
        "aws_region",
        "aws_account_id",
        "aws_resource_id",
        "aws_owner_name",
        "aws_owner_id",
        "aws_tags",
    ]

    @property
    def s3_e_tag(self) -> Optional[str]:
        return None if self.attributes is None else self.attributes.s3_e_tag

    @s3_e_tag.setter
    def s3_e_tag(self, s3_e_tag: Optional[str]):
        if self.attributes is None:
            self.attributes = self.Attributes()
        self.attributes.s3_e_tag = s3_e_tag

    @property
    def s3_encryption(self) -> Optional[str]:
        return None if self.attributes is None else self.attributes.s3_encryption

    @s3_encryption.setter
    def s3_encryption(self, s3_encryption: Optional[str]):
        if self.attributes is None:
            self.attributes = self.Attributes()
        self.attributes.s3_encryption = s3_encryption

    @property
    def aws_arn(self) -> Optional[str]:
        return None if self.attributes is None else self.attributes.aws_arn

    @aws_arn.setter
    def aws_arn(self, aws_arn: Optional[str]):
        if self.attributes is None:
            self.attributes = self.Attributes()
        self.attributes.aws_arn = aws_arn

    @property
    def aws_partition(self) -> Optional[str]:
        return None if self.attributes is None else self.attributes.aws_partition

    @aws_partition.setter
    def aws_partition(self, aws_partition: Optional[str]):
        if self.attributes is None:
            self.attributes = self.Attributes()
        self.attributes.aws_partition = aws_partition

    @property
    def aws_service(self) -> Optional[str]:
        return None if self.attributes is None else self.attributes.aws_service

    @aws_service.setter
    def aws_service(self, aws_service: Optional[str]):
        if self.attributes is None:
            self.attributes = self.Attributes()
        self.attributes.aws_service = aws_service

    @property
    def aws_region(self) -> Optional[str]:
        return None if self.attributes is None else self.attributes.aws_region

    @aws_region.setter
    def aws_region(self, aws_region: Optional[str]):
        if self.attributes is None:
            self.attributes = self.Attributes()
        self.attributes.aws_region = aws_region

    @property
    def aws_account_id(self) -> Optional[str]:
        return None if self.attributes is None else self.attributes.aws_account_id

    @aws_account_id.setter
    def aws_account_id(self, aws_account_id: Optional[str]):
        if self.attributes is None:
            self.attributes = self.Attributes()
        self.attributes.aws_account_id = aws_account_id

    @property
    def aws_resource_id(self) -> Optional[str]:
        return None if self.attributes is None else self.attributes.aws_resource_id

    @aws_resource_id.setter
    def aws_resource_id(self, aws_resource_id: Optional[str]):
        if self.attributes is None:
            self.attributes = self.Attributes()
        self.attributes.aws_resource_id = aws_resource_id
<<<<<<< HEAD

    @property
    def aws_owner_name(self) -> Optional[str]:
        return None if self.attributes is None else self.attributes.aws_owner_name

    @aws_owner_name.setter
    def aws_owner_name(self, aws_owner_name: Optional[str]):
        if self.attributes is None:
            self.attributes = self.Attributes()
        self.attributes.aws_owner_name = aws_owner_name

    @property
    def aws_owner_id(self) -> Optional[str]:
        return None if self.attributes is None else self.attributes.aws_owner_id

    @aws_owner_id.setter
    def aws_owner_id(self, aws_owner_id: Optional[str]):
        if self.attributes is None:
            self.attributes = self.Attributes()
        self.attributes.aws_owner_id = aws_owner_id

    @property
    def aws_tags(self) -> Optional[list[AwsTag]]:
        return None if self.attributes is None else self.attributes.aws_tags

    @aws_tags.setter
    def aws_tags(self, aws_tags: Optional[list[AwsTag]]):
        if self.attributes is None:
            self.attributes = self.Attributes()
        self.attributes.aws_tags = aws_tags

    class Attributes(ObjectStore.Attributes):
        s3_e_tag: Optional[str] = Field(default=None, description="", alias="s3ETag")

        s3_encryption: Optional[str] = Field(
            default=None, description="", alias="s3Encryption"
        )

        aws_arn: Optional[str] = Field(default=None, description="", alias="awsArn")

        aws_partition: Optional[str] = Field(
            default=None, description="", alias="awsPartition"
        )

        aws_service: Optional[str] = Field(
            default=None, description="", alias="awsService"
        )

        aws_region: Optional[str] = Field(
            default=None, description="", alias="awsRegion"
        )

        aws_account_id: Optional[str] = Field(
            default=None, description="", alias="awsAccountId"
        )

        aws_resource_id: Optional[str] = Field(
            default=None, description="", alias="awsResourceId"
        )

        aws_owner_name: Optional[str] = Field(
            default=None, description="", alias="awsOwnerName"
        )

        aws_owner_id: Optional[str] = Field(
            default=None, description="", alias="awsOwnerId"
        )

        aws_tags: Optional[list[AwsTag]] = Field(
            default=None, description="", alias="awsTags"
=======

    @property
    def aws_owner_name(self) -> Optional[str]:
        return None if self.attributes is None else self.attributes.aws_owner_name

    @aws_owner_name.setter
    def aws_owner_name(self, aws_owner_name: Optional[str]):
        if self.attributes is None:
            self.attributes = self.Attributes()
        self.attributes.aws_owner_name = aws_owner_name

    @property
    def aws_owner_id(self) -> Optional[str]:
        return None if self.attributes is None else self.attributes.aws_owner_id

    @aws_owner_id.setter
    def aws_owner_id(self, aws_owner_id: Optional[str]):
        if self.attributes is None:
            self.attributes = self.Attributes()
        self.attributes.aws_owner_id = aws_owner_id

    @property
    def aws_tags(self) -> Optional[list[AwsTag]]:
        return None if self.attributes is None else self.attributes.aws_tags

    @aws_tags.setter
    def aws_tags(self, aws_tags: Optional[list[AwsTag]]):
        if self.attributes is None:
            self.attributes = self.Attributes()
        self.attributes.aws_tags = aws_tags

    class Attributes(ObjectStore.Attributes):
        s3_e_tag: Optional[str] = Field(None, description="", alias="s3ETag")
        s3_encryption: Optional[str] = Field(None, description="", alias="s3Encryption")
        aws_arn: Optional[str] = Field(None, description="", alias="awsArn")
        aws_partition: Optional[str] = Field(None, description="", alias="awsPartition")
        aws_service: Optional[str] = Field(None, description="", alias="awsService")
        aws_region: Optional[str] = Field(None, description="", alias="awsRegion")
        aws_account_id: Optional[str] = Field(
            None, description="", alias="awsAccountId"
        )
        aws_resource_id: Optional[str] = Field(
            None, description="", alias="awsResourceId"
        )
        aws_owner_name: Optional[str] = Field(
            None, description="", alias="awsOwnerName"
>>>>>>> d7c28de4
        )
        aws_owner_id: Optional[str] = Field(None, description="", alias="awsOwnerId")
        aws_tags: Optional[list[AwsTag]] = Field(None, description="", alias="awsTags")

    attributes: "S3.Attributes" = Field(
        default_factory=lambda: S3.Attributes(),
        description="Map of attributes in the instance and their values. The specific keys of this map will vary by "
        "type, so are described in the sub-types of this schema.\n",
    )


S3.Attributes.update_forward_refs()<|MERGE_RESOLUTION|>--- conflicted
+++ resolved
@@ -8,10 +8,9 @@
 
 from pydantic import Field, field_validator
 
-<<<<<<< HEAD
-from pyatlan.model.structs import (
-    AwsTag,
-)
+from pyatlan.model.fields.atlan_fields import KeywordField, KeywordTextField
+from pyatlan.model.structs import AwsTag
+
 from .asset16 import ObjectStore
 
 
@@ -19,18 +18,6 @@
     """Description"""
 
     type_name: str = Field("S3", frozen=False)
-=======
-from pyatlan.model.fields.atlan_fields import KeywordField, KeywordTextField
-from pyatlan.model.structs import AwsTag
-
-from .asset16 import ObjectStore
-
-
-class S3(ObjectStore):
-    """Description"""
-
-    type_name: str = Field("S3", allow_mutation=False)
->>>>>>> d7c28de4
 
     @field_validator("type_name")
     @classmethod
@@ -40,13 +27,6 @@
         return v
 
     def __setattr__(self, name, value):
-<<<<<<< HEAD
-        if name in S3._convience_properties:
-            return object.__setattr__(self, name, value)
-        super().__setattr__(name, value)
-
-    _convience_properties: ClassVar[list[str]] = [
-=======
         if name in S3._convenience_properties:
             return object.__setattr__(self, name, value)
         super().__setattr__(name, value)
@@ -107,7 +87,6 @@
     """
 
     _convenience_properties: ClassVar[list[str]] = [
->>>>>>> d7c28de4
         "s3_e_tag",
         "s3_encryption",
         "aws_arn",
@@ -200,7 +179,6 @@
         if self.attributes is None:
             self.attributes = self.Attributes()
         self.attributes.aws_resource_id = aws_resource_id
-<<<<<<< HEAD
 
     @property
     def aws_owner_name(self) -> Optional[str]:
@@ -271,57 +249,7 @@
 
         aws_tags: Optional[list[AwsTag]] = Field(
             default=None, description="", alias="awsTags"
-=======
-
-    @property
-    def aws_owner_name(self) -> Optional[str]:
-        return None if self.attributes is None else self.attributes.aws_owner_name
-
-    @aws_owner_name.setter
-    def aws_owner_name(self, aws_owner_name: Optional[str]):
-        if self.attributes is None:
-            self.attributes = self.Attributes()
-        self.attributes.aws_owner_name = aws_owner_name
-
-    @property
-    def aws_owner_id(self) -> Optional[str]:
-        return None if self.attributes is None else self.attributes.aws_owner_id
-
-    @aws_owner_id.setter
-    def aws_owner_id(self, aws_owner_id: Optional[str]):
-        if self.attributes is None:
-            self.attributes = self.Attributes()
-        self.attributes.aws_owner_id = aws_owner_id
-
-    @property
-    def aws_tags(self) -> Optional[list[AwsTag]]:
-        return None if self.attributes is None else self.attributes.aws_tags
-
-    @aws_tags.setter
-    def aws_tags(self, aws_tags: Optional[list[AwsTag]]):
-        if self.attributes is None:
-            self.attributes = self.Attributes()
-        self.attributes.aws_tags = aws_tags
-
-    class Attributes(ObjectStore.Attributes):
-        s3_e_tag: Optional[str] = Field(None, description="", alias="s3ETag")
-        s3_encryption: Optional[str] = Field(None, description="", alias="s3Encryption")
-        aws_arn: Optional[str] = Field(None, description="", alias="awsArn")
-        aws_partition: Optional[str] = Field(None, description="", alias="awsPartition")
-        aws_service: Optional[str] = Field(None, description="", alias="awsService")
-        aws_region: Optional[str] = Field(None, description="", alias="awsRegion")
-        aws_account_id: Optional[str] = Field(
-            None, description="", alias="awsAccountId"
-        )
-        aws_resource_id: Optional[str] = Field(
-            None, description="", alias="awsResourceId"
-        )
-        aws_owner_name: Optional[str] = Field(
-            None, description="", alias="awsOwnerName"
->>>>>>> d7c28de4
-        )
-        aws_owner_id: Optional[str] = Field(None, description="", alias="awsOwnerId")
-        aws_tags: Optional[list[AwsTag]] = Field(None, description="", alias="awsTags")
+        )
 
     attributes: "S3.Attributes" = Field(
         default_factory=lambda: S3.Attributes(),
