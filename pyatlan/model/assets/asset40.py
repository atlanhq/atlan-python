# SPDX-License-Identifier: Apache-2.0
# Copyright 2022 Atlan Pte. Ltd.


from __future__ import annotations

from typing import ClassVar

from pydantic import Field, field_validator

from .asset18 import BI


class Looker(BI):
    """Description"""

<<<<<<< HEAD
    type_name: str = Field("Looker", frozen=False)
=======
    type_name: str = Field("Looker", allow_mutation=False)
>>>>>>> d7c28de4

    @field_validator("type_name")
    @classmethod
    def validate_type_name(cls, v):
        if v != "Looker":
            raise ValueError("must be Looker")
        return v

    def __setattr__(self, name, value):
<<<<<<< HEAD
        if name in Looker._convience_properties:
            return object.__setattr__(self, name, value)
        super().__setattr__(name, value)

    _convience_properties: ClassVar[list[str]] = []
=======
        if name in Looker._convenience_properties:
            return object.__setattr__(self, name, value)
        super().__setattr__(name, value)

    _convenience_properties: ClassVar[list[str]] = []
>>>>>>> d7c28de4


Looker.Attributes.update_forward_refs()<|MERGE_RESOLUTION|>--- conflicted
+++ resolved
@@ -14,11 +14,7 @@
 class Looker(BI):
     """Description"""
 
-<<<<<<< HEAD
     type_name: str = Field("Looker", frozen=False)
-=======
-    type_name: str = Field("Looker", allow_mutation=False)
->>>>>>> d7c28de4
 
     @field_validator("type_name")
     @classmethod
@@ -28,19 +24,11 @@
         return v
 
     def __setattr__(self, name, value):
-<<<<<<< HEAD
-        if name in Looker._convience_properties:
-            return object.__setattr__(self, name, value)
-        super().__setattr__(name, value)
-
-    _convience_properties: ClassVar[list[str]] = []
-=======
         if name in Looker._convenience_properties:
             return object.__setattr__(self, name, value)
         super().__setattr__(name, value)
 
     _convenience_properties: ClassVar[list[str]] = []
->>>>>>> d7c28de4
 
 
 Looker.Attributes.update_forward_refs()