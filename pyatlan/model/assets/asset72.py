# SPDX-License-Identifier: Apache-2.0
# Copyright 2022 Atlan Pte. Ltd.


from __future__ import annotations

from typing import ClassVar, Optional

from pydantic import Field, field_validator

<<<<<<< HEAD
from .asset47 import MicroStrategy
=======
from pyatlan.model.fields.atlan_fields import (
    KeywordField,
    KeywordTextField,
    RelationField,
)
>>>>>>> d7c28de4

from .asset47 import MicroStrategy

<<<<<<< HEAD
class MicroStrategyReport(MicroStrategy):
    """Description"""

    type_name: str = Field("MicroStrategyReport", frozen=False)
=======

class MicroStrategyReport(MicroStrategy):
    """Description"""

    type_name: str = Field("MicroStrategyReport", allow_mutation=False)
>>>>>>> d7c28de4

    @field_validator("type_name")
    @classmethod
    def validate_type_name(cls, v):
        if v != "MicroStrategyReport":
            raise ValueError("must be MicroStrategyReport")
        return v

    def __setattr__(self, name, value):
<<<<<<< HEAD
        if name in MicroStrategyReport._convience_properties:
            return object.__setattr__(self, name, value)
        super().__setattr__(name, value)

    _convience_properties: ClassVar[list[str]] = [
=======
        if name in MicroStrategyReport._convenience_properties:
            return object.__setattr__(self, name, value)
        super().__setattr__(name, value)

    MICRO_STRATEGY_REPORT_TYPE: ClassVar[RelationField] = RelationField(
        "microStrategyReportType"
    )
    """
    Whether the report is a Grid or Chart report
    """

    MICRO_STRATEGY_METRICS: ClassVar[RelationField] = RelationField(
        "microStrategyMetrics"
    )
    """
    TBC
    """
    MICRO_STRATEGY_PROJECT: ClassVar[RelationField] = RelationField(
        "microStrategyProject"
    )
    """
    TBC
    """
    MICRO_STRATEGY_ATTRIBUTES: ClassVar[RelationField] = RelationField(
        "microStrategyAttributes"
    )
    """
    TBC
    """

    _convenience_properties: ClassVar[list[str]] = [
>>>>>>> d7c28de4
        "micro_strategy_report_type",
        "micro_strategy_metrics",
        "micro_strategy_project",
        "micro_strategy_attributes",
    ]

    @property
    def micro_strategy_report_type(self) -> Optional[str]:
        return (
            None
            if self.attributes is None
            else self.attributes.micro_strategy_report_type
        )

    @micro_strategy_report_type.setter
    def micro_strategy_report_type(self, micro_strategy_report_type: Optional[str]):
        if self.attributes is None:
            self.attributes = self.Attributes()
        self.attributes.micro_strategy_report_type = micro_strategy_report_type

    @property
    def micro_strategy_metrics(self) -> Optional[list[MicroStrategyMetric]]:
        return (
            None if self.attributes is None else self.attributes.micro_strategy_metrics
        )

    @micro_strategy_metrics.setter
    def micro_strategy_metrics(
        self, micro_strategy_metrics: Optional[list[MicroStrategyMetric]]
    ):
        if self.attributes is None:
            self.attributes = self.Attributes()
        self.attributes.micro_strategy_metrics = micro_strategy_metrics

    @property
    def micro_strategy_project(self) -> Optional[MicroStrategyProject]:
        return (
            None if self.attributes is None else self.attributes.micro_strategy_project
        )

    @micro_strategy_project.setter
    def micro_strategy_project(
        self, micro_strategy_project: Optional[MicroStrategyProject]
    ):
        if self.attributes is None:
            self.attributes = self.Attributes()
        self.attributes.micro_strategy_project = micro_strategy_project

    @property
    def micro_strategy_attributes(self) -> Optional[list[MicroStrategyAttribute]]:
        return (
            None
            if self.attributes is None
            else self.attributes.micro_strategy_attributes
        )

    @micro_strategy_attributes.setter
    def micro_strategy_attributes(
        self, micro_strategy_attributes: Optional[list[MicroStrategyAttribute]]
    ):
        if self.attributes is None:
            self.attributes = self.Attributes()
        self.attributes.micro_strategy_attributes = micro_strategy_attributes

    class Attributes(MicroStrategy.Attributes):
        micro_strategy_report_type: Optional[str] = Field(
<<<<<<< HEAD
            default=None, description="", alias="microStrategyReportType"
        )

        micro_strategy_metrics: Optional[list[MicroStrategyMetric]] = Field(
            default=None, description="", alias="microStrategyMetrics"
        )  # relationship
        micro_strategy_project: Optional[MicroStrategyProject] = Field(
            default=None, description="", alias="microStrategyProject"
        )  # relationship
        micro_strategy_attributes: Optional[list[MicroStrategyAttribute]] = Field(
            default=None, description="", alias="microStrategyAttributes"
=======
            None, description="", alias="microStrategyReportType"
        )
        micro_strategy_metrics: Optional[list[MicroStrategyMetric]] = Field(
            None, description="", alias="microStrategyMetrics"
        )  # relationship
        micro_strategy_project: Optional[MicroStrategyProject] = Field(
            None, description="", alias="microStrategyProject"
        )  # relationship
        micro_strategy_attributes: Optional[list[MicroStrategyAttribute]] = Field(
            None, description="", alias="microStrategyAttributes"
>>>>>>> d7c28de4
        )  # relationship

    attributes: "MicroStrategyReport.Attributes" = Field(
        default_factory=lambda: MicroStrategyReport.Attributes(),
        description="Map of attributes in the instance and their values. The specific keys of this map will vary by "
        "type, so are described in the sub-types of this schema.\n",
    )


class MicroStrategyProject(MicroStrategy):
    """Description"""

<<<<<<< HEAD
    type_name: str = Field("MicroStrategyProject", frozen=False)

    @field_validator("type_name")
    @classmethod
=======
    type_name: str = Field("MicroStrategyProject", allow_mutation=False)

    @validator("type_name")
>>>>>>> d7c28de4
    def validate_type_name(cls, v):
        if v != "MicroStrategyProject":
            raise ValueError("must be MicroStrategyProject")
        return v

    def __setattr__(self, name, value):
<<<<<<< HEAD
        if name in MicroStrategyProject._convience_properties:
            return object.__setattr__(self, name, value)
        super().__setattr__(name, value)

    _convience_properties: ClassVar[list[str]] = [
=======
        if name in MicroStrategyProject._convenience_properties:
            return object.__setattr__(self, name, value)
        super().__setattr__(name, value)

    MICRO_STRATEGY_REPORTS: ClassVar[RelationField] = RelationField(
        "microStrategyReports"
    )
    """
    TBC
    """
    MICRO_STRATEGY_FACTS: ClassVar[RelationField] = RelationField("microStrategyFacts")
    """
    TBC
    """
    MICRO_STRATEGY_METRICS: ClassVar[RelationField] = RelationField(
        "microStrategyMetrics"
    )
    """
    TBC
    """
    MICRO_STRATEGY_VISUALIZATIONS: ClassVar[RelationField] = RelationField(
        "microStrategyVisualizations"
    )
    """
    TBC
    """
    MICRO_STRATEGY_DOCUMENTS: ClassVar[RelationField] = RelationField(
        "microStrategyDocuments"
    )
    """
    TBC
    """
    MICRO_STRATEGY_CUBES: ClassVar[RelationField] = RelationField("microStrategyCubes")
    """
    TBC
    """
    MICRO_STRATEGY_DOSSIERS: ClassVar[RelationField] = RelationField(
        "microStrategyDossiers"
    )
    """
    TBC
    """
    MICRO_STRATEGY_ATTRIBUTES: ClassVar[RelationField] = RelationField(
        "microStrategyAttributes"
    )
    """
    TBC
    """

    _convenience_properties: ClassVar[list[str]] = [
>>>>>>> d7c28de4
        "micro_strategy_reports",
        "micro_strategy_facts",
        "micro_strategy_metrics",
        "micro_strategy_visualizations",
        "micro_strategy_documents",
        "micro_strategy_cubes",
        "micro_strategy_dossiers",
        "micro_strategy_attributes",
    ]

    @property
    def micro_strategy_reports(self) -> Optional[list[MicroStrategyReport]]:
        return (
            None if self.attributes is None else self.attributes.micro_strategy_reports
        )

    @micro_strategy_reports.setter
    def micro_strategy_reports(
        self, micro_strategy_reports: Optional[list[MicroStrategyReport]]
    ):
        if self.attributes is None:
            self.attributes = self.Attributes()
        self.attributes.micro_strategy_reports = micro_strategy_reports

    @property
    def micro_strategy_facts(self) -> Optional[list[MicroStrategyFact]]:
        return None if self.attributes is None else self.attributes.micro_strategy_facts

    @micro_strategy_facts.setter
    def micro_strategy_facts(
        self, micro_strategy_facts: Optional[list[MicroStrategyFact]]
    ):
        if self.attributes is None:
            self.attributes = self.Attributes()
        self.attributes.micro_strategy_facts = micro_strategy_facts

    @property
    def micro_strategy_metrics(self) -> Optional[list[MicroStrategyMetric]]:
        return (
            None if self.attributes is None else self.attributes.micro_strategy_metrics
        )

    @micro_strategy_metrics.setter
    def micro_strategy_metrics(
        self, micro_strategy_metrics: Optional[list[MicroStrategyMetric]]
    ):
        if self.attributes is None:
            self.attributes = self.Attributes()
        self.attributes.micro_strategy_metrics = micro_strategy_metrics

    @property
    def micro_strategy_visualizations(
        self,
    ) -> Optional[list[MicroStrategyVisualization]]:
        return (
            None
            if self.attributes is None
            else self.attributes.micro_strategy_visualizations
        )

    @micro_strategy_visualizations.setter
    def micro_strategy_visualizations(
        self, micro_strategy_visualizations: Optional[list[MicroStrategyVisualization]]
    ):
        if self.attributes is None:
            self.attributes = self.Attributes()
        self.attributes.micro_strategy_visualizations = micro_strategy_visualizations

    @property
    def micro_strategy_documents(self) -> Optional[list[MicroStrategyDocument]]:
        return (
            None
            if self.attributes is None
            else self.attributes.micro_strategy_documents
        )

    @micro_strategy_documents.setter
    def micro_strategy_documents(
        self, micro_strategy_documents: Optional[list[MicroStrategyDocument]]
    ):
        if self.attributes is None:
            self.attributes = self.Attributes()
        self.attributes.micro_strategy_documents = micro_strategy_documents

    @property
    def micro_strategy_cubes(self) -> Optional[list[MicroStrategyCube]]:
        return None if self.attributes is None else self.attributes.micro_strategy_cubes

    @micro_strategy_cubes.setter
    def micro_strategy_cubes(
        self, micro_strategy_cubes: Optional[list[MicroStrategyCube]]
    ):
        if self.attributes is None:
            self.attributes = self.Attributes()
        self.attributes.micro_strategy_cubes = micro_strategy_cubes

    @property
    def micro_strategy_dossiers(self) -> Optional[list[MicroStrategyDossier]]:
        return (
            None if self.attributes is None else self.attributes.micro_strategy_dossiers
        )

    @micro_strategy_dossiers.setter
    def micro_strategy_dossiers(
        self, micro_strategy_dossiers: Optional[list[MicroStrategyDossier]]
    ):
        if self.attributes is None:
            self.attributes = self.Attributes()
        self.attributes.micro_strategy_dossiers = micro_strategy_dossiers

    @property
    def micro_strategy_attributes(self) -> Optional[list[MicroStrategyAttribute]]:
        return (
            None
            if self.attributes is None
            else self.attributes.micro_strategy_attributes
        )

    @micro_strategy_attributes.setter
    def micro_strategy_attributes(
        self, micro_strategy_attributes: Optional[list[MicroStrategyAttribute]]
    ):
        if self.attributes is None:
            self.attributes = self.Attributes()
        self.attributes.micro_strategy_attributes = micro_strategy_attributes

    class Attributes(MicroStrategy.Attributes):
        micro_strategy_reports: Optional[list[MicroStrategyReport]] = Field(
<<<<<<< HEAD
            default=None, description="", alias="microStrategyReports"
        )  # relationship
        micro_strategy_facts: Optional[list[MicroStrategyFact]] = Field(
            default=None, description="", alias="microStrategyFacts"
        )  # relationship
        micro_strategy_metrics: Optional[list[MicroStrategyMetric]] = Field(
            default=None, description="", alias="microStrategyMetrics"
        )  # relationship
        micro_strategy_visualizations: Optional[
            list[MicroStrategyVisualization]
        ] = Field(
            default=None, description="", alias="microStrategyVisualizations"
        )  # relationship
        micro_strategy_documents: Optional[list[MicroStrategyDocument]] = Field(
            default=None, description="", alias="microStrategyDocuments"
        )  # relationship
        micro_strategy_cubes: Optional[list[MicroStrategyCube]] = Field(
            default=None, description="", alias="microStrategyCubes"
        )  # relationship
        micro_strategy_dossiers: Optional[list[MicroStrategyDossier]] = Field(
            default=None, description="", alias="microStrategyDossiers"
        )  # relationship
        micro_strategy_attributes: Optional[list[MicroStrategyAttribute]] = Field(
            default=None, description="", alias="microStrategyAttributes"
=======
            None, description="", alias="microStrategyReports"
        )  # relationship
        micro_strategy_facts: Optional[list[MicroStrategyFact]] = Field(
            None, description="", alias="microStrategyFacts"
        )  # relationship
        micro_strategy_metrics: Optional[list[MicroStrategyMetric]] = Field(
            None, description="", alias="microStrategyMetrics"
        )  # relationship
        micro_strategy_visualizations: Optional[
            list[MicroStrategyVisualization]
        ] = Field(
            None, description="", alias="microStrategyVisualizations"
        )  # relationship
        micro_strategy_documents: Optional[list[MicroStrategyDocument]] = Field(
            None, description="", alias="microStrategyDocuments"
        )  # relationship
        micro_strategy_cubes: Optional[list[MicroStrategyCube]] = Field(
            None, description="", alias="microStrategyCubes"
        )  # relationship
        micro_strategy_dossiers: Optional[list[MicroStrategyDossier]] = Field(
            None, description="", alias="microStrategyDossiers"
        )  # relationship
        micro_strategy_attributes: Optional[list[MicroStrategyAttribute]] = Field(
            None, description="", alias="microStrategyAttributes"
>>>>>>> d7c28de4
        )  # relationship

    attributes: "MicroStrategyProject.Attributes" = Field(
        default_factory=lambda: MicroStrategyProject.Attributes(),
        description="Map of attributes in the instance and their values. The specific keys of this map will vary by "
        "type, so are described in the sub-types of this schema.\n",
    )


class MicroStrategyMetric(MicroStrategy):
    """Description"""

<<<<<<< HEAD
    type_name: str = Field("MicroStrategyMetric", frozen=False)
=======
    type_name: str = Field("MicroStrategyMetric", allow_mutation=False)
>>>>>>> d7c28de4

    @field_validator("type_name")
    @classmethod
    def validate_type_name(cls, v):
        if v != "MicroStrategyMetric":
            raise ValueError("must be MicroStrategyMetric")
        return v

    def __setattr__(self, name, value):
<<<<<<< HEAD
        if name in MicroStrategyMetric._convience_properties:
            return object.__setattr__(self, name, value)
        super().__setattr__(name, value)

    _convience_properties: ClassVar[list[str]] = [
=======
        if name in MicroStrategyMetric._convenience_properties:
            return object.__setattr__(self, name, value)
        super().__setattr__(name, value)

    MICRO_STRATEGY_METRIC_EXPRESSION: ClassVar[KeywordField] = KeywordField(
        "microStrategyMetricExpression", "microStrategyMetricExpression"
    )
    """
    Metric expression text
    """
    MICRO_STRATEGY_ATTRIBUTE_QUALIFIED_NAMES: ClassVar[
        KeywordTextField
    ] = KeywordTextField(
        "microStrategyAttributeQualifiedNames",
        "microStrategyAttributeQualifiedNames",
        "microStrategyAttributeQualifiedNames.text",
    )
    """
    Related attribute qualified name list
    """
    MICRO_STRATEGY_ATTRIBUTE_NAMES: ClassVar[KeywordTextField] = KeywordTextField(
        "microStrategyAttributeNames",
        "microStrategyAttributeNames.keyword",
        "microStrategyAttributeNames",
    )
    """
    Related attribute name list
    """
    MICRO_STRATEGY_FACT_QUALIFIED_NAMES: ClassVar[KeywordTextField] = KeywordTextField(
        "microStrategyFactQualifiedNames",
        "microStrategyFactQualifiedNames",
        "microStrategyFactQualifiedNames.text",
    )
    """
    Related fact qualified name list
    """
    MICRO_STRATEGY_FACT_NAMES: ClassVar[KeywordTextField] = KeywordTextField(
        "microStrategyFactNames",
        "microStrategyFactNames.keyword",
        "microStrategyFactNames",
    )
    """
    Related fact name list
    """
    MICRO_STRATEGY_METRIC_PARENT_QUALIFIED_NAMES: ClassVar[
        KeywordTextField
    ] = KeywordTextField(
        "microStrategyMetricParentQualifiedNames",
        "microStrategyMetricParentQualifiedNames",
        "microStrategyMetricParentQualifiedNames.text",
    )
    """
    Related parent metric qualified name list
    """
    MICRO_STRATEGY_METRIC_PARENT_NAMES: ClassVar[KeywordTextField] = KeywordTextField(
        "microStrategyMetricParentNames",
        "microStrategyMetricParentNames.keyword",
        "microStrategyMetricParentNames",
    )
    """
    Related parent metric name list
    """

    MICRO_STRATEGY_METRIC_PARENTS: ClassVar[RelationField] = RelationField(
        "microStrategyMetricParents"
    )
    """
    TBC
    """
    MICRO_STRATEGY_FACTS: ClassVar[RelationField] = RelationField("microStrategyFacts")
    """
    TBC
    """
    MICRO_STRATEGY_REPORTS: ClassVar[RelationField] = RelationField(
        "microStrategyReports"
    )
    """
    TBC
    """
    MICRO_STRATEGY_CUBES: ClassVar[RelationField] = RelationField("microStrategyCubes")
    """
    TBC
    """
    MICRO_STRATEGY_METRIC_CHILDREN: ClassVar[RelationField] = RelationField(
        "microStrategyMetricChildren"
    )
    """
    TBC
    """
    MICRO_STRATEGY_PROJECT: ClassVar[RelationField] = RelationField(
        "microStrategyProject"
    )
    """
    TBC
    """
    MICRO_STRATEGY_ATTRIBUTES: ClassVar[RelationField] = RelationField(
        "microStrategyAttributes"
    )
    """
    TBC
    """

    _convenience_properties: ClassVar[list[str]] = [
>>>>>>> d7c28de4
        "micro_strategy_metric_expression",
        "micro_strategy_attribute_qualified_names",
        "micro_strategy_attribute_names",
        "micro_strategy_fact_qualified_names",
        "micro_strategy_fact_names",
        "micro_strategy_metric_parent_qualified_names",
        "micro_strategy_metric_parent_names",
        "micro_strategy_metric_parents",
        "micro_strategy_facts",
        "micro_strategy_reports",
        "micro_strategy_cubes",
        "micro_strategy_metric_children",
        "micro_strategy_project",
        "micro_strategy_attributes",
    ]

    @property
    def micro_strategy_metric_expression(self) -> Optional[str]:
        return (
            None
            if self.attributes is None
            else self.attributes.micro_strategy_metric_expression
        )

    @micro_strategy_metric_expression.setter
    def micro_strategy_metric_expression(
        self, micro_strategy_metric_expression: Optional[str]
    ):
        if self.attributes is None:
            self.attributes = self.Attributes()
        self.attributes.micro_strategy_metric_expression = (
            micro_strategy_metric_expression
        )

    @property
    def micro_strategy_attribute_qualified_names(self) -> Optional[set[str]]:
        return (
            None
            if self.attributes is None
            else self.attributes.micro_strategy_attribute_qualified_names
        )
<<<<<<< HEAD

    @micro_strategy_attribute_qualified_names.setter
    def micro_strategy_attribute_qualified_names(
        self, micro_strategy_attribute_qualified_names: Optional[set[str]]
    ):
        if self.attributes is None:
            self.attributes = self.Attributes()
        self.attributes.micro_strategy_attribute_qualified_names = (
            micro_strategy_attribute_qualified_names
        )

    @property
    def micro_strategy_attribute_names(self) -> Optional[set[str]]:
        return (
            None
            if self.attributes is None
            else self.attributes.micro_strategy_attribute_names
        )

    @micro_strategy_attribute_names.setter
    def micro_strategy_attribute_names(
        self, micro_strategy_attribute_names: Optional[set[str]]
    ):
        if self.attributes is None:
            self.attributes = self.Attributes()
        self.attributes.micro_strategy_attribute_names = micro_strategy_attribute_names

    @property
    def micro_strategy_fact_qualified_names(self) -> Optional[set[str]]:
        return (
            None
            if self.attributes is None
            else self.attributes.micro_strategy_fact_qualified_names
        )

    @micro_strategy_fact_qualified_names.setter
    def micro_strategy_fact_qualified_names(
        self, micro_strategy_fact_qualified_names: Optional[set[str]]
    ):
        if self.attributes is None:
            self.attributes = self.Attributes()
        self.attributes.micro_strategy_fact_qualified_names = (
            micro_strategy_fact_qualified_names
        )

    @property
    def micro_strategy_fact_names(self) -> Optional[set[str]]:
        return (
            None
            if self.attributes is None
            else self.attributes.micro_strategy_fact_names
        )

    @micro_strategy_fact_names.setter
    def micro_strategy_fact_names(self, micro_strategy_fact_names: Optional[set[str]]):
        if self.attributes is None:
            self.attributes = self.Attributes()
        self.attributes.micro_strategy_fact_names = micro_strategy_fact_names

    @property
    def micro_strategy_metric_parent_qualified_names(self) -> Optional[set[str]]:
        return (
            None
            if self.attributes is None
            else self.attributes.micro_strategy_metric_parent_qualified_names
        )

    @micro_strategy_metric_parent_qualified_names.setter
    def micro_strategy_metric_parent_qualified_names(
        self, micro_strategy_metric_parent_qualified_names: Optional[set[str]]
    ):
        if self.attributes is None:
            self.attributes = self.Attributes()
        self.attributes.micro_strategy_metric_parent_qualified_names = (
            micro_strategy_metric_parent_qualified_names
        )

    @property
    def micro_strategy_metric_parent_names(self) -> Optional[set[str]]:
        return (
            None
            if self.attributes is None
            else self.attributes.micro_strategy_metric_parent_names
        )

    @micro_strategy_metric_parent_names.setter
    def micro_strategy_metric_parent_names(
        self, micro_strategy_metric_parent_names: Optional[set[str]]
    ):
        if self.attributes is None:
            self.attributes = self.Attributes()
        self.attributes.micro_strategy_metric_parent_names = (
            micro_strategy_metric_parent_names
        )

    @property
    def micro_strategy_metric_parents(self) -> Optional[list[MicroStrategyMetric]]:
        return (
            None
            if self.attributes is None
            else self.attributes.micro_strategy_metric_parents
        )

    @micro_strategy_metric_parents.setter
    def micro_strategy_metric_parents(
        self, micro_strategy_metric_parents: Optional[list[MicroStrategyMetric]]
    ):
        if self.attributes is None:
            self.attributes = self.Attributes()
        self.attributes.micro_strategy_metric_parents = micro_strategy_metric_parents

    @property
    def micro_strategy_facts(self) -> Optional[list[MicroStrategyFact]]:
        return None if self.attributes is None else self.attributes.micro_strategy_facts

    @micro_strategy_facts.setter
    def micro_strategy_facts(
        self, micro_strategy_facts: Optional[list[MicroStrategyFact]]
    ):
        if self.attributes is None:
            self.attributes = self.Attributes()
        self.attributes.micro_strategy_facts = micro_strategy_facts

    @property
    def micro_strategy_reports(self) -> Optional[list[MicroStrategyReport]]:
        return (
            None if self.attributes is None else self.attributes.micro_strategy_reports
        )

    @micro_strategy_reports.setter
    def micro_strategy_reports(
        self, micro_strategy_reports: Optional[list[MicroStrategyReport]]
    ):
        if self.attributes is None:
            self.attributes = self.Attributes()
        self.attributes.micro_strategy_reports = micro_strategy_reports

    @property
    def micro_strategy_cubes(self) -> Optional[list[MicroStrategyCube]]:
        return None if self.attributes is None else self.attributes.micro_strategy_cubes

    @micro_strategy_cubes.setter
    def micro_strategy_cubes(
        self, micro_strategy_cubes: Optional[list[MicroStrategyCube]]
    ):
        if self.attributes is None:
            self.attributes = self.Attributes()
        self.attributes.micro_strategy_cubes = micro_strategy_cubes

    @property
    def micro_strategy_metric_children(self) -> Optional[list[MicroStrategyMetric]]:
        return (
            None
            if self.attributes is None
            else self.attributes.micro_strategy_metric_children
        )

    @micro_strategy_metric_children.setter
    def micro_strategy_metric_children(
        self, micro_strategy_metric_children: Optional[list[MicroStrategyMetric]]
    ):
        if self.attributes is None:
            self.attributes = self.Attributes()
        self.attributes.micro_strategy_metric_children = micro_strategy_metric_children

    @property
    def micro_strategy_project(self) -> Optional[MicroStrategyProject]:
        return (
            None if self.attributes is None else self.attributes.micro_strategy_project
        )

    @micro_strategy_project.setter
    def micro_strategy_project(
        self, micro_strategy_project: Optional[MicroStrategyProject]
    ):
        if self.attributes is None:
            self.attributes = self.Attributes()
        self.attributes.micro_strategy_project = micro_strategy_project

    @property
    def micro_strategy_attributes(self) -> Optional[list[MicroStrategyAttribute]]:
        return (
            None
            if self.attributes is None
            else self.attributes.micro_strategy_attributes
        )

    @micro_strategy_attributes.setter
    def micro_strategy_attributes(
        self, micro_strategy_attributes: Optional[list[MicroStrategyAttribute]]
    ):
        if self.attributes is None:
            self.attributes = self.Attributes()
        self.attributes.micro_strategy_attributes = micro_strategy_attributes

    class Attributes(MicroStrategy.Attributes):
        micro_strategy_metric_expression: Optional[str] = Field(
            default=None, description="", alias="microStrategyMetricExpression"
        )

        micro_strategy_attribute_qualified_names: Optional[set[str]] = Field(
            default=None, description="", alias="microStrategyAttributeQualifiedNames"
        )

        micro_strategy_attribute_names: Optional[set[str]] = Field(
            default=None, description="", alias="microStrategyAttributeNames"
        )

        micro_strategy_fact_qualified_names: Optional[set[str]] = Field(
            default=None, description="", alias="microStrategyFactQualifiedNames"
        )

        micro_strategy_fact_names: Optional[set[str]] = Field(
            default=None, description="", alias="microStrategyFactNames"
        )

        micro_strategy_metric_parent_qualified_names: Optional[set[str]] = Field(
            default=None,
            description="",
            alias="microStrategyMetricParentQualifiedNames",
        )

        micro_strategy_metric_parent_names: Optional[set[str]] = Field(
            default=None, description="", alias="microStrategyMetricParentNames"
        )

        micro_strategy_metric_parents: Optional[list[MicroStrategyMetric]] = Field(
            default=None, description="", alias="microStrategyMetricParents"
        )  # relationship
        micro_strategy_facts: Optional[list[MicroStrategyFact]] = Field(
            default=None, description="", alias="microStrategyFacts"
        )  # relationship
        micro_strategy_reports: Optional[list[MicroStrategyReport]] = Field(
            default=None, description="", alias="microStrategyReports"
        )  # relationship
        micro_strategy_cubes: Optional[list[MicroStrategyCube]] = Field(
            default=None, description="", alias="microStrategyCubes"
        )  # relationship
        micro_strategy_metric_children: Optional[list[MicroStrategyMetric]] = Field(
            default=None, description="", alias="microStrategyMetricChildren"
        )  # relationship
        micro_strategy_project: Optional[MicroStrategyProject] = Field(
            default=None, description="", alias="microStrategyProject"
        )  # relationship
        micro_strategy_attributes: Optional[list[MicroStrategyAttribute]] = Field(
            default=None, description="", alias="microStrategyAttributes"
=======

    @micro_strategy_attribute_qualified_names.setter
    def micro_strategy_attribute_qualified_names(
        self, micro_strategy_attribute_qualified_names: Optional[set[str]]
    ):
        if self.attributes is None:
            self.attributes = self.Attributes()
        self.attributes.micro_strategy_attribute_qualified_names = (
            micro_strategy_attribute_qualified_names
        )

    @property
    def micro_strategy_attribute_names(self) -> Optional[set[str]]:
        return (
            None
            if self.attributes is None
            else self.attributes.micro_strategy_attribute_names
        )

    @micro_strategy_attribute_names.setter
    def micro_strategy_attribute_names(
        self, micro_strategy_attribute_names: Optional[set[str]]
    ):
        if self.attributes is None:
            self.attributes = self.Attributes()
        self.attributes.micro_strategy_attribute_names = micro_strategy_attribute_names

    @property
    def micro_strategy_fact_qualified_names(self) -> Optional[set[str]]:
        return (
            None
            if self.attributes is None
            else self.attributes.micro_strategy_fact_qualified_names
        )

    @micro_strategy_fact_qualified_names.setter
    def micro_strategy_fact_qualified_names(
        self, micro_strategy_fact_qualified_names: Optional[set[str]]
    ):
        if self.attributes is None:
            self.attributes = self.Attributes()
        self.attributes.micro_strategy_fact_qualified_names = (
            micro_strategy_fact_qualified_names
        )

    @property
    def micro_strategy_fact_names(self) -> Optional[set[str]]:
        return (
            None
            if self.attributes is None
            else self.attributes.micro_strategy_fact_names
        )

    @micro_strategy_fact_names.setter
    def micro_strategy_fact_names(self, micro_strategy_fact_names: Optional[set[str]]):
        if self.attributes is None:
            self.attributes = self.Attributes()
        self.attributes.micro_strategy_fact_names = micro_strategy_fact_names

    @property
    def micro_strategy_metric_parent_qualified_names(self) -> Optional[set[str]]:
        return (
            None
            if self.attributes is None
            else self.attributes.micro_strategy_metric_parent_qualified_names
        )

    @micro_strategy_metric_parent_qualified_names.setter
    def micro_strategy_metric_parent_qualified_names(
        self, micro_strategy_metric_parent_qualified_names: Optional[set[str]]
    ):
        if self.attributes is None:
            self.attributes = self.Attributes()
        self.attributes.micro_strategy_metric_parent_qualified_names = (
            micro_strategy_metric_parent_qualified_names
        )

    @property
    def micro_strategy_metric_parent_names(self) -> Optional[set[str]]:
        return (
            None
            if self.attributes is None
            else self.attributes.micro_strategy_metric_parent_names
        )

    @micro_strategy_metric_parent_names.setter
    def micro_strategy_metric_parent_names(
        self, micro_strategy_metric_parent_names: Optional[set[str]]
    ):
        if self.attributes is None:
            self.attributes = self.Attributes()
        self.attributes.micro_strategy_metric_parent_names = (
            micro_strategy_metric_parent_names
        )

    @property
    def micro_strategy_metric_parents(self) -> Optional[list[MicroStrategyMetric]]:
        return (
            None
            if self.attributes is None
            else self.attributes.micro_strategy_metric_parents
        )

    @micro_strategy_metric_parents.setter
    def micro_strategy_metric_parents(
        self, micro_strategy_metric_parents: Optional[list[MicroStrategyMetric]]
    ):
        if self.attributes is None:
            self.attributes = self.Attributes()
        self.attributes.micro_strategy_metric_parents = micro_strategy_metric_parents

    @property
    def micro_strategy_facts(self) -> Optional[list[MicroStrategyFact]]:
        return None if self.attributes is None else self.attributes.micro_strategy_facts

    @micro_strategy_facts.setter
    def micro_strategy_facts(
        self, micro_strategy_facts: Optional[list[MicroStrategyFact]]
    ):
        if self.attributes is None:
            self.attributes = self.Attributes()
        self.attributes.micro_strategy_facts = micro_strategy_facts

    @property
    def micro_strategy_reports(self) -> Optional[list[MicroStrategyReport]]:
        return (
            None if self.attributes is None else self.attributes.micro_strategy_reports
        )

    @micro_strategy_reports.setter
    def micro_strategy_reports(
        self, micro_strategy_reports: Optional[list[MicroStrategyReport]]
    ):
        if self.attributes is None:
            self.attributes = self.Attributes()
        self.attributes.micro_strategy_reports = micro_strategy_reports

    @property
    def micro_strategy_cubes(self) -> Optional[list[MicroStrategyCube]]:
        return None if self.attributes is None else self.attributes.micro_strategy_cubes

    @micro_strategy_cubes.setter
    def micro_strategy_cubes(
        self, micro_strategy_cubes: Optional[list[MicroStrategyCube]]
    ):
        if self.attributes is None:
            self.attributes = self.Attributes()
        self.attributes.micro_strategy_cubes = micro_strategy_cubes

    @property
    def micro_strategy_metric_children(self) -> Optional[list[MicroStrategyMetric]]:
        return (
            None
            if self.attributes is None
            else self.attributes.micro_strategy_metric_children
        )

    @micro_strategy_metric_children.setter
    def micro_strategy_metric_children(
        self, micro_strategy_metric_children: Optional[list[MicroStrategyMetric]]
    ):
        if self.attributes is None:
            self.attributes = self.Attributes()
        self.attributes.micro_strategy_metric_children = micro_strategy_metric_children

    @property
    def micro_strategy_project(self) -> Optional[MicroStrategyProject]:
        return (
            None if self.attributes is None else self.attributes.micro_strategy_project
        )

    @micro_strategy_project.setter
    def micro_strategy_project(
        self, micro_strategy_project: Optional[MicroStrategyProject]
    ):
        if self.attributes is None:
            self.attributes = self.Attributes()
        self.attributes.micro_strategy_project = micro_strategy_project

    @property
    def micro_strategy_attributes(self) -> Optional[list[MicroStrategyAttribute]]:
        return (
            None
            if self.attributes is None
            else self.attributes.micro_strategy_attributes
        )

    @micro_strategy_attributes.setter
    def micro_strategy_attributes(
        self, micro_strategy_attributes: Optional[list[MicroStrategyAttribute]]
    ):
        if self.attributes is None:
            self.attributes = self.Attributes()
        self.attributes.micro_strategy_attributes = micro_strategy_attributes

    class Attributes(MicroStrategy.Attributes):
        micro_strategy_metric_expression: Optional[str] = Field(
            None, description="", alias="microStrategyMetricExpression"
        )
        micro_strategy_attribute_qualified_names: Optional[set[str]] = Field(
            None, description="", alias="microStrategyAttributeQualifiedNames"
        )
        micro_strategy_attribute_names: Optional[set[str]] = Field(
            None, description="", alias="microStrategyAttributeNames"
        )
        micro_strategy_fact_qualified_names: Optional[set[str]] = Field(
            None, description="", alias="microStrategyFactQualifiedNames"
        )
        micro_strategy_fact_names: Optional[set[str]] = Field(
            None, description="", alias="microStrategyFactNames"
        )
        micro_strategy_metric_parent_qualified_names: Optional[set[str]] = Field(
            None, description="", alias="microStrategyMetricParentQualifiedNames"
        )
        micro_strategy_metric_parent_names: Optional[set[str]] = Field(
            None, description="", alias="microStrategyMetricParentNames"
        )
        micro_strategy_metric_parents: Optional[list[MicroStrategyMetric]] = Field(
            None, description="", alias="microStrategyMetricParents"
        )  # relationship
        micro_strategy_facts: Optional[list[MicroStrategyFact]] = Field(
            None, description="", alias="microStrategyFacts"
        )  # relationship
        micro_strategy_reports: Optional[list[MicroStrategyReport]] = Field(
            None, description="", alias="microStrategyReports"
        )  # relationship
        micro_strategy_cubes: Optional[list[MicroStrategyCube]] = Field(
            None, description="", alias="microStrategyCubes"
        )  # relationship
        micro_strategy_metric_children: Optional[list[MicroStrategyMetric]] = Field(
            None, description="", alias="microStrategyMetricChildren"
        )  # relationship
        micro_strategy_project: Optional[MicroStrategyProject] = Field(
            None, description="", alias="microStrategyProject"
        )  # relationship
        micro_strategy_attributes: Optional[list[MicroStrategyAttribute]] = Field(
            None, description="", alias="microStrategyAttributes"
>>>>>>> d7c28de4
        )  # relationship

    attributes: "MicroStrategyMetric.Attributes" = Field(
        default_factory=lambda: MicroStrategyMetric.Attributes(),
        description="Map of attributes in the instance and their values. The specific keys of this map will vary by "
        "type, so are described in the sub-types of this schema.\n",
    )


class MicroStrategyCube(MicroStrategy):
    """Description"""

<<<<<<< HEAD
    type_name: str = Field("MicroStrategyCube", frozen=False)
=======
    type_name: str = Field("MicroStrategyCube", allow_mutation=False)
>>>>>>> d7c28de4

    @field_validator("type_name")
    @classmethod
    def validate_type_name(cls, v):
        if v != "MicroStrategyCube":
            raise ValueError("must be MicroStrategyCube")
        return v

    def __setattr__(self, name, value):
<<<<<<< HEAD
        if name in MicroStrategyCube._convience_properties:
            return object.__setattr__(self, name, value)
        super().__setattr__(name, value)

    _convience_properties: ClassVar[list[str]] = [
=======
        if name in MicroStrategyCube._convenience_properties:
            return object.__setattr__(self, name, value)
        super().__setattr__(name, value)

    MICRO_STRATEGY_CUBE_TYPE: ClassVar[RelationField] = RelationField(
        "microStrategyCubeType"
    )
    """
    Whether the cube is an OLAP or MTDI cube
    """
    MICRO_STRATEGY_CUBE_QUERY: ClassVar[KeywordField] = KeywordField(
        "microStrategyCubeQuery", "microStrategyCubeQuery"
    )
    """
    The query used to create the cube
    """

    MICRO_STRATEGY_METRICS: ClassVar[RelationField] = RelationField(
        "microStrategyMetrics"
    )
    """
    TBC
    """
    MICRO_STRATEGY_PROJECT: ClassVar[RelationField] = RelationField(
        "microStrategyProject"
    )
    """
    TBC
    """
    MICRO_STRATEGY_ATTRIBUTES: ClassVar[RelationField] = RelationField(
        "microStrategyAttributes"
    )
    """
    TBC
    """

    _convenience_properties: ClassVar[list[str]] = [
>>>>>>> d7c28de4
        "micro_strategy_cube_type",
        "micro_strategy_cube_query",
        "micro_strategy_metrics",
        "micro_strategy_project",
        "micro_strategy_attributes",
    ]

    @property
    def micro_strategy_cube_type(self) -> Optional[str]:
        return (
            None
            if self.attributes is None
            else self.attributes.micro_strategy_cube_type
        )

    @micro_strategy_cube_type.setter
    def micro_strategy_cube_type(self, micro_strategy_cube_type: Optional[str]):
        if self.attributes is None:
            self.attributes = self.Attributes()
        self.attributes.micro_strategy_cube_type = micro_strategy_cube_type

    @property
    def micro_strategy_cube_query(self) -> Optional[str]:
        return (
            None
            if self.attributes is None
            else self.attributes.micro_strategy_cube_query
        )

    @micro_strategy_cube_query.setter
    def micro_strategy_cube_query(self, micro_strategy_cube_query: Optional[str]):
        if self.attributes is None:
            self.attributes = self.Attributes()
        self.attributes.micro_strategy_cube_query = micro_strategy_cube_query

    @property
    def micro_strategy_metrics(self) -> Optional[list[MicroStrategyMetric]]:
        return (
            None if self.attributes is None else self.attributes.micro_strategy_metrics
        )

    @micro_strategy_metrics.setter
    def micro_strategy_metrics(
        self, micro_strategy_metrics: Optional[list[MicroStrategyMetric]]
    ):
        if self.attributes is None:
            self.attributes = self.Attributes()
        self.attributes.micro_strategy_metrics = micro_strategy_metrics

    @property
    def micro_strategy_project(self) -> Optional[MicroStrategyProject]:
        return (
            None if self.attributes is None else self.attributes.micro_strategy_project
        )

    @micro_strategy_project.setter
    def micro_strategy_project(
        self, micro_strategy_project: Optional[MicroStrategyProject]
    ):
        if self.attributes is None:
            self.attributes = self.Attributes()
        self.attributes.micro_strategy_project = micro_strategy_project

    @property
    def micro_strategy_attributes(self) -> Optional[list[MicroStrategyAttribute]]:
        return (
            None
            if self.attributes is None
            else self.attributes.micro_strategy_attributes
        )

    @micro_strategy_attributes.setter
    def micro_strategy_attributes(
        self, micro_strategy_attributes: Optional[list[MicroStrategyAttribute]]
    ):
        if self.attributes is None:
            self.attributes = self.Attributes()
        self.attributes.micro_strategy_attributes = micro_strategy_attributes
<<<<<<< HEAD

    class Attributes(MicroStrategy.Attributes):
        micro_strategy_cube_type: Optional[str] = Field(
            default=None, description="", alias="microStrategyCubeType"
        )

        micro_strategy_cube_query: Optional[str] = Field(
            default=None, description="", alias="microStrategyCubeQuery"
        )

        micro_strategy_metrics: Optional[list[MicroStrategyMetric]] = Field(
            default=None, description="", alias="microStrategyMetrics"
        )  # relationship
        micro_strategy_project: Optional[MicroStrategyProject] = Field(
            default=None, description="", alias="microStrategyProject"
        )  # relationship
        micro_strategy_attributes: Optional[list[MicroStrategyAttribute]] = Field(
            default=None, description="", alias="microStrategyAttributes"
        )  # relationship

    attributes: "MicroStrategyCube.Attributes" = Field(
        default_factory=lambda: MicroStrategyCube.Attributes(),
        description="Map of attributes in the instance and their values. The specific keys of this map will vary by "
        "type, so are described in the sub-types of this schema.\n",
    )


class MicroStrategyDossier(MicroStrategy):
    """Description"""

    type_name: str = Field("MicroStrategyDossier", frozen=False)

    @field_validator("type_name")
    @classmethod
    def validate_type_name(cls, v):
        if v != "MicroStrategyDossier":
            raise ValueError("must be MicroStrategyDossier")
        return v

    def __setattr__(self, name, value):
        if name in MicroStrategyDossier._convience_properties:
            return object.__setattr__(self, name, value)
        super().__setattr__(name, value)

    _convience_properties: ClassVar[list[str]] = [
        "micro_strategy_dossier_chapter_names",
        "micro_strategy_visualizations",
        "micro_strategy_project",
    ]

    @property
    def micro_strategy_dossier_chapter_names(self) -> Optional[set[str]]:
        return (
            None
            if self.attributes is None
            else self.attributes.micro_strategy_dossier_chapter_names
        )

    @micro_strategy_dossier_chapter_names.setter
    def micro_strategy_dossier_chapter_names(
        self, micro_strategy_dossier_chapter_names: Optional[set[str]]
    ):
        if self.attributes is None:
            self.attributes = self.Attributes()
        self.attributes.micro_strategy_dossier_chapter_names = (
            micro_strategy_dossier_chapter_names
        )

    @property
    def micro_strategy_visualizations(
        self,
    ) -> Optional[list[MicroStrategyVisualization]]:
        return (
            None
            if self.attributes is None
            else self.attributes.micro_strategy_visualizations
        )

    @micro_strategy_visualizations.setter
    def micro_strategy_visualizations(
        self, micro_strategy_visualizations: Optional[list[MicroStrategyVisualization]]
    ):
        if self.attributes is None:
            self.attributes = self.Attributes()
        self.attributes.micro_strategy_visualizations = micro_strategy_visualizations

    @property
    def micro_strategy_project(self) -> Optional[MicroStrategyProject]:
        return (
            None if self.attributes is None else self.attributes.micro_strategy_project
        )

    @micro_strategy_project.setter
    def micro_strategy_project(
        self, micro_strategy_project: Optional[MicroStrategyProject]
    ):
        if self.attributes is None:
            self.attributes = self.Attributes()
        self.attributes.micro_strategy_project = micro_strategy_project

    class Attributes(MicroStrategy.Attributes):
        micro_strategy_dossier_chapter_names: Optional[set[str]] = Field(
            default=None, description="", alias="microStrategyDossierChapterNames"
        )

        micro_strategy_visualizations: Optional[
            list[MicroStrategyVisualization]
        ] = Field(
            default=None, description="", alias="microStrategyVisualizations"
        )  # relationship
        micro_strategy_project: Optional[MicroStrategyProject] = Field(
            default=None, description="", alias="microStrategyProject"
=======

    class Attributes(MicroStrategy.Attributes):
        micro_strategy_cube_type: Optional[str] = Field(
            None, description="", alias="microStrategyCubeType"
        )
        micro_strategy_cube_query: Optional[str] = Field(
            None, description="", alias="microStrategyCubeQuery"
        )
        micro_strategy_metrics: Optional[list[MicroStrategyMetric]] = Field(
            None, description="", alias="microStrategyMetrics"
        )  # relationship
        micro_strategy_project: Optional[MicroStrategyProject] = Field(
            None, description="", alias="microStrategyProject"
        )  # relationship
        micro_strategy_attributes: Optional[list[MicroStrategyAttribute]] = Field(
            None, description="", alias="microStrategyAttributes"
        )  # relationship

    attributes: "MicroStrategyCube.Attributes" = Field(
        default_factory=lambda: MicroStrategyCube.Attributes(),
        description="Map of attributes in the instance and their values. The specific keys of this map will vary by "
        "type, so are described in the sub-types of this schema.\n",
    )


class MicroStrategyDossier(MicroStrategy):
    """Description"""

    type_name: str = Field("MicroStrategyDossier", allow_mutation=False)

    @validator("type_name")
    def validate_type_name(cls, v):
        if v != "MicroStrategyDossier":
            raise ValueError("must be MicroStrategyDossier")
        return v

    def __setattr__(self, name, value):
        if name in MicroStrategyDossier._convenience_properties:
            return object.__setattr__(self, name, value)
        super().__setattr__(name, value)

    MICRO_STRATEGY_DOSSIER_CHAPTER_NAMES: ClassVar[KeywordField] = KeywordField(
        "microStrategyDossierChapterNames", "microStrategyDossierChapterNames"
    )
    """
    Dossier chapter name list
    """

    MICRO_STRATEGY_VISUALIZATIONS: ClassVar[RelationField] = RelationField(
        "microStrategyVisualizations"
    )
    """
    TBC
    """
    MICRO_STRATEGY_PROJECT: ClassVar[RelationField] = RelationField(
        "microStrategyProject"
    )
    """
    TBC
    """

    _convenience_properties: ClassVar[list[str]] = [
        "micro_strategy_dossier_chapter_names",
        "micro_strategy_visualizations",
        "micro_strategy_project",
    ]

    @property
    def micro_strategy_dossier_chapter_names(self) -> Optional[set[str]]:
        return (
            None
            if self.attributes is None
            else self.attributes.micro_strategy_dossier_chapter_names
        )

    @micro_strategy_dossier_chapter_names.setter
    def micro_strategy_dossier_chapter_names(
        self, micro_strategy_dossier_chapter_names: Optional[set[str]]
    ):
        if self.attributes is None:
            self.attributes = self.Attributes()
        self.attributes.micro_strategy_dossier_chapter_names = (
            micro_strategy_dossier_chapter_names
        )

    @property
    def micro_strategy_visualizations(
        self,
    ) -> Optional[list[MicroStrategyVisualization]]:
        return (
            None
            if self.attributes is None
            else self.attributes.micro_strategy_visualizations
        )

    @micro_strategy_visualizations.setter
    def micro_strategy_visualizations(
        self, micro_strategy_visualizations: Optional[list[MicroStrategyVisualization]]
    ):
        if self.attributes is None:
            self.attributes = self.Attributes()
        self.attributes.micro_strategy_visualizations = micro_strategy_visualizations

    @property
    def micro_strategy_project(self) -> Optional[MicroStrategyProject]:
        return (
            None if self.attributes is None else self.attributes.micro_strategy_project
        )

    @micro_strategy_project.setter
    def micro_strategy_project(
        self, micro_strategy_project: Optional[MicroStrategyProject]
    ):
        if self.attributes is None:
            self.attributes = self.Attributes()
        self.attributes.micro_strategy_project = micro_strategy_project

    class Attributes(MicroStrategy.Attributes):
        micro_strategy_dossier_chapter_names: Optional[set[str]] = Field(
            None, description="", alias="microStrategyDossierChapterNames"
        )
        micro_strategy_visualizations: Optional[
            list[MicroStrategyVisualization]
        ] = Field(
            None, description="", alias="microStrategyVisualizations"
        )  # relationship
        micro_strategy_project: Optional[MicroStrategyProject] = Field(
            None, description="", alias="microStrategyProject"
>>>>>>> d7c28de4
        )  # relationship

    attributes: "MicroStrategyDossier.Attributes" = Field(
        default_factory=lambda: MicroStrategyDossier.Attributes(),
        description="Map of attributes in the instance and their values. The specific keys of this map will vary by "
        "type, so are described in the sub-types of this schema.\n",
    )


class MicroStrategyFact(MicroStrategy):
    """Description"""

<<<<<<< HEAD
    type_name: str = Field("MicroStrategyFact", frozen=False)
=======
    type_name: str = Field("MicroStrategyFact", allow_mutation=False)
>>>>>>> d7c28de4

    @field_validator("type_name")
    @classmethod
    def validate_type_name(cls, v):
        if v != "MicroStrategyFact":
            raise ValueError("must be MicroStrategyFact")
        return v

    def __setattr__(self, name, value):
<<<<<<< HEAD
        if name in MicroStrategyFact._convience_properties:
            return object.__setattr__(self, name, value)
        super().__setattr__(name, value)

    _convience_properties: ClassVar[list[str]] = [
=======
        if name in MicroStrategyFact._convenience_properties:
            return object.__setattr__(self, name, value)
        super().__setattr__(name, value)

    MICRO_STRATEGY_FACT_EXPRESSIONS: ClassVar[KeywordField] = KeywordField(
        "microStrategyFactExpressions", "microStrategyFactExpressions"
    )
    """
    Fact expression list
    """

    MICRO_STRATEGY_METRICS: ClassVar[RelationField] = RelationField(
        "microStrategyMetrics"
    )
    """
    TBC
    """
    MICRO_STRATEGY_PROJECT: ClassVar[RelationField] = RelationField(
        "microStrategyProject"
    )
    """
    TBC
    """

    _convenience_properties: ClassVar[list[str]] = [
>>>>>>> d7c28de4
        "micro_strategy_fact_expressions",
        "micro_strategy_metrics",
        "micro_strategy_project",
    ]

    @property
    def micro_strategy_fact_expressions(self) -> Optional[set[str]]:
        return (
            None
            if self.attributes is None
            else self.attributes.micro_strategy_fact_expressions
        )

    @micro_strategy_fact_expressions.setter
    def micro_strategy_fact_expressions(
        self, micro_strategy_fact_expressions: Optional[set[str]]
    ):
        if self.attributes is None:
            self.attributes = self.Attributes()
        self.attributes.micro_strategy_fact_expressions = (
            micro_strategy_fact_expressions
        )

    @property
    def micro_strategy_metrics(self) -> Optional[list[MicroStrategyMetric]]:
        return (
            None if self.attributes is None else self.attributes.micro_strategy_metrics
        )

    @micro_strategy_metrics.setter
    def micro_strategy_metrics(
        self, micro_strategy_metrics: Optional[list[MicroStrategyMetric]]
    ):
        if self.attributes is None:
            self.attributes = self.Attributes()
        self.attributes.micro_strategy_metrics = micro_strategy_metrics

    @property
    def micro_strategy_project(self) -> Optional[MicroStrategyProject]:
        return (
            None if self.attributes is None else self.attributes.micro_strategy_project
        )

    @micro_strategy_project.setter
    def micro_strategy_project(
        self, micro_strategy_project: Optional[MicroStrategyProject]
    ):
        if self.attributes is None:
            self.attributes = self.Attributes()
        self.attributes.micro_strategy_project = micro_strategy_project

    class Attributes(MicroStrategy.Attributes):
        micro_strategy_fact_expressions: Optional[set[str]] = Field(
<<<<<<< HEAD
            default=None, description="", alias="microStrategyFactExpressions"
        )

        micro_strategy_metrics: Optional[list[MicroStrategyMetric]] = Field(
            default=None, description="", alias="microStrategyMetrics"
        )  # relationship
        micro_strategy_project: Optional[MicroStrategyProject] = Field(
            default=None, description="", alias="microStrategyProject"
=======
            None, description="", alias="microStrategyFactExpressions"
        )
        micro_strategy_metrics: Optional[list[MicroStrategyMetric]] = Field(
            None, description="", alias="microStrategyMetrics"
        )  # relationship
        micro_strategy_project: Optional[MicroStrategyProject] = Field(
            None, description="", alias="microStrategyProject"
>>>>>>> d7c28de4
        )  # relationship

    attributes: "MicroStrategyFact.Attributes" = Field(
        default_factory=lambda: MicroStrategyFact.Attributes(),
        description="Map of attributes in the instance and their values. The specific keys of this map will vary by "
        "type, so are described in the sub-types of this schema.\n",
    )


class MicroStrategyDocument(MicroStrategy):
    """Description"""

<<<<<<< HEAD
    type_name: str = Field("MicroStrategyDocument", frozen=False)
=======
    type_name: str = Field("MicroStrategyDocument", allow_mutation=False)
>>>>>>> d7c28de4

    @field_validator("type_name")
    @classmethod
    def validate_type_name(cls, v):
        if v != "MicroStrategyDocument":
            raise ValueError("must be MicroStrategyDocument")
        return v

    def __setattr__(self, name, value):
<<<<<<< HEAD
        if name in MicroStrategyDocument._convience_properties:
            return object.__setattr__(self, name, value)
        super().__setattr__(name, value)

    _convience_properties: ClassVar[list[str]] = [
=======
        if name in MicroStrategyDocument._convenience_properties:
            return object.__setattr__(self, name, value)
        super().__setattr__(name, value)

    MICRO_STRATEGY_PROJECT: ClassVar[RelationField] = RelationField(
        "microStrategyProject"
    )
    """
    TBC
    """

    _convenience_properties: ClassVar[list[str]] = [
>>>>>>> d7c28de4
        "micro_strategy_project",
    ]

    @property
    def micro_strategy_project(self) -> Optional[MicroStrategyProject]:
        return (
            None if self.attributes is None else self.attributes.micro_strategy_project
        )

    @micro_strategy_project.setter
    def micro_strategy_project(
        self, micro_strategy_project: Optional[MicroStrategyProject]
    ):
        if self.attributes is None:
            self.attributes = self.Attributes()
        self.attributes.micro_strategy_project = micro_strategy_project

    class Attributes(MicroStrategy.Attributes):
        micro_strategy_project: Optional[MicroStrategyProject] = Field(
<<<<<<< HEAD
            default=None, description="", alias="microStrategyProject"
=======
            None, description="", alias="microStrategyProject"
>>>>>>> d7c28de4
        )  # relationship

    attributes: "MicroStrategyDocument.Attributes" = Field(
        default_factory=lambda: MicroStrategyDocument.Attributes(),
        description="Map of attributes in the instance and their values. The specific keys of this map will vary by "
        "type, so are described in the sub-types of this schema.\n",
    )


class MicroStrategyAttribute(MicroStrategy):
    """Description"""

<<<<<<< HEAD
    type_name: str = Field("MicroStrategyAttribute", frozen=False)

    @field_validator("type_name")
    @classmethod
=======
    type_name: str = Field("MicroStrategyAttribute", allow_mutation=False)

    @validator("type_name")
>>>>>>> d7c28de4
    def validate_type_name(cls, v):
        if v != "MicroStrategyAttribute":
            raise ValueError("must be MicroStrategyAttribute")
        return v

    def __setattr__(self, name, value):
<<<<<<< HEAD
        if name in MicroStrategyAttribute._convience_properties:
            return object.__setattr__(self, name, value)
        super().__setattr__(name, value)

    _convience_properties: ClassVar[list[str]] = [
=======
        if name in MicroStrategyAttribute._convenience_properties:
            return object.__setattr__(self, name, value)
        super().__setattr__(name, value)

    MICRO_STRATEGY_ATTRIBUTE_FORMS: ClassVar[KeywordField] = KeywordField(
        "microStrategyAttributeForms", "microStrategyAttributeForms"
    )
    """
    Attribute form name, description, displayFormat and expression as JSON string
    """

    MICRO_STRATEGY_REPORTS: ClassVar[RelationField] = RelationField(
        "microStrategyReports"
    )
    """
    TBC
    """
    MICRO_STRATEGY_METRICS: ClassVar[RelationField] = RelationField(
        "microStrategyMetrics"
    )
    """
    TBC
    """
    MICRO_STRATEGY_CUBES: ClassVar[RelationField] = RelationField("microStrategyCubes")
    """
    TBC
    """
    MICRO_STRATEGY_PROJECT: ClassVar[RelationField] = RelationField(
        "microStrategyProject"
    )
    """
    TBC
    """

    _convenience_properties: ClassVar[list[str]] = [
>>>>>>> d7c28de4
        "micro_strategy_attribute_forms",
        "micro_strategy_reports",
        "micro_strategy_metrics",
        "micro_strategy_cubes",
        "micro_strategy_project",
    ]

    @property
    def micro_strategy_attribute_forms(self) -> Optional[str]:
        return (
            None
            if self.attributes is None
            else self.attributes.micro_strategy_attribute_forms
        )

    @micro_strategy_attribute_forms.setter
    def micro_strategy_attribute_forms(
        self, micro_strategy_attribute_forms: Optional[str]
    ):
        if self.attributes is None:
            self.attributes = self.Attributes()
        self.attributes.micro_strategy_attribute_forms = micro_strategy_attribute_forms

    @property
    def micro_strategy_reports(self) -> Optional[list[MicroStrategyReport]]:
        return (
            None if self.attributes is None else self.attributes.micro_strategy_reports
        )
<<<<<<< HEAD

    @micro_strategy_reports.setter
    def micro_strategy_reports(
        self, micro_strategy_reports: Optional[list[MicroStrategyReport]]
    ):
        if self.attributes is None:
            self.attributes = self.Attributes()
        self.attributes.micro_strategy_reports = micro_strategy_reports

    @property
    def micro_strategy_metrics(self) -> Optional[list[MicroStrategyMetric]]:
        return (
            None if self.attributes is None else self.attributes.micro_strategy_metrics
        )

    @micro_strategy_metrics.setter
    def micro_strategy_metrics(
        self, micro_strategy_metrics: Optional[list[MicroStrategyMetric]]
    ):
        if self.attributes is None:
            self.attributes = self.Attributes()
        self.attributes.micro_strategy_metrics = micro_strategy_metrics

    @property
    def micro_strategy_cubes(self) -> Optional[list[MicroStrategyCube]]:
        return None if self.attributes is None else self.attributes.micro_strategy_cubes

    @micro_strategy_cubes.setter
    def micro_strategy_cubes(
        self, micro_strategy_cubes: Optional[list[MicroStrategyCube]]
    ):
        if self.attributes is None:
            self.attributes = self.Attributes()
        self.attributes.micro_strategy_cubes = micro_strategy_cubes

    @property
    def micro_strategy_project(self) -> Optional[MicroStrategyProject]:
        return (
            None if self.attributes is None else self.attributes.micro_strategy_project
        )

    @micro_strategy_project.setter
    def micro_strategy_project(
        self, micro_strategy_project: Optional[MicroStrategyProject]
    ):
        if self.attributes is None:
            self.attributes = self.Attributes()
        self.attributes.micro_strategy_project = micro_strategy_project

    class Attributes(MicroStrategy.Attributes):
        micro_strategy_attribute_forms: Optional[str] = Field(
            default=None, description="", alias="microStrategyAttributeForms"
        )

        micro_strategy_reports: Optional[list[MicroStrategyReport]] = Field(
            default=None, description="", alias="microStrategyReports"
        )  # relationship
        micro_strategy_metrics: Optional[list[MicroStrategyMetric]] = Field(
            default=None, description="", alias="microStrategyMetrics"
        )  # relationship
        micro_strategy_cubes: Optional[list[MicroStrategyCube]] = Field(
            default=None, description="", alias="microStrategyCubes"
        )  # relationship
        micro_strategy_project: Optional[MicroStrategyProject] = Field(
            default=None, description="", alias="microStrategyProject"
        )  # relationship

    attributes: "MicroStrategyAttribute.Attributes" = Field(
        default_factory=lambda: MicroStrategyAttribute.Attributes(),
=======

    @micro_strategy_reports.setter
    def micro_strategy_reports(
        self, micro_strategy_reports: Optional[list[MicroStrategyReport]]
    ):
        if self.attributes is None:
            self.attributes = self.Attributes()
        self.attributes.micro_strategy_reports = micro_strategy_reports

    @property
    def micro_strategy_metrics(self) -> Optional[list[MicroStrategyMetric]]:
        return (
            None if self.attributes is None else self.attributes.micro_strategy_metrics
        )

    @micro_strategy_metrics.setter
    def micro_strategy_metrics(
        self, micro_strategy_metrics: Optional[list[MicroStrategyMetric]]
    ):
        if self.attributes is None:
            self.attributes = self.Attributes()
        self.attributes.micro_strategy_metrics = micro_strategy_metrics

    @property
    def micro_strategy_cubes(self) -> Optional[list[MicroStrategyCube]]:
        return None if self.attributes is None else self.attributes.micro_strategy_cubes

    @micro_strategy_cubes.setter
    def micro_strategy_cubes(
        self, micro_strategy_cubes: Optional[list[MicroStrategyCube]]
    ):
        if self.attributes is None:
            self.attributes = self.Attributes()
        self.attributes.micro_strategy_cubes = micro_strategy_cubes

    @property
    def micro_strategy_project(self) -> Optional[MicroStrategyProject]:
        return (
            None if self.attributes is None else self.attributes.micro_strategy_project
        )

    @micro_strategy_project.setter
    def micro_strategy_project(
        self, micro_strategy_project: Optional[MicroStrategyProject]
    ):
        if self.attributes is None:
            self.attributes = self.Attributes()
        self.attributes.micro_strategy_project = micro_strategy_project

    class Attributes(MicroStrategy.Attributes):
        micro_strategy_attribute_forms: Optional[str] = Field(
            None, description="", alias="microStrategyAttributeForms"
        )
        micro_strategy_reports: Optional[list[MicroStrategyReport]] = Field(
            None, description="", alias="microStrategyReports"
        )  # relationship
        micro_strategy_metrics: Optional[list[MicroStrategyMetric]] = Field(
            None, description="", alias="microStrategyMetrics"
        )  # relationship
        micro_strategy_cubes: Optional[list[MicroStrategyCube]] = Field(
            None, description="", alias="microStrategyCubes"
        )  # relationship
        micro_strategy_project: Optional[MicroStrategyProject] = Field(
            None, description="", alias="microStrategyProject"
        )  # relationship

    attributes: "MicroStrategyAttribute.Attributes" = Field(
        default_factory=lambda: MicroStrategyAttribute.Attributes(),
        description="Map of attributes in the instance and their values. The specific keys of this map will vary by "
        "type, so are described in the sub-types of this schema.\n",
    )


class MicroStrategyVisualization(MicroStrategy):
    """Description"""

    type_name: str = Field("MicroStrategyVisualization", allow_mutation=False)

    @validator("type_name")
    def validate_type_name(cls, v):
        if v != "MicroStrategyVisualization":
            raise ValueError("must be MicroStrategyVisualization")
        return v

    def __setattr__(self, name, value):
        if name in MicroStrategyVisualization._convenience_properties:
            return object.__setattr__(self, name, value)
        super().__setattr__(name, value)

    MICRO_STRATEGY_VISUALIZATION_TYPE: ClassVar[RelationField] = RelationField(
        "microStrategyVisualizationType"
    )
    """
    Visualization type name
    """
    MICRO_STRATEGY_DOSSIER_QUALIFIED_NAME: ClassVar[
        KeywordTextField
    ] = KeywordTextField(
        "microStrategyDossierQualifiedName",
        "microStrategyDossierQualifiedName",
        "microStrategyDossierQualifiedName.text",
    )
    """
    Parent dossier qualified name
    """
    MICRO_STRATEGY_DOSSIER_NAME: ClassVar[KeywordTextField] = KeywordTextField(
        "microStrategyDossierName",
        "microStrategyDossierName.keyword",
        "microStrategyDossierName",
    )
    """
    Parent dossier name
    """

    MICRO_STRATEGY_DOSSIER: ClassVar[RelationField] = RelationField(
        "microStrategyDossier"
    )
    """
    TBC
    """
    MICRO_STRATEGY_PROJECT: ClassVar[RelationField] = RelationField(
        "microStrategyProject"
    )
    """
    TBC
    """

    _convenience_properties: ClassVar[list[str]] = [
        "micro_strategy_visualization_type",
        "micro_strategy_dossier_qualified_name",
        "micro_strategy_dossier_name",
        "micro_strategy_dossier",
        "micro_strategy_project",
    ]

    @property
    def micro_strategy_visualization_type(self) -> Optional[str]:
        return (
            None
            if self.attributes is None
            else self.attributes.micro_strategy_visualization_type
        )

    @micro_strategy_visualization_type.setter
    def micro_strategy_visualization_type(
        self, micro_strategy_visualization_type: Optional[str]
    ):
        if self.attributes is None:
            self.attributes = self.Attributes()
        self.attributes.micro_strategy_visualization_type = (
            micro_strategy_visualization_type
        )

    @property
    def micro_strategy_dossier_qualified_name(self) -> Optional[str]:
        return (
            None
            if self.attributes is None
            else self.attributes.micro_strategy_dossier_qualified_name
        )

    @micro_strategy_dossier_qualified_name.setter
    def micro_strategy_dossier_qualified_name(
        self, micro_strategy_dossier_qualified_name: Optional[str]
    ):
        if self.attributes is None:
            self.attributes = self.Attributes()
        self.attributes.micro_strategy_dossier_qualified_name = (
            micro_strategy_dossier_qualified_name
        )

    @property
    def micro_strategy_dossier_name(self) -> Optional[str]:
        return (
            None
            if self.attributes is None
            else self.attributes.micro_strategy_dossier_name
        )

    @micro_strategy_dossier_name.setter
    def micro_strategy_dossier_name(self, micro_strategy_dossier_name: Optional[str]):
        if self.attributes is None:
            self.attributes = self.Attributes()
        self.attributes.micro_strategy_dossier_name = micro_strategy_dossier_name

    @property
    def micro_strategy_dossier(self) -> Optional[MicroStrategyDossier]:
        return (
            None if self.attributes is None else self.attributes.micro_strategy_dossier
        )

    @micro_strategy_dossier.setter
    def micro_strategy_dossier(
        self, micro_strategy_dossier: Optional[MicroStrategyDossier]
    ):
        if self.attributes is None:
            self.attributes = self.Attributes()
        self.attributes.micro_strategy_dossier = micro_strategy_dossier

    @property
    def micro_strategy_project(self) -> Optional[MicroStrategyProject]:
        return (
            None if self.attributes is None else self.attributes.micro_strategy_project
        )

    @micro_strategy_project.setter
    def micro_strategy_project(
        self, micro_strategy_project: Optional[MicroStrategyProject]
    ):
        if self.attributes is None:
            self.attributes = self.Attributes()
        self.attributes.micro_strategy_project = micro_strategy_project

    class Attributes(MicroStrategy.Attributes):
        micro_strategy_visualization_type: Optional[str] = Field(
            None, description="", alias="microStrategyVisualizationType"
        )
        micro_strategy_dossier_qualified_name: Optional[str] = Field(
            None, description="", alias="microStrategyDossierQualifiedName"
        )
        micro_strategy_dossier_name: Optional[str] = Field(
            None, description="", alias="microStrategyDossierName"
        )
        micro_strategy_dossier: Optional[MicroStrategyDossier] = Field(
            None, description="", alias="microStrategyDossier"
        )  # relationship
        micro_strategy_project: Optional[MicroStrategyProject] = Field(
            None, description="", alias="microStrategyProject"
        )  # relationship

    attributes: "MicroStrategyVisualization.Attributes" = Field(
        default_factory=lambda: MicroStrategyVisualization.Attributes(),
>>>>>>> d7c28de4
        description="Map of attributes in the instance and their values. The specific keys of this map will vary by "
        "type, so are described in the sub-types of this schema.\n",
    )


<<<<<<< HEAD
class MicroStrategyVisualization(MicroStrategy):
    """Description"""

    type_name: str = Field("MicroStrategyVisualization", frozen=False)

    @field_validator("type_name")
    @classmethod
    def validate_type_name(cls, v):
        if v != "MicroStrategyVisualization":
            raise ValueError("must be MicroStrategyVisualization")
        return v

    def __setattr__(self, name, value):
        if name in MicroStrategyVisualization._convience_properties:
            return object.__setattr__(self, name, value)
        super().__setattr__(name, value)

    _convience_properties: ClassVar[list[str]] = [
        "micro_strategy_visualization_type",
        "micro_strategy_dossier_qualified_name",
        "micro_strategy_dossier_name",
        "micro_strategy_dossier",
        "micro_strategy_project",
    ]

    @property
    def micro_strategy_visualization_type(self) -> Optional[str]:
        return (
            None
            if self.attributes is None
            else self.attributes.micro_strategy_visualization_type
        )

    @micro_strategy_visualization_type.setter
    def micro_strategy_visualization_type(
        self, micro_strategy_visualization_type: Optional[str]
    ):
        if self.attributes is None:
            self.attributes = self.Attributes()
        self.attributes.micro_strategy_visualization_type = (
            micro_strategy_visualization_type
        )

    @property
    def micro_strategy_dossier_qualified_name(self) -> Optional[str]:
        return (
            None
            if self.attributes is None
            else self.attributes.micro_strategy_dossier_qualified_name
        )

    @micro_strategy_dossier_qualified_name.setter
    def micro_strategy_dossier_qualified_name(
        self, micro_strategy_dossier_qualified_name: Optional[str]
    ):
        if self.attributes is None:
            self.attributes = self.Attributes()
        self.attributes.micro_strategy_dossier_qualified_name = (
            micro_strategy_dossier_qualified_name
        )

    @property
    def micro_strategy_dossier_name(self) -> Optional[str]:
        return (
            None
            if self.attributes is None
            else self.attributes.micro_strategy_dossier_name
        )

    @micro_strategy_dossier_name.setter
    def micro_strategy_dossier_name(self, micro_strategy_dossier_name: Optional[str]):
        if self.attributes is None:
            self.attributes = self.Attributes()
        self.attributes.micro_strategy_dossier_name = micro_strategy_dossier_name

    @property
    def micro_strategy_dossier(self) -> Optional[MicroStrategyDossier]:
        return (
            None if self.attributes is None else self.attributes.micro_strategy_dossier
        )

    @micro_strategy_dossier.setter
    def micro_strategy_dossier(
        self, micro_strategy_dossier: Optional[MicroStrategyDossier]
    ):
        if self.attributes is None:
            self.attributes = self.Attributes()
        self.attributes.micro_strategy_dossier = micro_strategy_dossier

    @property
    def micro_strategy_project(self) -> Optional[MicroStrategyProject]:
        return (
            None if self.attributes is None else self.attributes.micro_strategy_project
        )

    @micro_strategy_project.setter
    def micro_strategy_project(
        self, micro_strategy_project: Optional[MicroStrategyProject]
    ):
        if self.attributes is None:
            self.attributes = self.Attributes()
        self.attributes.micro_strategy_project = micro_strategy_project

    class Attributes(MicroStrategy.Attributes):
        micro_strategy_visualization_type: Optional[str] = Field(
            default=None, description="", alias="microStrategyVisualizationType"
        )

        micro_strategy_dossier_qualified_name: Optional[str] = Field(
            default=None, description="", alias="microStrategyDossierQualifiedName"
        )

        micro_strategy_dossier_name: Optional[str] = Field(
            default=None, description="", alias="microStrategyDossierName"
        )

        micro_strategy_dossier: Optional[MicroStrategyDossier] = Field(
            default=None, description="", alias="microStrategyDossier"
        )  # relationship
        micro_strategy_project: Optional[MicroStrategyProject] = Field(
            default=None, description="", alias="microStrategyProject"
        )  # relationship

    attributes: "MicroStrategyVisualization.Attributes" = Field(
        default_factory=lambda: MicroStrategyVisualization.Attributes(),
        description="Map of attributes in the instance and their values. The specific keys of this map will vary by "
        "type, so are described in the sub-types of this schema.\n",
    )


=======
>>>>>>> d7c28de4
MicroStrategyReport.Attributes.update_forward_refs()


MicroStrategyProject.Attributes.update_forward_refs()


MicroStrategyMetric.Attributes.update_forward_refs()


MicroStrategyCube.Attributes.update_forward_refs()


MicroStrategyDossier.Attributes.update_forward_refs()


MicroStrategyFact.Attributes.update_forward_refs()


MicroStrategyDocument.Attributes.update_forward_refs()


MicroStrategyAttribute.Attributes.update_forward_refs()


MicroStrategyVisualization.Attributes.update_forward_refs()<|MERGE_RESOLUTION|>--- conflicted
+++ resolved
@@ -8,30 +8,19 @@
 
 from pydantic import Field, field_validator
 
-<<<<<<< HEAD
-from .asset47 import MicroStrategy
-=======
 from pyatlan.model.fields.atlan_fields import (
     KeywordField,
     KeywordTextField,
     RelationField,
 )
->>>>>>> d7c28de4
 
 from .asset47 import MicroStrategy
 
-<<<<<<< HEAD
+
 class MicroStrategyReport(MicroStrategy):
     """Description"""
 
     type_name: str = Field("MicroStrategyReport", frozen=False)
-=======
-
-class MicroStrategyReport(MicroStrategy):
-    """Description"""
-
-    type_name: str = Field("MicroStrategyReport", allow_mutation=False)
->>>>>>> d7c28de4
 
     @field_validator("type_name")
     @classmethod
@@ -41,13 +30,6 @@
         return v
 
     def __setattr__(self, name, value):
-<<<<<<< HEAD
-        if name in MicroStrategyReport._convience_properties:
-            return object.__setattr__(self, name, value)
-        super().__setattr__(name, value)
-
-    _convience_properties: ClassVar[list[str]] = [
-=======
         if name in MicroStrategyReport._convenience_properties:
             return object.__setattr__(self, name, value)
         super().__setattr__(name, value)
@@ -79,7 +61,6 @@
     """
 
     _convenience_properties: ClassVar[list[str]] = [
->>>>>>> d7c28de4
         "micro_strategy_report_type",
         "micro_strategy_metrics",
         "micro_strategy_project",
@@ -146,7 +127,6 @@
 
     class Attributes(MicroStrategy.Attributes):
         micro_strategy_report_type: Optional[str] = Field(
-<<<<<<< HEAD
             default=None, description="", alias="microStrategyReportType"
         )
 
@@ -158,18 +138,6 @@
         )  # relationship
         micro_strategy_attributes: Optional[list[MicroStrategyAttribute]] = Field(
             default=None, description="", alias="microStrategyAttributes"
-=======
-            None, description="", alias="microStrategyReportType"
-        )
-        micro_strategy_metrics: Optional[list[MicroStrategyMetric]] = Field(
-            None, description="", alias="microStrategyMetrics"
-        )  # relationship
-        micro_strategy_project: Optional[MicroStrategyProject] = Field(
-            None, description="", alias="microStrategyProject"
-        )  # relationship
-        micro_strategy_attributes: Optional[list[MicroStrategyAttribute]] = Field(
-            None, description="", alias="microStrategyAttributes"
->>>>>>> d7c28de4
         )  # relationship
 
     attributes: "MicroStrategyReport.Attributes" = Field(
@@ -182,29 +150,16 @@
 class MicroStrategyProject(MicroStrategy):
     """Description"""
 
-<<<<<<< HEAD
     type_name: str = Field("MicroStrategyProject", frozen=False)
 
     @field_validator("type_name")
     @classmethod
-=======
-    type_name: str = Field("MicroStrategyProject", allow_mutation=False)
-
-    @validator("type_name")
->>>>>>> d7c28de4
     def validate_type_name(cls, v):
         if v != "MicroStrategyProject":
             raise ValueError("must be MicroStrategyProject")
         return v
 
     def __setattr__(self, name, value):
-<<<<<<< HEAD
-        if name in MicroStrategyProject._convience_properties:
-            return object.__setattr__(self, name, value)
-        super().__setattr__(name, value)
-
-    _convience_properties: ClassVar[list[str]] = [
-=======
         if name in MicroStrategyProject._convenience_properties:
             return object.__setattr__(self, name, value)
         super().__setattr__(name, value)
@@ -255,7 +210,6 @@
     """
 
     _convenience_properties: ClassVar[list[str]] = [
->>>>>>> d7c28de4
         "micro_strategy_reports",
         "micro_strategy_facts",
         "micro_strategy_metrics",
@@ -384,7 +338,6 @@
 
     class Attributes(MicroStrategy.Attributes):
         micro_strategy_reports: Optional[list[MicroStrategyReport]] = Field(
-<<<<<<< HEAD
             default=None, description="", alias="microStrategyReports"
         )  # relationship
         micro_strategy_facts: Optional[list[MicroStrategyFact]] = Field(
@@ -409,32 +362,6 @@
         )  # relationship
         micro_strategy_attributes: Optional[list[MicroStrategyAttribute]] = Field(
             default=None, description="", alias="microStrategyAttributes"
-=======
-            None, description="", alias="microStrategyReports"
-        )  # relationship
-        micro_strategy_facts: Optional[list[MicroStrategyFact]] = Field(
-            None, description="", alias="microStrategyFacts"
-        )  # relationship
-        micro_strategy_metrics: Optional[list[MicroStrategyMetric]] = Field(
-            None, description="", alias="microStrategyMetrics"
-        )  # relationship
-        micro_strategy_visualizations: Optional[
-            list[MicroStrategyVisualization]
-        ] = Field(
-            None, description="", alias="microStrategyVisualizations"
-        )  # relationship
-        micro_strategy_documents: Optional[list[MicroStrategyDocument]] = Field(
-            None, description="", alias="microStrategyDocuments"
-        )  # relationship
-        micro_strategy_cubes: Optional[list[MicroStrategyCube]] = Field(
-            None, description="", alias="microStrategyCubes"
-        )  # relationship
-        micro_strategy_dossiers: Optional[list[MicroStrategyDossier]] = Field(
-            None, description="", alias="microStrategyDossiers"
-        )  # relationship
-        micro_strategy_attributes: Optional[list[MicroStrategyAttribute]] = Field(
-            None, description="", alias="microStrategyAttributes"
->>>>>>> d7c28de4
         )  # relationship
 
     attributes: "MicroStrategyProject.Attributes" = Field(
@@ -447,11 +374,7 @@
 class MicroStrategyMetric(MicroStrategy):
     """Description"""
 
-<<<<<<< HEAD
     type_name: str = Field("MicroStrategyMetric", frozen=False)
-=======
-    type_name: str = Field("MicroStrategyMetric", allow_mutation=False)
->>>>>>> d7c28de4
 
     @field_validator("type_name")
     @classmethod
@@ -461,13 +384,6 @@
         return v
 
     def __setattr__(self, name, value):
-<<<<<<< HEAD
-        if name in MicroStrategyMetric._convience_properties:
-            return object.__setattr__(self, name, value)
-        super().__setattr__(name, value)
-
-    _convience_properties: ClassVar[list[str]] = [
-=======
         if name in MicroStrategyMetric._convenience_properties:
             return object.__setattr__(self, name, value)
         super().__setattr__(name, value)
@@ -571,7 +487,6 @@
     """
 
     _convenience_properties: ClassVar[list[str]] = [
->>>>>>> d7c28de4
         "micro_strategy_metric_expression",
         "micro_strategy_attribute_qualified_names",
         "micro_strategy_attribute_names",
@@ -613,7 +528,6 @@
             if self.attributes is None
             else self.attributes.micro_strategy_attribute_qualified_names
         )
-<<<<<<< HEAD
 
     @micro_strategy_attribute_qualified_names.setter
     def micro_strategy_attribute_qualified_names(
@@ -860,245 +774,6 @@
         )  # relationship
         micro_strategy_attributes: Optional[list[MicroStrategyAttribute]] = Field(
             default=None, description="", alias="microStrategyAttributes"
-=======
-
-    @micro_strategy_attribute_qualified_names.setter
-    def micro_strategy_attribute_qualified_names(
-        self, micro_strategy_attribute_qualified_names: Optional[set[str]]
-    ):
-        if self.attributes is None:
-            self.attributes = self.Attributes()
-        self.attributes.micro_strategy_attribute_qualified_names = (
-            micro_strategy_attribute_qualified_names
-        )
-
-    @property
-    def micro_strategy_attribute_names(self) -> Optional[set[str]]:
-        return (
-            None
-            if self.attributes is None
-            else self.attributes.micro_strategy_attribute_names
-        )
-
-    @micro_strategy_attribute_names.setter
-    def micro_strategy_attribute_names(
-        self, micro_strategy_attribute_names: Optional[set[str]]
-    ):
-        if self.attributes is None:
-            self.attributes = self.Attributes()
-        self.attributes.micro_strategy_attribute_names = micro_strategy_attribute_names
-
-    @property
-    def micro_strategy_fact_qualified_names(self) -> Optional[set[str]]:
-        return (
-            None
-            if self.attributes is None
-            else self.attributes.micro_strategy_fact_qualified_names
-        )
-
-    @micro_strategy_fact_qualified_names.setter
-    def micro_strategy_fact_qualified_names(
-        self, micro_strategy_fact_qualified_names: Optional[set[str]]
-    ):
-        if self.attributes is None:
-            self.attributes = self.Attributes()
-        self.attributes.micro_strategy_fact_qualified_names = (
-            micro_strategy_fact_qualified_names
-        )
-
-    @property
-    def micro_strategy_fact_names(self) -> Optional[set[str]]:
-        return (
-            None
-            if self.attributes is None
-            else self.attributes.micro_strategy_fact_names
-        )
-
-    @micro_strategy_fact_names.setter
-    def micro_strategy_fact_names(self, micro_strategy_fact_names: Optional[set[str]]):
-        if self.attributes is None:
-            self.attributes = self.Attributes()
-        self.attributes.micro_strategy_fact_names = micro_strategy_fact_names
-
-    @property
-    def micro_strategy_metric_parent_qualified_names(self) -> Optional[set[str]]:
-        return (
-            None
-            if self.attributes is None
-            else self.attributes.micro_strategy_metric_parent_qualified_names
-        )
-
-    @micro_strategy_metric_parent_qualified_names.setter
-    def micro_strategy_metric_parent_qualified_names(
-        self, micro_strategy_metric_parent_qualified_names: Optional[set[str]]
-    ):
-        if self.attributes is None:
-            self.attributes = self.Attributes()
-        self.attributes.micro_strategy_metric_parent_qualified_names = (
-            micro_strategy_metric_parent_qualified_names
-        )
-
-    @property
-    def micro_strategy_metric_parent_names(self) -> Optional[set[str]]:
-        return (
-            None
-            if self.attributes is None
-            else self.attributes.micro_strategy_metric_parent_names
-        )
-
-    @micro_strategy_metric_parent_names.setter
-    def micro_strategy_metric_parent_names(
-        self, micro_strategy_metric_parent_names: Optional[set[str]]
-    ):
-        if self.attributes is None:
-            self.attributes = self.Attributes()
-        self.attributes.micro_strategy_metric_parent_names = (
-            micro_strategy_metric_parent_names
-        )
-
-    @property
-    def micro_strategy_metric_parents(self) -> Optional[list[MicroStrategyMetric]]:
-        return (
-            None
-            if self.attributes is None
-            else self.attributes.micro_strategy_metric_parents
-        )
-
-    @micro_strategy_metric_parents.setter
-    def micro_strategy_metric_parents(
-        self, micro_strategy_metric_parents: Optional[list[MicroStrategyMetric]]
-    ):
-        if self.attributes is None:
-            self.attributes = self.Attributes()
-        self.attributes.micro_strategy_metric_parents = micro_strategy_metric_parents
-
-    @property
-    def micro_strategy_facts(self) -> Optional[list[MicroStrategyFact]]:
-        return None if self.attributes is None else self.attributes.micro_strategy_facts
-
-    @micro_strategy_facts.setter
-    def micro_strategy_facts(
-        self, micro_strategy_facts: Optional[list[MicroStrategyFact]]
-    ):
-        if self.attributes is None:
-            self.attributes = self.Attributes()
-        self.attributes.micro_strategy_facts = micro_strategy_facts
-
-    @property
-    def micro_strategy_reports(self) -> Optional[list[MicroStrategyReport]]:
-        return (
-            None if self.attributes is None else self.attributes.micro_strategy_reports
-        )
-
-    @micro_strategy_reports.setter
-    def micro_strategy_reports(
-        self, micro_strategy_reports: Optional[list[MicroStrategyReport]]
-    ):
-        if self.attributes is None:
-            self.attributes = self.Attributes()
-        self.attributes.micro_strategy_reports = micro_strategy_reports
-
-    @property
-    def micro_strategy_cubes(self) -> Optional[list[MicroStrategyCube]]:
-        return None if self.attributes is None else self.attributes.micro_strategy_cubes
-
-    @micro_strategy_cubes.setter
-    def micro_strategy_cubes(
-        self, micro_strategy_cubes: Optional[list[MicroStrategyCube]]
-    ):
-        if self.attributes is None:
-            self.attributes = self.Attributes()
-        self.attributes.micro_strategy_cubes = micro_strategy_cubes
-
-    @property
-    def micro_strategy_metric_children(self) -> Optional[list[MicroStrategyMetric]]:
-        return (
-            None
-            if self.attributes is None
-            else self.attributes.micro_strategy_metric_children
-        )
-
-    @micro_strategy_metric_children.setter
-    def micro_strategy_metric_children(
-        self, micro_strategy_metric_children: Optional[list[MicroStrategyMetric]]
-    ):
-        if self.attributes is None:
-            self.attributes = self.Attributes()
-        self.attributes.micro_strategy_metric_children = micro_strategy_metric_children
-
-    @property
-    def micro_strategy_project(self) -> Optional[MicroStrategyProject]:
-        return (
-            None if self.attributes is None else self.attributes.micro_strategy_project
-        )
-
-    @micro_strategy_project.setter
-    def micro_strategy_project(
-        self, micro_strategy_project: Optional[MicroStrategyProject]
-    ):
-        if self.attributes is None:
-            self.attributes = self.Attributes()
-        self.attributes.micro_strategy_project = micro_strategy_project
-
-    @property
-    def micro_strategy_attributes(self) -> Optional[list[MicroStrategyAttribute]]:
-        return (
-            None
-            if self.attributes is None
-            else self.attributes.micro_strategy_attributes
-        )
-
-    @micro_strategy_attributes.setter
-    def micro_strategy_attributes(
-        self, micro_strategy_attributes: Optional[list[MicroStrategyAttribute]]
-    ):
-        if self.attributes is None:
-            self.attributes = self.Attributes()
-        self.attributes.micro_strategy_attributes = micro_strategy_attributes
-
-    class Attributes(MicroStrategy.Attributes):
-        micro_strategy_metric_expression: Optional[str] = Field(
-            None, description="", alias="microStrategyMetricExpression"
-        )
-        micro_strategy_attribute_qualified_names: Optional[set[str]] = Field(
-            None, description="", alias="microStrategyAttributeQualifiedNames"
-        )
-        micro_strategy_attribute_names: Optional[set[str]] = Field(
-            None, description="", alias="microStrategyAttributeNames"
-        )
-        micro_strategy_fact_qualified_names: Optional[set[str]] = Field(
-            None, description="", alias="microStrategyFactQualifiedNames"
-        )
-        micro_strategy_fact_names: Optional[set[str]] = Field(
-            None, description="", alias="microStrategyFactNames"
-        )
-        micro_strategy_metric_parent_qualified_names: Optional[set[str]] = Field(
-            None, description="", alias="microStrategyMetricParentQualifiedNames"
-        )
-        micro_strategy_metric_parent_names: Optional[set[str]] = Field(
-            None, description="", alias="microStrategyMetricParentNames"
-        )
-        micro_strategy_metric_parents: Optional[list[MicroStrategyMetric]] = Field(
-            None, description="", alias="microStrategyMetricParents"
-        )  # relationship
-        micro_strategy_facts: Optional[list[MicroStrategyFact]] = Field(
-            None, description="", alias="microStrategyFacts"
-        )  # relationship
-        micro_strategy_reports: Optional[list[MicroStrategyReport]] = Field(
-            None, description="", alias="microStrategyReports"
-        )  # relationship
-        micro_strategy_cubes: Optional[list[MicroStrategyCube]] = Field(
-            None, description="", alias="microStrategyCubes"
-        )  # relationship
-        micro_strategy_metric_children: Optional[list[MicroStrategyMetric]] = Field(
-            None, description="", alias="microStrategyMetricChildren"
-        )  # relationship
-        micro_strategy_project: Optional[MicroStrategyProject] = Field(
-            None, description="", alias="microStrategyProject"
-        )  # relationship
-        micro_strategy_attributes: Optional[list[MicroStrategyAttribute]] = Field(
-            None, description="", alias="microStrategyAttributes"
->>>>>>> d7c28de4
         )  # relationship
 
     attributes: "MicroStrategyMetric.Attributes" = Field(
@@ -1111,11 +786,7 @@
 class MicroStrategyCube(MicroStrategy):
     """Description"""
 
-<<<<<<< HEAD
     type_name: str = Field("MicroStrategyCube", frozen=False)
-=======
-    type_name: str = Field("MicroStrategyCube", allow_mutation=False)
->>>>>>> d7c28de4
 
     @field_validator("type_name")
     @classmethod
@@ -1125,13 +796,6 @@
         return v
 
     def __setattr__(self, name, value):
-<<<<<<< HEAD
-        if name in MicroStrategyCube._convience_properties:
-            return object.__setattr__(self, name, value)
-        super().__setattr__(name, value)
-
-    _convience_properties: ClassVar[list[str]] = [
-=======
         if name in MicroStrategyCube._convenience_properties:
             return object.__setattr__(self, name, value)
         super().__setattr__(name, value)
@@ -1169,7 +833,6 @@
     """
 
     _convenience_properties: ClassVar[list[str]] = [
->>>>>>> d7c28de4
         "micro_strategy_cube_type",
         "micro_strategy_cube_query",
         "micro_strategy_metrics",
@@ -1248,7 +911,6 @@
         if self.attributes is None:
             self.attributes = self.Attributes()
         self.attributes.micro_strategy_attributes = micro_strategy_attributes
-<<<<<<< HEAD
 
     class Attributes(MicroStrategy.Attributes):
         micro_strategy_cube_type: Optional[str] = Field(
@@ -1289,116 +951,6 @@
         return v
 
     def __setattr__(self, name, value):
-        if name in MicroStrategyDossier._convience_properties:
-            return object.__setattr__(self, name, value)
-        super().__setattr__(name, value)
-
-    _convience_properties: ClassVar[list[str]] = [
-        "micro_strategy_dossier_chapter_names",
-        "micro_strategy_visualizations",
-        "micro_strategy_project",
-    ]
-
-    @property
-    def micro_strategy_dossier_chapter_names(self) -> Optional[set[str]]:
-        return (
-            None
-            if self.attributes is None
-            else self.attributes.micro_strategy_dossier_chapter_names
-        )
-
-    @micro_strategy_dossier_chapter_names.setter
-    def micro_strategy_dossier_chapter_names(
-        self, micro_strategy_dossier_chapter_names: Optional[set[str]]
-    ):
-        if self.attributes is None:
-            self.attributes = self.Attributes()
-        self.attributes.micro_strategy_dossier_chapter_names = (
-            micro_strategy_dossier_chapter_names
-        )
-
-    @property
-    def micro_strategy_visualizations(
-        self,
-    ) -> Optional[list[MicroStrategyVisualization]]:
-        return (
-            None
-            if self.attributes is None
-            else self.attributes.micro_strategy_visualizations
-        )
-
-    @micro_strategy_visualizations.setter
-    def micro_strategy_visualizations(
-        self, micro_strategy_visualizations: Optional[list[MicroStrategyVisualization]]
-    ):
-        if self.attributes is None:
-            self.attributes = self.Attributes()
-        self.attributes.micro_strategy_visualizations = micro_strategy_visualizations
-
-    @property
-    def micro_strategy_project(self) -> Optional[MicroStrategyProject]:
-        return (
-            None if self.attributes is None else self.attributes.micro_strategy_project
-        )
-
-    @micro_strategy_project.setter
-    def micro_strategy_project(
-        self, micro_strategy_project: Optional[MicroStrategyProject]
-    ):
-        if self.attributes is None:
-            self.attributes = self.Attributes()
-        self.attributes.micro_strategy_project = micro_strategy_project
-
-    class Attributes(MicroStrategy.Attributes):
-        micro_strategy_dossier_chapter_names: Optional[set[str]] = Field(
-            default=None, description="", alias="microStrategyDossierChapterNames"
-        )
-
-        micro_strategy_visualizations: Optional[
-            list[MicroStrategyVisualization]
-        ] = Field(
-            default=None, description="", alias="microStrategyVisualizations"
-        )  # relationship
-        micro_strategy_project: Optional[MicroStrategyProject] = Field(
-            default=None, description="", alias="microStrategyProject"
-=======
-
-    class Attributes(MicroStrategy.Attributes):
-        micro_strategy_cube_type: Optional[str] = Field(
-            None, description="", alias="microStrategyCubeType"
-        )
-        micro_strategy_cube_query: Optional[str] = Field(
-            None, description="", alias="microStrategyCubeQuery"
-        )
-        micro_strategy_metrics: Optional[list[MicroStrategyMetric]] = Field(
-            None, description="", alias="microStrategyMetrics"
-        )  # relationship
-        micro_strategy_project: Optional[MicroStrategyProject] = Field(
-            None, description="", alias="microStrategyProject"
-        )  # relationship
-        micro_strategy_attributes: Optional[list[MicroStrategyAttribute]] = Field(
-            None, description="", alias="microStrategyAttributes"
-        )  # relationship
-
-    attributes: "MicroStrategyCube.Attributes" = Field(
-        default_factory=lambda: MicroStrategyCube.Attributes(),
-        description="Map of attributes in the instance and their values. The specific keys of this map will vary by "
-        "type, so are described in the sub-types of this schema.\n",
-    )
-
-
-class MicroStrategyDossier(MicroStrategy):
-    """Description"""
-
-    type_name: str = Field("MicroStrategyDossier", allow_mutation=False)
-
-    @validator("type_name")
-    def validate_type_name(cls, v):
-        if v != "MicroStrategyDossier":
-            raise ValueError("must be MicroStrategyDossier")
-        return v
-
-    def __setattr__(self, name, value):
         if name in MicroStrategyDossier._convenience_properties:
             return object.__setattr__(self, name, value)
         super().__setattr__(name, value)
@@ -1481,16 +1033,16 @@
 
     class Attributes(MicroStrategy.Attributes):
         micro_strategy_dossier_chapter_names: Optional[set[str]] = Field(
-            None, description="", alias="microStrategyDossierChapterNames"
-        )
+            default=None, description="", alias="microStrategyDossierChapterNames"
+        )
+
         micro_strategy_visualizations: Optional[
             list[MicroStrategyVisualization]
         ] = Field(
-            None, description="", alias="microStrategyVisualizations"
+            default=None, description="", alias="microStrategyVisualizations"
         )  # relationship
         micro_strategy_project: Optional[MicroStrategyProject] = Field(
-            None, description="", alias="microStrategyProject"
->>>>>>> d7c28de4
+            default=None, description="", alias="microStrategyProject"
         )  # relationship
 
     attributes: "MicroStrategyDossier.Attributes" = Field(
@@ -1503,11 +1055,7 @@
 class MicroStrategyFact(MicroStrategy):
     """Description"""
 
-<<<<<<< HEAD
     type_name: str = Field("MicroStrategyFact", frozen=False)
-=======
-    type_name: str = Field("MicroStrategyFact", allow_mutation=False)
->>>>>>> d7c28de4
 
     @field_validator("type_name")
     @classmethod
@@ -1517,13 +1065,6 @@
         return v
 
     def __setattr__(self, name, value):
-<<<<<<< HEAD
-        if name in MicroStrategyFact._convience_properties:
-            return object.__setattr__(self, name, value)
-        super().__setattr__(name, value)
-
-    _convience_properties: ClassVar[list[str]] = [
-=======
         if name in MicroStrategyFact._convenience_properties:
             return object.__setattr__(self, name, value)
         super().__setattr__(name, value)
@@ -1549,7 +1090,6 @@
     """
 
     _convenience_properties: ClassVar[list[str]] = [
->>>>>>> d7c28de4
         "micro_strategy_fact_expressions",
         "micro_strategy_metrics",
         "micro_strategy_project",
@@ -1603,7 +1143,6 @@
 
     class Attributes(MicroStrategy.Attributes):
         micro_strategy_fact_expressions: Optional[set[str]] = Field(
-<<<<<<< HEAD
             default=None, description="", alias="microStrategyFactExpressions"
         )
 
@@ -1612,15 +1151,6 @@
         )  # relationship
         micro_strategy_project: Optional[MicroStrategyProject] = Field(
             default=None, description="", alias="microStrategyProject"
-=======
-            None, description="", alias="microStrategyFactExpressions"
-        )
-        micro_strategy_metrics: Optional[list[MicroStrategyMetric]] = Field(
-            None, description="", alias="microStrategyMetrics"
-        )  # relationship
-        micro_strategy_project: Optional[MicroStrategyProject] = Field(
-            None, description="", alias="microStrategyProject"
->>>>>>> d7c28de4
         )  # relationship
 
     attributes: "MicroStrategyFact.Attributes" = Field(
@@ -1633,11 +1163,7 @@
 class MicroStrategyDocument(MicroStrategy):
     """Description"""
 
-<<<<<<< HEAD
     type_name: str = Field("MicroStrategyDocument", frozen=False)
-=======
-    type_name: str = Field("MicroStrategyDocument", allow_mutation=False)
->>>>>>> d7c28de4
 
     @field_validator("type_name")
     @classmethod
@@ -1647,13 +1173,6 @@
         return v
 
     def __setattr__(self, name, value):
-<<<<<<< HEAD
-        if name in MicroStrategyDocument._convience_properties:
-            return object.__setattr__(self, name, value)
-        super().__setattr__(name, value)
-
-    _convience_properties: ClassVar[list[str]] = [
-=======
         if name in MicroStrategyDocument._convenience_properties:
             return object.__setattr__(self, name, value)
         super().__setattr__(name, value)
@@ -1666,7 +1185,6 @@
     """
 
     _convenience_properties: ClassVar[list[str]] = [
->>>>>>> d7c28de4
         "micro_strategy_project",
     ]
 
@@ -1686,11 +1204,7 @@
 
     class Attributes(MicroStrategy.Attributes):
         micro_strategy_project: Optional[MicroStrategyProject] = Field(
-<<<<<<< HEAD
             default=None, description="", alias="microStrategyProject"
-=======
-            None, description="", alias="microStrategyProject"
->>>>>>> d7c28de4
         )  # relationship
 
     attributes: "MicroStrategyDocument.Attributes" = Field(
@@ -1703,29 +1217,16 @@
 class MicroStrategyAttribute(MicroStrategy):
     """Description"""
 
-<<<<<<< HEAD
     type_name: str = Field("MicroStrategyAttribute", frozen=False)
 
     @field_validator("type_name")
     @classmethod
-=======
-    type_name: str = Field("MicroStrategyAttribute", allow_mutation=False)
-
-    @validator("type_name")
->>>>>>> d7c28de4
     def validate_type_name(cls, v):
         if v != "MicroStrategyAttribute":
             raise ValueError("must be MicroStrategyAttribute")
         return v
 
     def __setattr__(self, name, value):
-<<<<<<< HEAD
-        if name in MicroStrategyAttribute._convience_properties:
-            return object.__setattr__(self, name, value)
-        super().__setattr__(name, value)
-
-    _convience_properties: ClassVar[list[str]] = [
-=======
         if name in MicroStrategyAttribute._convenience_properties:
             return object.__setattr__(self, name, value)
         super().__setattr__(name, value)
@@ -1761,7 +1262,6 @@
     """
 
     _convenience_properties: ClassVar[list[str]] = [
->>>>>>> d7c28de4
         "micro_strategy_attribute_forms",
         "micro_strategy_reports",
         "micro_strategy_metrics",
@@ -1790,7 +1290,6 @@
         return (
             None if self.attributes is None else self.attributes.micro_strategy_reports
         )
-<<<<<<< HEAD
 
     @micro_strategy_reports.setter
     def micro_strategy_reports(
@@ -1856,75 +1355,6 @@
         )  # relationship
         micro_strategy_project: Optional[MicroStrategyProject] = Field(
             default=None, description="", alias="microStrategyProject"
-        )  # relationship
-
-    attributes: "MicroStrategyAttribute.Attributes" = Field(
-        default_factory=lambda: MicroStrategyAttribute.Attributes(),
-=======
-
-    @micro_strategy_reports.setter
-    def micro_strategy_reports(
-        self, micro_strategy_reports: Optional[list[MicroStrategyReport]]
-    ):
-        if self.attributes is None:
-            self.attributes = self.Attributes()
-        self.attributes.micro_strategy_reports = micro_strategy_reports
-
-    @property
-    def micro_strategy_metrics(self) -> Optional[list[MicroStrategyMetric]]:
-        return (
-            None if self.attributes is None else self.attributes.micro_strategy_metrics
-        )
-
-    @micro_strategy_metrics.setter
-    def micro_strategy_metrics(
-        self, micro_strategy_metrics: Optional[list[MicroStrategyMetric]]
-    ):
-        if self.attributes is None:
-            self.attributes = self.Attributes()
-        self.attributes.micro_strategy_metrics = micro_strategy_metrics
-
-    @property
-    def micro_strategy_cubes(self) -> Optional[list[MicroStrategyCube]]:
-        return None if self.attributes is None else self.attributes.micro_strategy_cubes
-
-    @micro_strategy_cubes.setter
-    def micro_strategy_cubes(
-        self, micro_strategy_cubes: Optional[list[MicroStrategyCube]]
-    ):
-        if self.attributes is None:
-            self.attributes = self.Attributes()
-        self.attributes.micro_strategy_cubes = micro_strategy_cubes
-
-    @property
-    def micro_strategy_project(self) -> Optional[MicroStrategyProject]:
-        return (
-            None if self.attributes is None else self.attributes.micro_strategy_project
-        )
-
-    @micro_strategy_project.setter
-    def micro_strategy_project(
-        self, micro_strategy_project: Optional[MicroStrategyProject]
-    ):
-        if self.attributes is None:
-            self.attributes = self.Attributes()
-        self.attributes.micro_strategy_project = micro_strategy_project
-
-    class Attributes(MicroStrategy.Attributes):
-        micro_strategy_attribute_forms: Optional[str] = Field(
-            None, description="", alias="microStrategyAttributeForms"
-        )
-        micro_strategy_reports: Optional[list[MicroStrategyReport]] = Field(
-            None, description="", alias="microStrategyReports"
-        )  # relationship
-        micro_strategy_metrics: Optional[list[MicroStrategyMetric]] = Field(
-            None, description="", alias="microStrategyMetrics"
-        )  # relationship
-        micro_strategy_cubes: Optional[list[MicroStrategyCube]] = Field(
-            None, description="", alias="microStrategyCubes"
-        )  # relationship
-        micro_strategy_project: Optional[MicroStrategyProject] = Field(
-            None, description="", alias="microStrategyProject"
         )  # relationship
 
     attributes: "MicroStrategyAttribute.Attributes" = Field(
@@ -1937,9 +1367,10 @@
 class MicroStrategyVisualization(MicroStrategy):
     """Description"""
 
-    type_name: str = Field("MicroStrategyVisualization", allow_mutation=False)
-
-    @validator("type_name")
+    type_name: str = Field("MicroStrategyVisualization", frozen=False)
+
+    @field_validator("type_name")
+    @classmethod
     def validate_type_name(cls, v):
         if v != "MicroStrategyVisualization":
             raise ValueError("must be MicroStrategyVisualization")
@@ -2076,135 +1507,6 @@
 
     class Attributes(MicroStrategy.Attributes):
         micro_strategy_visualization_type: Optional[str] = Field(
-            None, description="", alias="microStrategyVisualizationType"
-        )
-        micro_strategy_dossier_qualified_name: Optional[str] = Field(
-            None, description="", alias="microStrategyDossierQualifiedName"
-        )
-        micro_strategy_dossier_name: Optional[str] = Field(
-            None, description="", alias="microStrategyDossierName"
-        )
-        micro_strategy_dossier: Optional[MicroStrategyDossier] = Field(
-            None, description="", alias="microStrategyDossier"
-        )  # relationship
-        micro_strategy_project: Optional[MicroStrategyProject] = Field(
-            None, description="", alias="microStrategyProject"
-        )  # relationship
-
-    attributes: "MicroStrategyVisualization.Attributes" = Field(
-        default_factory=lambda: MicroStrategyVisualization.Attributes(),
->>>>>>> d7c28de4
-        description="Map of attributes in the instance and their values. The specific keys of this map will vary by "
-        "type, so are described in the sub-types of this schema.\n",
-    )
-
-
-<<<<<<< HEAD
-class MicroStrategyVisualization(MicroStrategy):
-    """Description"""
-
-    type_name: str = Field("MicroStrategyVisualization", frozen=False)
-
-    @field_validator("type_name")
-    @classmethod
-    def validate_type_name(cls, v):
-        if v != "MicroStrategyVisualization":
-            raise ValueError("must be MicroStrategyVisualization")
-        return v
-
-    def __setattr__(self, name, value):
-        if name in MicroStrategyVisualization._convience_properties:
-            return object.__setattr__(self, name, value)
-        super().__setattr__(name, value)
-
-    _convience_properties: ClassVar[list[str]] = [
-        "micro_strategy_visualization_type",
-        "micro_strategy_dossier_qualified_name",
-        "micro_strategy_dossier_name",
-        "micro_strategy_dossier",
-        "micro_strategy_project",
-    ]
-
-    @property
-    def micro_strategy_visualization_type(self) -> Optional[str]:
-        return (
-            None
-            if self.attributes is None
-            else self.attributes.micro_strategy_visualization_type
-        )
-
-    @micro_strategy_visualization_type.setter
-    def micro_strategy_visualization_type(
-        self, micro_strategy_visualization_type: Optional[str]
-    ):
-        if self.attributes is None:
-            self.attributes = self.Attributes()
-        self.attributes.micro_strategy_visualization_type = (
-            micro_strategy_visualization_type
-        )
-
-    @property
-    def micro_strategy_dossier_qualified_name(self) -> Optional[str]:
-        return (
-            None
-            if self.attributes is None
-            else self.attributes.micro_strategy_dossier_qualified_name
-        )
-
-    @micro_strategy_dossier_qualified_name.setter
-    def micro_strategy_dossier_qualified_name(
-        self, micro_strategy_dossier_qualified_name: Optional[str]
-    ):
-        if self.attributes is None:
-            self.attributes = self.Attributes()
-        self.attributes.micro_strategy_dossier_qualified_name = (
-            micro_strategy_dossier_qualified_name
-        )
-
-    @property
-    def micro_strategy_dossier_name(self) -> Optional[str]:
-        return (
-            None
-            if self.attributes is None
-            else self.attributes.micro_strategy_dossier_name
-        )
-
-    @micro_strategy_dossier_name.setter
-    def micro_strategy_dossier_name(self, micro_strategy_dossier_name: Optional[str]):
-        if self.attributes is None:
-            self.attributes = self.Attributes()
-        self.attributes.micro_strategy_dossier_name = micro_strategy_dossier_name
-
-    @property
-    def micro_strategy_dossier(self) -> Optional[MicroStrategyDossier]:
-        return (
-            None if self.attributes is None else self.attributes.micro_strategy_dossier
-        )
-
-    @micro_strategy_dossier.setter
-    def micro_strategy_dossier(
-        self, micro_strategy_dossier: Optional[MicroStrategyDossier]
-    ):
-        if self.attributes is None:
-            self.attributes = self.Attributes()
-        self.attributes.micro_strategy_dossier = micro_strategy_dossier
-
-    @property
-    def micro_strategy_project(self) -> Optional[MicroStrategyProject]:
-        return (
-            None if self.attributes is None else self.attributes.micro_strategy_project
-        )
-
-    @micro_strategy_project.setter
-    def micro_strategy_project(
-        self, micro_strategy_project: Optional[MicroStrategyProject]
-    ):
-        if self.attributes is None:
-            self.attributes = self.Attributes()
-        self.attributes.micro_strategy_project = micro_strategy_project
-
-    class Attributes(MicroStrategy.Attributes):
-        micro_strategy_visualization_type: Optional[str] = Field(
             default=None, description="", alias="microStrategyVisualizationType"
         )
 
@@ -2230,8 +1532,6 @@
     )
 
 
-=======
->>>>>>> d7c28de4
 MicroStrategyReport.Attributes.update_forward_refs()
 
 
