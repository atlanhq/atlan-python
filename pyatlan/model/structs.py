# Copyright 2022 Atlan Pte. Ltd.
from __future__ import annotations

from datetime import datetime
from typing import Optional, Union

from pydantic import Field

from pyatlan.model.core import AtlanObject
from pyatlan.model.enums import (
    BadgeComparisonOperator,
    BadgeConditionColor,
    SourceCostUnitType,
)
from pyatlan.utils import validate_required_fields


class MCRuleSchedule(AtlanObject):
    """Description"""

    mc_rule_schedule_type: Optional[str] = Field(None, description="")
    mc_rule_schedule_interval_in_minutes: Optional[int] = Field(None, description="")
    mc_rule_schedule_start_time: Optional[datetime] = Field(None, description="")
    mc_rule_schedule_crontab: Optional[str] = Field(None, description="")


class AwsCloudWatchMetric(AtlanObject):
    """Description"""

    aws_cloud_watch_metric_name: str = Field(description="")
    aws_cloud_watch_metric_scope: str = Field(description="")


class Histogram(AtlanObject):
<<<<<<< HEAD
=======
    """Description"""

    boundaries: "set[float]" = Field(None, description="", alias="boundaries")
    frequencies: "set[float]" = Field(None, description="", alias="frequencies")


class KafkaTopicConsumption(AtlanObject):
>>>>>>> 056f62c0
    """Description"""

    boundaries: set[float] = Field(description="")
    frequencies: set[float] = Field(description="")


<<<<<<< HEAD
class KafkaTopicConsumption(AtlanObject):
    """Description"""

    topic_name: Optional[str] = Field(None, description="")
    topic_partition: Optional[str] = Field(None, description="")
    topic_lag: Optional[int] = Field(None, description="")
    topic_current_offset: Optional[int] = Field(None, description="")


=======
>>>>>>> 056f62c0
class ColumnValueFrequencyMap(AtlanObject):
    """Description"""

    column_value: Optional[str] = Field(None, description="")
    column_value_frequency: Optional[int] = Field(None, description="")


class SourceTagAttachment(AtlanObject):
    """Description"""

    source_tag_name: Optional[str] = Field(None, description="")
    source_tag_qualified_name: Optional[str] = Field(None, description="")
    source_tag_guid: Optional[str] = Field(None, description="")
    source_tag_connector_name: Optional[str] = Field(None, description="")
    source_tag_value: Optional[list[SourceTagAttachmentValue]] = Field(
        None, description=""
    )
    is_source_tag_synced: Optional[bool] = Field(None, description="")
    source_tag_sync_timestamp: Optional[datetime] = Field(None, description="")
    source_tag_sync_error: Optional[str] = Field(None, description="")


class SourceTagAttachmentValue(AtlanObject):
    """Description"""

    tag_attachment_key: Optional[str] = Field(None, description="")
    tag_attachment_value: Optional[str] = Field(None, description="")


class SourceTagAttachment(AtlanObject):
    """Description"""

    source_tag_name: Optional["str"] = Field(
        None, description="", alias="sourceTagName"
    )
    source_tag_qualified_name: Optional["str"] = Field(
        None, description="", alias="sourceTagQualifiedName"
    )
    source_tag_guid: Optional["str"] = Field(
        None, description="", alias="sourceTagGuid"
    )
    source_tag_connector_name: Optional["str"] = Field(
        None, description="", alias="sourceTagConnectorName"
    )
    source_tag_value: Optional["list[SourceTagAttachmentValue]"] = Field(
        None, description="", alias="sourceTagValue"
    )
    is_source_tag_synced: Optional["bool"] = Field(
        None, description="", alias="isSourceTagSynced"
    )
    source_tag_sync_timestamp: Optional["datetime"] = Field(
        None, description="", alias="sourceTagSyncTimestamp"
    )
    source_tag_sync_error: Optional["str"] = Field(
        None, description="", alias="sourceTagSyncError"
    )


class SourceTagAttachmentValue(AtlanObject):
    """Description"""

    tag_attachment_key: Optional["str"] = Field(
        None, description="", alias="tagAttachmentKey"
    )
    tag_attachment_value: Optional["str"] = Field(
        None, description="", alias="tagAttachmentValue"
    )


class BadgeCondition(AtlanObject):
    """Description"""

    @classmethod
    # @validate_arguments()
    def create(
        cls,
        *,
        badge_condition_operator: BadgeComparisonOperator,
        badge_condition_value: str,
        badge_condition_colorhex: Union[BadgeConditionColor, str],
    ) -> "BadgeCondition":
        validate_required_fields(
            [
                "badge_condition_operator",
                "badge_condition_value",
                "badge_condition_colorhex",
            ],
            [badge_condition_operator, badge_condition_value, badge_condition_colorhex],
        )
        return cls(
            badge_condition_operator=badge_condition_operator.value,
            badge_condition_value=badge_condition_value,
            badge_condition_colorhex=badge_condition_colorhex.value
            if isinstance(badge_condition_colorhex, BadgeConditionColor)
            else badge_condition_colorhex,
        )

<<<<<<< HEAD
    badge_condition_operator: Optional[str] = Field(None, description="")
    badge_condition_value: Optional[str] = Field(None, description="")
    badge_condition_colorhex: Optional[str] = Field(None, description="")
=======
    badge_condition_operator: Optional["str"] = Field(
        None, description="", alias="badgeConditionOperator"
    )
    badge_condition_value: Optional["str"] = Field(
        None, description="", alias="badgeConditionValue"
    )
    badge_condition_colorhex: Optional["str"] = Field(
        None, description="", alias="badgeConditionColorhex"
    )
>>>>>>> 056f62c0


class StarredDetails(AtlanObject):
    """Description"""

    asset_starred_by: Optional[str] = Field(None, description="")
    asset_starred_at: Optional[datetime] = Field(None, description="")


class AzureTag(AtlanObject):
    """Description"""

    azure_tag_key: str = Field(description="")
    azure_tag_value: str = Field(description="")


class AuthPolicyCondition(AtlanObject):
    """Description"""

    policy_condition_type: str = Field(description="")
    policy_condition_values: set[str] = Field(description="")


class AwsTag(AtlanObject):
    """Description"""

    aws_tag_key: str = Field(description="")
    aws_tag_value: str = Field(description="")


class DbtMetricFilter(AtlanObject):
    """Description"""

    dbt_metric_filter_column_qualified_name: Optional[str] = Field(None, description="")
    dbt_metric_filter_field: Optional[str] = Field(None, description="")
    dbt_metric_filter_operator: Optional[str] = Field(None, description="")
    dbt_metric_filter_value: Optional[str] = Field(None, description="")


class GoogleTag(AtlanObject):
    """Description"""

    google_tag_key: str = Field(description="")
    google_tag_value: str = Field(description="")


class AuthPolicyValiditySchedule(AtlanObject):
    """Description"""

    policy_validity_schedule_start_time: str = Field(description="")
    policy_validity_schedule_end_time: str = Field(description="")
    policy_validity_schedule_timezone: str = Field(description="")


class MCRuleComparison(AtlanObject):
    """Description"""

    mc_rule_comparison_type: Optional[str] = Field(None, description="")
    mc_rule_comparison_field: Optional[str] = Field(None, description="")
    mc_rule_comparison_metric: Optional[str] = Field(None, description="")
    mc_rule_comparison_operator: Optional[str] = Field(None, description="")
    mc_rule_comparison_threshold: Optional[float] = Field(None, description="")
    mc_rule_comparison_is_threshold_relative: Optional[bool] = Field(
        None, description=""
    )


class GoogleLabel(AtlanObject):
    """Description"""

    google_label_key: str = Field(description="")
    google_label_value: str = Field(description="")


class PopularityInsights(AtlanObject):
    """Description"""

    record_user: Optional[str] = Field(None, description="")
    record_query: Optional[str] = Field(None, description="")
    record_query_duration: Optional[int] = Field(None, description="")
    record_query_count: Optional[int] = Field(None, description="")
    record_total_user_count: Optional[int] = Field(None, description="")
    record_compute_cost: Optional[float] = Field(None, description="")
    record_max_compute_cost: Optional[float] = Field(None, description="")
    record_compute_cost_unit: Optional[SourceCostUnitType] = Field(None, description="")
    record_last_timestamp: Optional[datetime] = Field(None, description="")
    record_warehouse: Optional[str] = Field(None, description="")


class SourceTagAttribute(AtlanObject):
    """Description"""

    tag_attribute_key: Optional[str] = Field(None, description="")
    tag_attribute_value: Optional[str] = Field(None, description="")
    tag_attribute_properties: Optional[dict[str, str]] = Field(None, description="")


MCRuleSchedule.update_forward_refs()

AwsCloudWatchMetric.update_forward_refs()

Histogram.update_forward_refs()

KafkaTopicConsumption.update_forward_refs()

ColumnValueFrequencyMap.update_forward_refs()

SourceTagAttachment.update_forward_refs()

SourceTagAttachmentValue.update_forward_refs()

BadgeCondition.update_forward_refs()

StarredDetails.update_forward_refs()

AzureTag.update_forward_refs()

AuthPolicyCondition.update_forward_refs()

AwsTag.update_forward_refs()

DbtMetricFilter.update_forward_refs()

GoogleTag.update_forward_refs()

AuthPolicyValiditySchedule.update_forward_refs()

MCRuleComparison.update_forward_refs()

GoogleLabel.update_forward_refs()

PopularityInsights.update_forward_refs()

SourceTagAttribute.update_forward_refs()<|MERGE_RESOLUTION|>--- conflicted
+++ resolved
@@ -18,113 +18,90 @@
 class MCRuleSchedule(AtlanObject):
     """Description"""
 
-    mc_rule_schedule_type: Optional[str] = Field(None, description="")
-    mc_rule_schedule_interval_in_minutes: Optional[int] = Field(None, description="")
-    mc_rule_schedule_start_time: Optional[datetime] = Field(None, description="")
-    mc_rule_schedule_crontab: Optional[str] = Field(None, description="")
+    mc_rule_schedule_type: Optional[str] = Field(
+        None, description="", alias="mcRuleScheduleType"
+    )
+    mc_rule_schedule_interval_in_minutes: Optional[int] = Field(
+        None, description="", alias="mcRuleScheduleIntervalInMinutes"
+    )
+    mc_rule_schedule_start_time: Optional[datetime] = Field(
+        None, description="", alias="mcRuleScheduleStartTime"
+    )
+    mc_rule_schedule_crontab: Optional[str] = Field(
+        None, description="", alias="mcRuleScheduleCrontab"
+    )
 
 
 class AwsCloudWatchMetric(AtlanObject):
     """Description"""
 
-    aws_cloud_watch_metric_name: str = Field(description="")
-    aws_cloud_watch_metric_scope: str = Field(description="")
+    aws_cloud_watch_metric_name: str = Field(
+        description="", alias="awsCloudWatchMetricName"
+    )
+    aws_cloud_watch_metric_scope: str = Field(
+        description="", alias="awsCloudWatchMetricScope"
+    )
 
 
 class Histogram(AtlanObject):
-<<<<<<< HEAD
-=======
-    """Description"""
-
-    boundaries: "set[float]" = Field(None, description="", alias="boundaries")
-    frequencies: "set[float]" = Field(None, description="", alias="frequencies")
+    """Description"""
+
+    boundaries: set[float] = Field(description="", alias="boundaries")
+    frequencies: set[float] = Field(description="", alias="frequencies")
 
 
 class KafkaTopicConsumption(AtlanObject):
->>>>>>> 056f62c0
-    """Description"""
-
-    boundaries: set[float] = Field(description="")
-    frequencies: set[float] = Field(description="")
-
-
-<<<<<<< HEAD
-class KafkaTopicConsumption(AtlanObject):
-    """Description"""
-
-    topic_name: Optional[str] = Field(None, description="")
-    topic_partition: Optional[str] = Field(None, description="")
-    topic_lag: Optional[int] = Field(None, description="")
-    topic_current_offset: Optional[int] = Field(None, description="")
-
-
-=======
->>>>>>> 056f62c0
+    """Description"""
+
+    topic_name: Optional[str] = Field(None, description="", alias="topicName")
+    topic_partition: Optional[str] = Field(None, description="", alias="topicPartition")
+    topic_lag: Optional[int] = Field(None, description="", alias="topicLag")
+    topic_current_offset: Optional[int] = Field(
+        None, description="", alias="topicCurrentOffset"
+    )
+
+
 class ColumnValueFrequencyMap(AtlanObject):
     """Description"""
 
-    column_value: Optional[str] = Field(None, description="")
-    column_value_frequency: Optional[int] = Field(None, description="")
+    column_value: Optional[str] = Field(None, description="", alias="columnValue")
+    column_value_frequency: Optional[int] = Field(
+        None, description="", alias="columnValueFrequency"
+    )
 
 
 class SourceTagAttachment(AtlanObject):
     """Description"""
 
-    source_tag_name: Optional[str] = Field(None, description="")
-    source_tag_qualified_name: Optional[str] = Field(None, description="")
-    source_tag_guid: Optional[str] = Field(None, description="")
-    source_tag_connector_name: Optional[str] = Field(None, description="")
+    source_tag_name: Optional[str] = Field(None, description="", alias="sourceTagName")
+    source_tag_qualified_name: Optional[str] = Field(
+        None, description="", alias="sourceTagQualifiedName"
+    )
+    source_tag_guid: Optional[str] = Field(None, description="", alias="sourceTagGuid")
+    source_tag_connector_name: Optional[str] = Field(
+        None, description="", alias="sourceTagConnectorName"
+    )
     source_tag_value: Optional[list[SourceTagAttachmentValue]] = Field(
-        None, description=""
-    )
-    is_source_tag_synced: Optional[bool] = Field(None, description="")
-    source_tag_sync_timestamp: Optional[datetime] = Field(None, description="")
-    source_tag_sync_error: Optional[str] = Field(None, description="")
+        None, description="", alias="sourceTagValue"
+    )
+    is_source_tag_synced: Optional[bool] = Field(
+        None, description="", alias="isSourceTagSynced"
+    )
+    source_tag_sync_timestamp: Optional[datetime] = Field(
+        None, description="", alias="sourceTagSyncTimestamp"
+    )
+    source_tag_sync_error: Optional[str] = Field(
+        None, description="", alias="sourceTagSyncError"
+    )
 
 
 class SourceTagAttachmentValue(AtlanObject):
     """Description"""
 
-    tag_attachment_key: Optional[str] = Field(None, description="")
-    tag_attachment_value: Optional[str] = Field(None, description="")
-
-
-class SourceTagAttachment(AtlanObject):
-    """Description"""
-
-    source_tag_name: Optional["str"] = Field(
-        None, description="", alias="sourceTagName"
-    )
-    source_tag_qualified_name: Optional["str"] = Field(
-        None, description="", alias="sourceTagQualifiedName"
-    )
-    source_tag_guid: Optional["str"] = Field(
-        None, description="", alias="sourceTagGuid"
-    )
-    source_tag_connector_name: Optional["str"] = Field(
-        None, description="", alias="sourceTagConnectorName"
-    )
-    source_tag_value: Optional["list[SourceTagAttachmentValue]"] = Field(
-        None, description="", alias="sourceTagValue"
-    )
-    is_source_tag_synced: Optional["bool"] = Field(
-        None, description="", alias="isSourceTagSynced"
-    )
-    source_tag_sync_timestamp: Optional["datetime"] = Field(
-        None, description="", alias="sourceTagSyncTimestamp"
-    )
-    source_tag_sync_error: Optional["str"] = Field(
-        None, description="", alias="sourceTagSyncError"
-    )
-
-
-class SourceTagAttachmentValue(AtlanObject):
-    """Description"""
-
-    tag_attachment_key: Optional["str"] = Field(
+    tag_attachment_key: Optional[str] = Field(
         None, description="", alias="tagAttachmentKey"
     )
-    tag_attachment_value: Optional["str"] = Field(
+    tag_attachment_value: Optional[str] = Field(
         None, description="", alias="tagAttachmentValue"
     )
 
@@ -157,116 +134,162 @@
             else badge_condition_colorhex,
         )
 
-<<<<<<< HEAD
-    badge_condition_operator: Optional[str] = Field(None, description="")
-    badge_condition_value: Optional[str] = Field(None, description="")
-    badge_condition_colorhex: Optional[str] = Field(None, description="")
-=======
-    badge_condition_operator: Optional["str"] = Field(
+    badge_condition_operator: Optional[str] = Field(
         None, description="", alias="badgeConditionOperator"
     )
-    badge_condition_value: Optional["str"] = Field(
+    badge_condition_value: Optional[str] = Field(
         None, description="", alias="badgeConditionValue"
     )
-    badge_condition_colorhex: Optional["str"] = Field(
+    badge_condition_colorhex: Optional[str] = Field(
         None, description="", alias="badgeConditionColorhex"
     )
->>>>>>> 056f62c0
 
 
 class StarredDetails(AtlanObject):
     """Description"""
 
-    asset_starred_by: Optional[str] = Field(None, description="")
-    asset_starred_at: Optional[datetime] = Field(None, description="")
+    asset_starred_by: Optional[str] = Field(
+        None, description="", alias="assetStarredBy"
+    )
+    asset_starred_at: Optional[datetime] = Field(
+        None, description="", alias="assetStarredAt"
+    )
 
 
 class AzureTag(AtlanObject):
     """Description"""
 
-    azure_tag_key: str = Field(description="")
-    azure_tag_value: str = Field(description="")
+    azure_tag_key: str = Field(description="", alias="azureTagKey")
+    azure_tag_value: str = Field(description="", alias="azureTagValue")
 
 
 class AuthPolicyCondition(AtlanObject):
     """Description"""
 
-    policy_condition_type: str = Field(description="")
-    policy_condition_values: set[str] = Field(description="")
+    policy_condition_type: str = Field(description="", alias="policyConditionType")
+    policy_condition_values: set[str] = Field(
+        description="", alias="policyConditionValues"
+    )
 
 
 class AwsTag(AtlanObject):
     """Description"""
 
-    aws_tag_key: str = Field(description="")
-    aws_tag_value: str = Field(description="")
+    aws_tag_key: str = Field(description="", alias="awsTagKey")
+    aws_tag_value: str = Field(description="", alias="awsTagValue")
 
 
 class DbtMetricFilter(AtlanObject):
     """Description"""
 
-    dbt_metric_filter_column_qualified_name: Optional[str] = Field(None, description="")
-    dbt_metric_filter_field: Optional[str] = Field(None, description="")
-    dbt_metric_filter_operator: Optional[str] = Field(None, description="")
-    dbt_metric_filter_value: Optional[str] = Field(None, description="")
+    dbt_metric_filter_column_qualified_name: Optional[str] = Field(
+        None, description="", alias="dbtMetricFilterColumnQualifiedName"
+    )
+    dbt_metric_filter_field: Optional[str] = Field(
+        None, description="", alias="dbtMetricFilterField"
+    )
+    dbt_metric_filter_operator: Optional[str] = Field(
+        None, description="", alias="dbtMetricFilterOperator"
+    )
+    dbt_metric_filter_value: Optional[str] = Field(
+        None, description="", alias="dbtMetricFilterValue"
+    )
 
 
 class GoogleTag(AtlanObject):
     """Description"""
 
-    google_tag_key: str = Field(description="")
-    google_tag_value: str = Field(description="")
+    google_tag_key: str = Field(description="", alias="googleTagKey")
+    google_tag_value: str = Field(description="", alias="googleTagValue")
 
 
 class AuthPolicyValiditySchedule(AtlanObject):
     """Description"""
 
-    policy_validity_schedule_start_time: str = Field(description="")
-    policy_validity_schedule_end_time: str = Field(description="")
-    policy_validity_schedule_timezone: str = Field(description="")
+    policy_validity_schedule_start_time: str = Field(
+        description="", alias="policyValidityScheduleStartTime"
+    )
+    policy_validity_schedule_end_time: str = Field(
+        description="", alias="policyValidityScheduleEndTime"
+    )
+    policy_validity_schedule_timezone: str = Field(
+        description="", alias="policyValidityScheduleTimezone"
+    )
 
 
 class MCRuleComparison(AtlanObject):
     """Description"""
 
-    mc_rule_comparison_type: Optional[str] = Field(None, description="")
-    mc_rule_comparison_field: Optional[str] = Field(None, description="")
-    mc_rule_comparison_metric: Optional[str] = Field(None, description="")
-    mc_rule_comparison_operator: Optional[str] = Field(None, description="")
-    mc_rule_comparison_threshold: Optional[float] = Field(None, description="")
+    mc_rule_comparison_type: Optional[str] = Field(
+        None, description="", alias="mcRuleComparisonType"
+    )
+    mc_rule_comparison_field: Optional[str] = Field(
+        None, description="", alias="mcRuleComparisonField"
+    )
+    mc_rule_comparison_metric: Optional[str] = Field(
+        None, description="", alias="mcRuleComparisonMetric"
+    )
+    mc_rule_comparison_operator: Optional[str] = Field(
+        None, description="", alias="mcRuleComparisonOperator"
+    )
+    mc_rule_comparison_threshold: Optional[float] = Field(
+        None, description="", alias="mcRuleComparisonThreshold"
+    )
     mc_rule_comparison_is_threshold_relative: Optional[bool] = Field(
-        None, description=""
+        None, description="", alias="mcRuleComparisonIsThresholdRelative"
     )
 
 
 class GoogleLabel(AtlanObject):
     """Description"""
 
-    google_label_key: str = Field(description="")
-    google_label_value: str = Field(description="")
+    google_label_key: str = Field(description="", alias="googleLabelKey")
+    google_label_value: str = Field(description="", alias="googleLabelValue")
 
 
 class PopularityInsights(AtlanObject):
     """Description"""
 
-    record_user: Optional[str] = Field(None, description="")
-    record_query: Optional[str] = Field(None, description="")
-    record_query_duration: Optional[int] = Field(None, description="")
-    record_query_count: Optional[int] = Field(None, description="")
-    record_total_user_count: Optional[int] = Field(None, description="")
-    record_compute_cost: Optional[float] = Field(None, description="")
-    record_max_compute_cost: Optional[float] = Field(None, description="")
-    record_compute_cost_unit: Optional[SourceCostUnitType] = Field(None, description="")
-    record_last_timestamp: Optional[datetime] = Field(None, description="")
-    record_warehouse: Optional[str] = Field(None, description="")
+    record_user: Optional[str] = Field(None, description="", alias="recordUser")
+    record_query: Optional[str] = Field(None, description="", alias="recordQuery")
+    record_query_duration: Optional[int] = Field(
+        None, description="", alias="recordQueryDuration"
+    )
+    record_query_count: Optional[int] = Field(
+        None, description="", alias="recordQueryCount"
+    )
+    record_total_user_count: Optional[int] = Field(
+        None, description="", alias="recordTotalUserCount"
+    )
+    record_compute_cost: Optional[float] = Field(
+        None, description="", alias="recordComputeCost"
+    )
+    record_max_compute_cost: Optional[float] = Field(
+        None, description="", alias="recordMaxComputeCost"
+    )
+    record_compute_cost_unit: Optional[SourceCostUnitType] = Field(
+        None, description="", alias="recordComputeCostUnit"
+    )
+    record_last_timestamp: Optional[datetime] = Field(
+        None, description="", alias="recordLastTimestamp"
+    )
+    record_warehouse: Optional[str] = Field(
+        None, description="", alias="recordWarehouse"
+    )
 
 
 class SourceTagAttribute(AtlanObject):
     """Description"""
 
-    tag_attribute_key: Optional[str] = Field(None, description="")
-    tag_attribute_value: Optional[str] = Field(None, description="")
-    tag_attribute_properties: Optional[dict[str, str]] = Field(None, description="")
+    tag_attribute_key: Optional[str] = Field(
+        None, description="", alias="tagAttributeKey"
+    )
+    tag_attribute_value: Optional[str] = Field(
+        None, description="", alias="tagAttributeValue"
+    )
+    tag_attribute_properties: Optional[dict[str, str]] = Field(
+        None, description="", alias="tagAttributeProperties"
+    )
 
 
 MCRuleSchedule.update_forward_refs()
