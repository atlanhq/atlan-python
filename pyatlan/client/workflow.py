--- conflicted
+++ resolved
@@ -8,16 +8,13 @@
 
 from pyatlan.client.common import ApiCaller
 from pyatlan.client.constants import (
-<<<<<<< HEAD
+    GET_ALL_SCHEDULE_RUNS,
+    GET_SCHEDULE_RUN,
     SCHEDULE_QUERY_WORKFLOWS_MISSED,
     SCHEDULE_QUERY_WORKFLOWS_SEARCH,
-    WORKFLOW_CHANGE_OWNER,
-=======
-    GET_ALL_SCHEDULE_RUNS,
-    GET_SCHEDULE_RUN,
     STOP_WORKFLOW_RUN,
     WORKFLOW_ARCHIVE,
->>>>>>> beea7e2c
+    WORKFLOW_CHANGE_OWNER,
     WORKFLOW_INDEX_RUN_SEARCH,
     WORKFLOW_INDEX_SEARCH,
     WORKFLOW_OWNER_RERUN,
@@ -64,20 +61,15 @@
     @staticmethod
     def _parse_response(raw_json, response_type):
         try:
-<<<<<<< HEAD
             if not raw_json:
                 return
             elif isinstance(raw_json, list):
-=======
-            if isinstance(raw_json, List):
->>>>>>> beea7e2c
                 return parse_obj_as(List[response_type], raw_json)
             return parse_obj_as(response_type, raw_json)
         except ValidationError as err:
             raise ErrorCode.JSON_ERROR.exception_with_parameters(
                 raw_json, 200, str(err)
             ) from err
-<<<<<<< HEAD
 
     @validate_arguments
     def find_by_type(
@@ -107,8 +99,6 @@
         )
         response = WorkflowSearchResponse(**raw_json)
         return response.hits.hits or []
-=======
->>>>>>> beea7e2c
 
     @validate_arguments
     def _find_latest_run(self, workflow_name: str) -> Optional[WorkflowSearchResult]:
@@ -199,36 +189,6 @@
                 self._WORKFLOW_RUN_TIMEZONE: workflow_schedule.timezone,
             }
         )
-
-    @validate_arguments
-    def find_by_type(
-        self, prefix: WorkflowPackage, max_results: int = 10
-    ) -> List[WorkflowSearchResult]:
-        """
-        Find workflows based on their type (prefix).
-        Note: Only workflows that have been run will be found.
-
-        :param prefix: name of the specific workflow to find (for example CONNECTION_DELETE)
-        :param max_results: the maximum number of results to retrieve
-        :returns: the list of workflows of the provided type, with the most-recently created first
-        :raises ValidationError: If the provided prefix is invalid workflow package
-        :raises AtlanError: on any API communication issue
-        """
-        query = Bool(
-            filter=[
-                NestedQuery(
-                    query=Prefix(field="metadata.name.keyword", value=prefix.value),
-                    path="metadata",
-                )
-            ]
-        )
-        request = WorkflowSearchRequest(query=query, size=max_results)
-        raw_json = self._client._call_api(
-            WORKFLOW_INDEX_SEARCH,
-            request_obj=request,
-        )
-        response = WorkflowSearchResponse(**raw_json)
-        return response.hits.hits or []
 
     def _handle_workflow_types(self, workflow):
         if isinstance(workflow, WorkflowPackage):
@@ -401,8 +361,196 @@
     def _get_run_details(self, name: str) -> Optional[WorkflowSearchResult]:
         return self._find_latest_run(workflow_name=name)
 
-    @validate_arguments
-<<<<<<< HEAD
+    def get_runs(
+        self,
+        workflow_name: str,
+        workflow_phase: AtlanWorkflowPhase,
+        from_: int = 0,
+        size: int = 100,
+    ) -> Optional[List[WorkflowSearchResult]]:
+        """
+        Retrieves all workflow runs.
+
+        :param workflow_name: name of the workflow as displayed
+        in the UI (e.g: `atlan-snowflake-miner-1714638976`).
+        :param workflow_phase: phase of the given workflow (e.g: Succeeded, Running, Failed, etc).
+        :param from_: starting index of the search results (default: `0`).
+        :param size: maximum number of search results to return (default: `100`).
+        :returns: a list of runs of the given workflow.
+        :raises AtlanError: on any API communication issue.
+        """
+        query = Bool(
+            must=[
+                NestedQuery(
+                    query=Term(
+                        field="spec.workflowTemplateRef.name.keyword",
+                        value=workflow_name,
+                    ),
+                    path="spec",
+                )
+            ],
+            filter=[Term(field="status.phase.keyword", value=workflow_phase.value)],
+        )
+        response = self._find_runs(query)
+        return results if (results := response.hits.hits) else None
+
+    @validate_arguments
+    def stop(
+        self,
+        workflow_run_id: str,
+    ) -> WorkflowRunResponse:
+        """
+        Stop the provided, running workflow.
+
+        :param workflow_run_id: identifier of the specific workflow run
+        to stop eg: `atlan-snowflake-miner-1714638976-9wfxz`.
+        :returns: details of the stopped workflow.
+        :raises AtlanError: on any API communication issue.
+        """
+        raw_json = self._client._call_api(
+            STOP_WORKFLOW_RUN.format_path({"workflow_run_id": workflow_run_id}),
+        )
+        return self._parse_response(raw_json, WorkflowRunResponse)
+
+    @validate_arguments
+    def delete(
+        self,
+        workflow_name: str,
+    ) -> None:
+        """
+        Archive (delete) the provided workflow.
+
+        :param workflow_name: name of the workflow as displayed
+        in the UI (e.g: `atlan-snowflake-miner-1714638976`).
+        :raises AtlanError: on any API communication issue.
+        """
+        self._client._call_api(
+            WORKFLOW_ARCHIVE.format_path({"workflow_name": workflow_name}),
+        )
+
+    @overload
+    def add_schedule(
+        self, workflow: WorkflowResponse, workflow_schedule: WorkflowSchedule
+    ) -> WorkflowResponse: ...
+
+    @overload
+    def add_schedule(
+        self, workflow: WorkflowPackage, workflow_schedule: WorkflowSchedule
+    ) -> WorkflowResponse: ...
+
+    @overload
+    def add_schedule(
+        self, workflow: WorkflowSearchResult, workflow_schedule: WorkflowSchedule
+    ) -> WorkflowResponse: ...
+
+    @overload
+    def add_schedule(
+        self, workflow: WorkflowSearchResultDetail, workflow_schedule: WorkflowSchedule
+    ) -> WorkflowResponse: ...
+
+    @validate_arguments
+    def add_schedule(
+        self,
+        workflow: Union[
+            WorkflowResponse,
+            WorkflowPackage,
+            WorkflowSearchResult,
+            WorkflowSearchResultDetail,
+        ],
+        workflow_schedule: WorkflowSchedule,
+    ) -> WorkflowResponse:
+        """
+        Add a schedule for an existing workflow run.
+
+        :param workflow: existing workflow run to schedule.
+        :param workflow_schedule: a WorkflowSchedule object containing:
+            - A cron schedule expression, e.g: `5 4 * * *`.
+            - The time zone for the cron schedule, e.g: `Europe/Paris`.
+
+        :returns: a scheduled workflow.
+        :raises AtlanError: on any API communication issue.
+        """
+
+        workflow_to_update = self._handle_workflow_types(workflow)
+        self._add_schedule(workflow_to_update, workflow_schedule)
+        raw_json = self._client._call_api(
+            WORKFLOW_UPDATE.format_path(
+                {"workflow_name": workflow_to_update.metadata.name}
+            ),
+            request_obj=workflow_to_update,
+        )
+        return WorkflowResponse(**raw_json)
+
+    @overload
+    def remove_schedule(self, workflow: WorkflowResponse) -> WorkflowResponse: ...
+
+    @overload
+    def remove_schedule(self, workflow: WorkflowPackage) -> WorkflowResponse: ...
+
+    @overload
+    def remove_schedule(self, workflow: WorkflowSearchResult) -> WorkflowResponse: ...
+
+    @overload
+    def remove_schedule(
+        self, workflow: WorkflowSearchResultDetail
+    ) -> WorkflowResponse: ...
+
+    @validate_arguments
+    def remove_schedule(
+        self,
+        workflow: Union[
+            WorkflowResponse,
+            WorkflowPackage,
+            WorkflowSearchResult,
+            WorkflowSearchResultDetail,
+        ],
+    ) -> WorkflowResponse:
+        """
+        Remove a scheduled run from an existing workflow run.
+
+        :param workflow_run: existing workflow run to remove the schedule from.
+        :returns: a workflow.
+        :raises AtlanError: on any API communication issue.
+        """
+        workflow_to_update = self._handle_workflow_types(workflow)
+        workflow_to_update.metadata.annotations and workflow_to_update.metadata.annotations.pop(
+            self._WORKFLOW_RUN_SCHEDULE, None
+        )
+        raw_json = self._client._call_api(
+            WORKFLOW_UPDATE.format_path(
+                {"workflow_name": workflow_to_update.metadata.name}
+            ),
+            request_obj=workflow_to_update,
+        )
+        return WorkflowResponse(**raw_json)
+
+    @validate_arguments
+    def get_all_scheduled_runs(self) -> List[WorkflowScheduleResponse]:
+        """
+        Retrieve all scheduled runs for workflows.
+
+        :returns: a list of scheduled workflow runs.
+        :raises AtlanError: on any API communication issue.
+        """
+        raw_json = self._client._call_api(GET_ALL_SCHEDULE_RUNS)
+        return self._parse_response(raw_json.get("items"), WorkflowScheduleResponse)
+
+    @validate_arguments
+    def get_scheduled_run(self, workflow_name: str) -> WorkflowScheduleResponse:
+        """
+        Retrieve existing scheduled run for a workflow.
+
+        :param workflow_name: name of the workflow as displayed
+        in the UI (e.g: `atlan-snowflake-miner-1714638976`).
+        :returns: a list of scheduled workflow runs.
+        :raises AtlanError: on any API communication issue.
+        """
+        raw_json = self._client._call_api(
+            GET_SCHEDULE_RUN.format_path({"workflow_name": f"{workflow_name}-cron"}),
+        )
+        return self._parse_response(raw_json, WorkflowScheduleResponse)
+
+    @validate_arguments
     def find_schedule_query(
         self, saved_query_id: str, max_results: int = 10
     ) -> List[WorkflowSearchResult]:
@@ -481,194 +629,4 @@
             else SCHEDULE_QUERY_WORKFLOWS_SEARCH
         )
         raw_json = self._client._call_api(SEARCH_API, query_params=query_params)
-        return self._parse_response(raw_json, WorkflowRunResponse)
-=======
-    def get_runs(
-        self,
-        workflow_name: str,
-        workflow_phase: AtlanWorkflowPhase,
-        from_: int = 0,
-        size: int = 100,
-    ) -> Optional[List[WorkflowSearchResult]]:
-        """
-        Retrieves all workflow runs.
-
-        :param workflow_name: name of the workflow as displayed
-        in the UI (e.g: `atlan-snowflake-miner-1714638976`).
-        :param workflow_phase: phase of the given workflow (e.g: Succeeded, Running, Failed, etc).
-        :param from_: starting index of the search results (default: `0`).
-        :param size: maximum number of search results to return (default: `100`).
-        :returns: a list of runs of the given workflow.
-        :raises AtlanError: on any API communication issue.
-        """
-        query = Bool(
-            must=[
-                NestedQuery(
-                    query=Term(
-                        field="spec.workflowTemplateRef.name.keyword",
-                        value=workflow_name,
-                    ),
-                    path="spec",
-                )
-            ],
-            filter=[Term(field="status.phase.keyword", value=workflow_phase.value)],
-        )
-        response = self._find_runs(query)
-        return results if (results := response.hits.hits) else None
-
-    @validate_arguments
-    def stop(
-        self,
-        workflow_run_id: str,
-    ) -> WorkflowRunResponse:
-        """
-        Stop the provided, running workflow.
-
-        :param workflow_run_id: identifier of the specific workflow run
-        to stop eg: `atlan-snowflake-miner-1714638976-9wfxz`.
-        :returns: details of the stopped workflow.
-        :raises AtlanError: on any API communication issue.
-        """
-        raw_json = self._client._call_api(
-            STOP_WORKFLOW_RUN.format_path({"workflow_run_id": workflow_run_id}),
-        )
-        return self._parse_response(raw_json, WorkflowRunResponse)
-
-    @validate_arguments
-    def delete(
-        self,
-        workflow_name: str,
-    ) -> None:
-        """
-        Archive (delete) the provided workflow.
-
-        :param workflow_name: name of the workflow as displayed
-        in the UI (e.g: `atlan-snowflake-miner-1714638976`).
-        :raises AtlanError: on any API communication issue.
-        """
-        self._client._call_api(
-            WORKFLOW_ARCHIVE.format_path({"workflow_name": workflow_name}),
-        )
-
-    @overload
-    def add_schedule(
-        self, workflow: WorkflowResponse, workflow_schedule: WorkflowSchedule
-    ) -> WorkflowResponse: ...
-
-    @overload
-    def add_schedule(
-        self, workflow: WorkflowPackage, workflow_schedule: WorkflowSchedule
-    ) -> WorkflowResponse: ...
-
-    @overload
-    def add_schedule(
-        self, workflow: WorkflowSearchResult, workflow_schedule: WorkflowSchedule
-    ) -> WorkflowResponse: ...
-
-    @overload
-    def add_schedule(
-        self, workflow: WorkflowSearchResultDetail, workflow_schedule: WorkflowSchedule
-    ) -> WorkflowResponse: ...
-
-    @validate_arguments
-    def add_schedule(
-        self,
-        workflow: Union[
-            WorkflowResponse,
-            WorkflowPackage,
-            WorkflowSearchResult,
-            WorkflowSearchResultDetail,
-        ],
-        workflow_schedule: WorkflowSchedule,
-    ) -> WorkflowResponse:
-        """
-        Add a schedule for an existing workflow run.
-
-        :param workflow: existing workflow run to schedule.
-        :param workflow_schedule: a WorkflowSchedule object containing:
-            - A cron schedule expression, e.g: `5 4 * * *`.
-            - The time zone for the cron schedule, e.g: `Europe/Paris`.
-
-        :returns: a scheduled workflow.
-        :raises AtlanError: on any API communication issue.
-        """
-
-        workflow_to_update = self._handle_workflow_types(workflow)
-        self._add_schedule(workflow_to_update, workflow_schedule)
-        raw_json = self._client._call_api(
-            WORKFLOW_UPDATE.format_path(
-                {"workflow_name": workflow_to_update.metadata.name}
-            ),
-            request_obj=workflow_to_update,
-        )
-        return WorkflowResponse(**raw_json)
-
-    @overload
-    def remove_schedule(self, workflow: WorkflowResponse) -> WorkflowResponse: ...
-
-    @overload
-    def remove_schedule(self, workflow: WorkflowPackage) -> WorkflowResponse: ...
-
-    @overload
-    def remove_schedule(self, workflow: WorkflowSearchResult) -> WorkflowResponse: ...
-
-    @overload
-    def remove_schedule(
-        self, workflow: WorkflowSearchResultDetail
-    ) -> WorkflowResponse: ...
-
-    @validate_arguments
-    def remove_schedule(
-        self,
-        workflow: Union[
-            WorkflowResponse,
-            WorkflowPackage,
-            WorkflowSearchResult,
-            WorkflowSearchResultDetail,
-        ],
-    ) -> WorkflowResponse:
-        """
-        Remove a scheduled run from an existing workflow run.
-
-        :param workflow_run: existing workflow run to remove the schedule from.
-        :returns: a workflow.
-        :raises AtlanError: on any API communication issue.
-        """
-        workflow_to_update = self._handle_workflow_types(workflow)
-        workflow_to_update.metadata.annotations and workflow_to_update.metadata.annotations.pop(
-            self._WORKFLOW_RUN_SCHEDULE, None
-        )
-        raw_json = self._client._call_api(
-            WORKFLOW_UPDATE.format_path(
-                {"workflow_name": workflow_to_update.metadata.name}
-            ),
-            request_obj=workflow_to_update,
-        )
-        return WorkflowResponse(**raw_json)
-
-    @validate_arguments
-    def get_all_scheduled_runs(self) -> List[WorkflowScheduleResponse]:
-        """
-        Retrieve all scheduled runs for workflows.
-
-        :returns: a list of scheduled workflow runs.
-        :raises AtlanError: on any API communication issue.
-        """
-        raw_json = self._client._call_api(GET_ALL_SCHEDULE_RUNS)
-        return self._parse_response(raw_json.get("items"), WorkflowScheduleResponse)
-
-    @validate_arguments
-    def get_scheduled_run(self, workflow_name: str) -> WorkflowScheduleResponse:
-        """
-        Retrieve existing scheduled run for a workflow.
-
-        :param workflow_name: name of the workflow as displayed
-        in the UI (e.g: `atlan-snowflake-miner-1714638976`).
-        :returns: a list of scheduled workflow runs.
-        :raises AtlanError: on any API communication issue.
-        """
-        raw_json = self._client._call_api(
-            GET_SCHEDULE_RUN.format_path({"workflow_name": f"{workflow_name}-cron"}),
-        )
-        return self._parse_response(raw_json, WorkflowScheduleResponse)
->>>>>>> beea7e2c
+        return self._parse_response(raw_json, WorkflowRunResponse)