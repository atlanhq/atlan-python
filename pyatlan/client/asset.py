# SPDX-License-Identifier: Apache-2.0
# Copyright 2022 Atlan Pte. Ltd.
from __future__ import annotations

import abc
import logging
import time
from abc import ABC
from enum import Enum
from typing import (
    TYPE_CHECKING,
    Dict,
    Generator,
    Iterable,
    List,
    Optional,
    Set,
    Type,
    TypeVar,
    Union,
    cast,
    overload,
)
from warnings import warn

import requests
from pydantic.v1 import (
    StrictStr,
    ValidationError,
    constr,
    parse_obj_as,
    validate_arguments,
)
from tenacity import retry, retry_if_exception_type, stop_after_attempt, wait_fixed

from pyatlan.client.common import ApiCaller
from pyatlan.client.constants import (
    ADD_BUSINESS_ATTRIBUTE_BY_ID,
    BULK_UPDATE,
    DELETE_ENTITIES_BY_GUIDS,
    DELETE_ENTITY_BY_ATTRIBUTE,
    GET_ENTITY_BY_GUID,
    GET_ENTITY_BY_UNIQUE_ATTRIBUTE,
    GET_LINEAGE_LIST,
    INDEX_SEARCH,
    PARTIAL_UPDATE_ENTITY_BY_ATTRIBUTE,
    UPDATE_ENTITY_BY_ATTRIBUTE,
)
from pyatlan.errors import AtlanError, ErrorCode
from pyatlan.model.aggregation import Aggregations
from pyatlan.model.assets import (
    Asset,
    AtlasGlossary,
    AtlasGlossaryCategory,
    AtlasGlossaryTerm,
    Connection,
    Database,
    DataDomain,
    DataProduct,
    MaterialisedView,
    Persona,
    Purpose,
    Referenceable,
    Schema,
    Table,
    View,
)
from pyatlan.model.core import (
    Announcement,
    AssetRequest,
    AssetResponse,
    AtlanObject,
    AtlanTag,
    AtlanTagName,
    AtlanTags,
    BulkRequest,
    SearchRequest,
)
from pyatlan.model.custom_metadata import CustomMetadataDict, CustomMetadataRequest
from pyatlan.model.enums import (
    AssetCreationHandling,
    AtlanConnectorType,
    AtlanDeleteType,
    CertificateStatus,
    EntityStatus,
    SaveSemantic,
    SortOrder,
)
from pyatlan.model.fields.atlan_fields import AtlanField
from pyatlan.model.lineage import LineageDirection, LineageListRequest
from pyatlan.model.response import AssetMutationResponse
from pyatlan.model.search import (
    DSL,
    Bool,
    IndexSearchRequest,
    Query,
    Range,
    SortItem,
    Term,
    with_active_category,
    with_active_glossary,
    with_active_term,
)
from pyatlan.utils import API, unflatten_custom_metadata_for_entity

if TYPE_CHECKING:
    from pyatlan.client.atlan import AtlanClient

T = TypeVar("T", bound=Referenceable)
A = TypeVar("A", bound=Asset)
Assets = Union[
    AtlasGlossary,
    AtlasGlossaryCategory,
    AtlasGlossaryTerm,
    Connection,
    Database,
    Schema,
    Table,
    View,
    MaterialisedView,
]
Asset_Types = Union[
    Type[AtlasGlossary],
    Type[AtlasGlossaryCategory],
    Type[AtlasGlossaryTerm],
    Type[Connection],
    Type[Database],
    Type[Schema],
    Type[Table],
    Type[View],
    Type[MaterialisedView],
]

LOGGER = logging.getLogger(__name__)


class AssetClient:
    """
    This class can be used to retrieve information about assets. This class does not need to be instantiated
    directly but can be obtained through the asset property of AtlanClient.
    """

    def __init__(self, client: ApiCaller):
        if not isinstance(client, ApiCaller):
            raise ErrorCode.INVALID_PARAMETER_TYPE.exception_with_parameters(
                "client", "ApiCaller"
            )
        self._client = client

    @staticmethod
    def _prepare_sorts_for_bulk_search(sorts: List[SortItem]):
        if not IndexSearchResults.presorted_by_timestamp(sorts):
            # Pre-sort by creation time (ascending) for mass-sequential iteration,
            # if not already sorted by creation time first
            return IndexSearchResults.sort_by_timestamp_first(sorts)

    def _get_bulk_search_log_message(self, bulk):
        return (
            (
                "Bulk search option is enabled. "
                if bulk
                else "Result size (%s) exceeds threshold (%s). "
            )
            + "Ignoring requests for offset-based paging and using timestamp-based paging instead."
        )

    # TODO: Try adding @validate_arguments to this method once
    # the issue below is fixed or when we switch to pydantic v2
    # https://github.com/atlanhq/atlan-python/pull/88#discussion_r1260892704
    def search(self, criteria: IndexSearchRequest, bulk=False) -> IndexSearchResults:
        """
        Search for assets using the provided criteria.
        `Note:` if the number of results exceeds the predefined threshold
        (100,000 assets) this will be automatically converted into a `bulk` search.

        :param criteria: detailing the search query, parameters, and so on to run
        :param bulk: whether to run the search to retrieve assets that match the supplied criteria,
        for large numbers of results (> `100,000`), defaults to `False`. Note: this will reorder the results
        (based on creation timestamp) in order to iterate through a large number (more than `100,000`) results.
        :raises InvalidRequestError:

            - if bulk search is enabled (`bulk=True`) and any
              user-specified sorting options are found in the search request.
            - if bulk search is disabled (`bulk=False`) and the number of results
              exceeds the predefined threshold (i.e: `100,000` assets)
              and any user-specified sorting options are found in the search request.

        :raises AtlanError: on any API communication issue
        :returns: the results of the search
        """
        if bulk:
            # If there is any user-specified sorting present in the search request
            if criteria.dsl.sort and len(criteria.dsl.sort) > 1:
                raise ErrorCode.UNABLE_TO_RUN_BULK_WITH_SORTS.exception_with_parameters()
            criteria.dsl.sort = self._prepare_sorts_for_bulk_search(criteria.dsl.sort)
            LOGGER.debug(self._get_bulk_search_log_message(bulk))
        raw_json = self._client._call_api(
            INDEX_SEARCH,
            request_obj=criteria,
        )
        if "entities" in raw_json:
            try:
                for entity in raw_json["entities"]:
                    unflatten_custom_metadata_for_entity(
                        entity=entity, attributes=criteria.attributes
                    )
                assets = parse_obj_as(List[Asset], raw_json["entities"])
            except ValidationError as err:
                raise ErrorCode.JSON_ERROR.exception_with_parameters(
                    raw_json, 200, str(err)
                ) from err
        else:
            assets = []
        aggregations = self._get_aggregations(raw_json)
        count = raw_json.get("approximateCount", 0)

        if (
            count > IndexSearchResults._MASS_EXTRACT_THRESHOLD
            and not IndexSearchResults.presorted_by_timestamp(criteria.dsl.sort)
        ):
            # If there is any user-specified sorting present in the search request
            if criteria.dsl.sort and len(criteria.dsl.sort) > 1:
                raise ErrorCode.UNABLE_TO_RUN_BULK_WITH_SORTS.exception_with_parameters()
            # Re-fetch the first page results with updated timestamp sorting
            # for bulk search if count > _MASS_EXTRACT_THRESHOLD (100,000 assets)
            criteria.dsl.sort = self._prepare_sorts_for_bulk_search(criteria.dsl.sort)
            LOGGER.debug(
                self._get_bulk_search_log_message(bulk),
                count,
                IndexSearchResults._MASS_EXTRACT_THRESHOLD,
            )
            return self.search(criteria)

        return IndexSearchResults(
            client=self._client,
            criteria=criteria,
            start=criteria.dsl.from_,
            size=criteria.dsl.size,
            count=count,
            assets=assets,
            aggregations=aggregations,
            bulk=bulk,
        )

    def _get_aggregations(self, raw_json) -> Optional[Aggregations]:
        aggregations = None
        if "aggregations" in raw_json:
            try:
                aggregations = Aggregations.parse_obj(raw_json["aggregations"])
            except ValidationError:
                pass
        return aggregations

    # TODO: Try adding @validate_arguments to this method once
    # the issue below is fixed or when we switch to pydantic v2
    # https://github.com/pydantic/pydantic/issues/2901
    def get_lineage_list(
        self, lineage_request: LineageListRequest
    ) -> LineageListResults:
        """
        Retrieve lineage using the higher-performance "list" API.

        :param lineage_request: detailing the lineage query, parameters, and so on to run
        :returns: the results of the lineage request
        :raises InvalidRequestError: if the requested lineage direction is 'BOTH' (unsupported for this operation)
        :raises AtlanError: on any API communication issue
        """
        if lineage_request.direction == LineageDirection.BOTH:
            raise ErrorCode.INVALID_LINEAGE_DIRECTION.exception_with_parameters()
        raw_json = self._client._call_api(
            GET_LINEAGE_LIST, None, request_obj=lineage_request, exclude_unset=True
        )
        if "entities" in raw_json:
            try:
                for entity in raw_json["entities"]:
                    unflatten_custom_metadata_for_entity(
                        entity=entity, attributes=lineage_request.attributes
                    )
                assets = parse_obj_as(List[Asset], raw_json["entities"])
                has_more = parse_obj_as(bool, raw_json["hasMore"])
            except ValidationError as err:
                raise ErrorCode.JSON_ERROR.exception_with_parameters(
                    raw_json, 200, str(err)
                ) from err
        else:
            assets = []
            has_more = False
        return LineageListResults(
            client=self._client,
            criteria=lineage_request,
            start=lineage_request.offset or 0,
            size=lineage_request.size or 10,
            has_more=has_more,
            assets=assets,
        )

    @validate_arguments
    def find_personas_by_name(
        self,
        name: str,
        attributes: Optional[List[str]] = None,
    ) -> List[Persona]:
        """
        Find a persona by its human-readable name.

        :param name: of the persona
        :param attributes: (optional) collection of attributes to retrieve for the persona
        :returns: all personas with that name, if found
        :raises NotFoundError: if no persona with the provided name exists
        """
        if attributes is None:
            attributes = []
        query = (
            Term.with_state("ACTIVE")
            + Term.with_type_name("PERSONA")
            + Term.with_name(name)
        )
        return self._search_for_asset_with_name(
            query=query,
            name=name,
            asset_type=Persona,
            attributes=attributes,
            allow_multiple=True,
        )

    @validate_arguments
    def find_purposes_by_name(
        self,
        name: str,
        attributes: Optional[List[str]] = None,
    ) -> List[Purpose]:
        """
        Find a purpose by its human-readable name.

        :param name: of the purpose
        :param attributes: (optional) collection of attributes to retrieve for the purpose
        :returns: all purposes with that name, if found
        :raises NotFoundError: if no purpose with the provided name exists
        """
        if attributes is None:
            attributes = []
        query = (
            Term.with_state("ACTIVE")
            + Term.with_type_name("PURPOSE")
            + Term.with_name(name)
        )
        return self._search_for_asset_with_name(
            query=query,
            name=name,
            asset_type=Purpose,
            attributes=attributes,
            allow_multiple=True,
        )

    @validate_arguments(config=dict(arbitrary_types_allowed=True))
    def get_by_qualified_name(
        self,
        qualified_name: str,
        asset_type: Type[A],
        min_ext_info: bool = False,
        ignore_relationships: bool = True,
        attributes: Optional[Union[List[str], List[AtlanField]]] = None,
<<<<<<< HEAD
        relationships_attributes: Optional[Union[List[str], List[AtlanField]]] = None,
=======
        related_attributes: Optional[Union[List[str], List[AtlanField]]] = None,
>>>>>>> 23936320
    ) -> A:
        """
        Retrieves an asset by its qualified_name.

        :param qualified_name: qualified_name of the asset to be retrieved
        :param asset_type: type of asset to be retrieved ( must be the actual asset type not a super type)
        :param min_ext_info: whether to minimize extra info (True) or not (False)
        :param ignore_relationships: whether to include relationships (False) or exclude them (True)
        :param attributes: a specific list of attributes to retrieve for the asset
<<<<<<< HEAD
        :param relationships_attributes: a specific list of relationships attributes to retrieve for the asset
=======
        :param related_attributes: a specific list of relationships attributes to retrieve for the asset
>>>>>>> 23936320
        :returns: the requested asset
        :raises NotFoundError: if the asset does not exist
        :raises AtlanError: on any API communication issue
        """
        from pyatlan.client.atlan import AtlanClient
        from pyatlan.model.fluent_search import FluentSearch

        query_params = {
            "attr:qualifiedName": qualified_name,
            "minExtInfo": min_ext_info,
            "ignoreRelationships": ignore_relationships,
        }
<<<<<<< HEAD
        if (attributes and len(attributes)) or (
            relationships_attributes and len(relationships_attributes)
=======
        attributes = attributes or []
        related_attributes = related_attributes or []

        if (attributes and len(attributes)) or (
            related_attributes and len(related_attributes)
>>>>>>> 23936320
        ):
            client = AtlanClient.get_default_client()
            search = (
                FluentSearch().select().where(Asset.QUALIFIED_NAME.eq(qualified_name))
            )
<<<<<<< HEAD
            for attribute in attributes or []:  # type: ignore[union-attr]
                search = search.include_on_results(attribute)
            for relation_attribute in relationships_attributes or []:  # type: ignore[union-attr]
=======
            for attribute in attributes:
                search = search.include_on_results(attribute)
            for relation_attribute in related_attributes:
>>>>>>> 23936320
                search = search.include_on_relations(relation_attribute)
            results = search.execute(client=client)
            if results and results.current_page():
                first_result = results.current_page()[0]
                if isinstance(first_result, asset_type):
                    return first_result
                else:
                    raise ErrorCode.ASSET_NOT_FOUND_BY_NAME.exception_with_parameters(
                        asset_type.__name__, qualified_name
                    )
            else:
                raise ErrorCode.ASSET_NOT_FOUND_BY_QN.exception_with_parameters(
                    qualified_name, asset_type.__name__
                )

        raw_json = self._client._call_api(
            GET_ENTITY_BY_UNIQUE_ATTRIBUTE.format_path_with_params(asset_type.__name__),
            query_params,
        )
        if raw_json["entity"]["typeName"] != asset_type.__name__:
            raise ErrorCode.ASSET_NOT_FOUND_BY_NAME.exception_with_parameters(
                asset_type.__name__, qualified_name
            )
        asset = self._handle_relationships(raw_json)
        if not isinstance(asset, asset_type):
            raise ErrorCode.ASSET_NOT_FOUND_BY_NAME.exception_with_parameters(
                asset_type.__name__, qualified_name
            )
        return asset

    @validate_arguments(config=dict(arbitrary_types_allowed=True))
    def get_by_guid(
        self,
        guid: str,
        asset_type: Type[A] = Asset,  # type: ignore[assignment]
        min_ext_info: bool = False,
        ignore_relationships: bool = True,
        attributes: Optional[Union[List[str], List[AtlanField]]] = None,
<<<<<<< HEAD
        relationships_attributes: Optional[Union[List[str], List[AtlanField]]] = None,
=======
        related_attributes: Optional[Union[List[str], List[AtlanField]]] = None,
>>>>>>> 23936320
    ) -> A:
        """
        Retrieves an asset by its GUID.

        :param guid: unique identifier (GUID) of the asset to retrieve
        :param asset_type: type of asset to be retrieved, defaults to `Asset`
        :param min_ext_info: whether to minimize extra info (True) or not (False)
        :param ignore_relationships: whether to include relationships (False) or exclude them (True)
        :param attributes: a specific list of attributes to retrieve for the asset
        :param related_attributes: a specific list of relationships attributes to retrieve for the asset
        :returns: the requested asset
        :param attributes: a specific list of attributes to retrieve for the asset
        :param relationships_attributes: a specific list of relationships attributes to retrieve for the asset
        :raises NotFoundError: if the asset does not exist, or is not of the type requested
        :raises AtlanError: on any API communication issue
        """
        from pyatlan.client.atlan import AtlanClient
        from pyatlan.model.fluent_search import FluentSearch

        query_params = {
            "minExtInfo": min_ext_info,
            "ignoreRelationships": ignore_relationships,
        }
<<<<<<< HEAD
        if (attributes and len(attributes)) or (
            relationships_attributes and len(relationships_attributes)
        ):
            client = AtlanClient.get_default_client()
            search = FluentSearch().select().where(Asset.GUID.eq(guid))
            for attribute in attributes or []:  # type: ignore[union-attr]
                search = search.include_on_results(attribute)
            for relation_attribute in relationships_attributes or []:  # type: ignore[union-attr]
=======
        attributes = attributes or []
        related_attributes = related_attributes or []

        if (attributes and len(attributes)) or (
            related_attributes and len(related_attributes)
        ):
            client = AtlanClient.get_default_client()
            search = FluentSearch().select().where(Asset.GUID.eq(guid))
            for attribute in attributes:
                search = search.include_on_results(attribute)
            for relation_attribute in related_attributes:
>>>>>>> 23936320
                search = search.include_on_relations(relation_attribute)
            results = search.execute(client=client)
            if results and results.current_page():
                first_result = results.current_page()[0]
                if isinstance(first_result, asset_type):
                    return first_result
                else:
                    raise ErrorCode.ASSET_NOT_TYPE_REQUESTED.exception_with_parameters(
                        guid, asset_type.__name__
                    )
            else:
                raise ErrorCode.ASSET_NOT_FOUND_BY_GUID.exception_with_parameters(guid)

        raw_json = self._client._call_api(
            GET_ENTITY_BY_GUID.format_path_with_params(guid),
            query_params,
        )
        asset = self._handle_relationships(raw_json)
        if not isinstance(asset, asset_type):
            raise ErrorCode.ASSET_NOT_TYPE_REQUESTED.exception_with_parameters(
                guid, asset_type.__name__
            )
        return asset

    def _handle_relationships(self, raw_json):
        if (
            "relationshipAttributes" in raw_json["entity"]
            and raw_json["entity"]["relationshipAttributes"]
        ):
            raw_json["entity"]["attributes"].update(
                raw_json["entity"]["relationshipAttributes"]
            )
        raw_json["entity"]["relationshipAttributes"] = {}
        asset = AssetResponse[A](**raw_json).entity
        asset.is_incomplete = False
        return asset

    @validate_arguments
    def retrieve_minimal(
        self, guid: str, asset_type: Type[A] = Asset  # type: ignore[assignment]
    ) -> A:
        """
        Retrieves an asset by its GUID, without any of its relationships.

        :param guid: unique identifier (GUID) of the asset to retrieve
        :param asset_type: type of asset to be retrieved, defaults to `Asset`
        :returns: the asset, without any of its relationships
        :raises NotFoundError: if the asset does not exist
        """
        return self.get_by_guid(
            guid=guid,
            asset_type=asset_type,
            min_ext_info=True,
            ignore_relationships=True,
        )

    @validate_arguments
    def upsert(
        self,
        entity: Union[Asset, List[Asset]],
        replace_atlan_tags: bool = False,
        replace_custom_metadata: bool = False,
        overwrite_custom_metadata: bool = False,
    ) -> AssetMutationResponse:
        """Deprecated - use save() instead."""
        warn(
            "This method is deprecated, please use 'save' instead, which offers identical functionality.",
            DeprecationWarning,
            stacklevel=2,
        )
        return self.save(
            entity=entity,
            replace_atlan_tags=replace_atlan_tags,
            replace_custom_metadata=replace_custom_metadata,
            overwrite_custom_metadata=overwrite_custom_metadata,
        )

    @validate_arguments
    def save(
        self,
        entity: Union[Asset, List[Asset]],
        replace_atlan_tags: bool = False,
        replace_custom_metadata: bool = False,
        overwrite_custom_metadata: bool = False,
    ) -> AssetMutationResponse:
        """
        If an asset with the same qualified_name exists, updates the existing asset. Otherwise, creates the asset.
        If an asset does exist, opertionally overwrites any Atlan tags. Custom metadata will either be
        overwritten or merged depending on the options provided.

        :param entity: one or more assets to save
        :param replace_atlan_tags: whether to replace AtlanTags during an update (True) or not (False)
        :param replace_custom_metadata: replaces any custom metadata with non-empty values provided
        :param overwrite_custom_metadata: overwrites any custom metadata, even with empty values
        :returns: the result of the save
        :raises AtlanError: on any API communication issue
        :raises ApiError: if a connection was created and blocking until policies are synced overruns the retry limit
        """
        query_params = {
            "replaceClassifications": replace_atlan_tags,
            "replaceBusinessAttributes": replace_custom_metadata,
            "overwriteBusinessAttributes": overwrite_custom_metadata,
        }
        entities: List[Asset] = []
        if isinstance(entity, list):
            entities.extend(entity)
        else:
            entities.append(entity)
        for asset in entities:
            asset.validate_required()
        request = BulkRequest[Asset](entities=entities)
        raw_json = self._client._call_api(BULK_UPDATE, query_params, request)
        response = AssetMutationResponse(**raw_json)
        if connections_created := response.assets_created(Connection):
            self._wait_for_connections_to_be_created(connections_created)
        return response

    def _wait_for_connections_to_be_created(self, connections_created):
        with self._client.max_retries():
            LOGGER.debug("Waiting for connections")
            for connection in connections_created:
                guid = connection.guid
                LOGGER.debug("Attempting to retrieve connection with guid: %s", guid)
                self.retrieve_minimal(guid=guid, asset_type=Connection)
            LOGGER.debug("Finished waiting for connections")

    @validate_arguments
    def upsert_merging_cm(
        self, entity: Union[Asset, List[Asset]], replace_atlan_tags: bool = False
    ) -> AssetMutationResponse:
        """Deprecated - use save_merging_cm() instead."""
        warn(
            "This method is deprecated, please use 'save_merging_cm' instead, which offers identical "
            "functionality.",
            DeprecationWarning,
            stacklevel=2,
        )
        return self.save_merging_cm(
            entity=entity, replace_atlan_tags=replace_atlan_tags
        )

    @validate_arguments
    def save_merging_cm(
        self, entity: Union[Asset, List[Asset]], replace_atlan_tags: bool = False
    ) -> AssetMutationResponse:
        """
        If no asset exists, has the same behavior as the upsert() method, while also setting
        any custom metadata provided. If an asset does exist, optionally overwrites any Atlan tags.
        Will merge any provided custom metadata with any custom metadata that already exists on the asset.

        :param entity: one or more assets to save
        :param replace_atlan_tags: whether to replace AtlanTags during an update (True) or not (False)
        :returns: details of the created or updated assets
        """
        return self.save(
            entity=entity,
            replace_atlan_tags=replace_atlan_tags,
            replace_custom_metadata=True,
            overwrite_custom_metadata=False,
        )

    @validate_arguments
    def update_merging_cm(
        self, entity: Asset, replace_atlan_tags: bool = False
    ) -> AssetMutationResponse:
        """
        If no asset exists, fails with a NotFoundError. Will merge any provided
        custom metadata with any custom metadata that already exists on the asset.
        If an asset does exist, optionally overwrites any Atlan tags.

        :param entity: the asset to update
        :param replace_atlan_tags: whether to replace AtlanTags during an update (True) or not (False)
        :returns: details of the updated asset
        :raises NotFoundError: if the asset does not exist (will not create it)
        """
        self.get_by_qualified_name(
            qualified_name=entity.qualified_name or "",
            asset_type=type(entity),
            min_ext_info=True,
            ignore_relationships=True,
        )  # Allow this to throw the NotFoundError if the entity does not exist
        return self.save_merging_cm(
            entity=entity, replace_atlan_tags=replace_atlan_tags
        )

    @validate_arguments
    def upsert_replacing_cm(
        self, entity: Union[Asset, List[Asset]], replace_atlan_tagss: bool = False
    ) -> AssetMutationResponse:
        """Deprecated - use save_replacing_cm() instead."""
        warn(
            "This method is deprecated, please use 'save_replacing_cm' instead, which offers identical "
            "functionality.",
            DeprecationWarning,
            stacklevel=2,
        )
        return self.save_replacing_cm(
            entity=entity, replace_atlan_tags=replace_atlan_tagss
        )

    @validate_arguments
    def save_replacing_cm(
        self, entity: Union[Asset, List[Asset]], replace_atlan_tags: bool = False
    ) -> AssetMutationResponse:
        """
        If no asset exists, has the same behavior as the upsert() method, while also setting
        any custom metadata provided.
        If an asset does exist, optionally overwrites any Atlan tags.
        Will overwrite all custom metadata on any existing asset with only the custom metadata provided
        (wiping out any other custom metadata on an existing asset that is not provided in the request).

        :param entity: one or more assets to save
        :param replace_atlan_tags: whether to replace AtlanTags during an update (True) or not (False)
        :returns: details of the created or updated assets
        :raises AtlanError: on any API communication issue
        """

        query_params = {
            "replaceClassifications": replace_atlan_tags,
            "replaceBusinessAttributes": True,
            "overwriteBusinessAttributes": True,
        }
        entities: List[Asset] = []
        if isinstance(entity, list):
            entities.extend(entity)
        else:
            entities.append(entity)
        for asset in entities:
            asset.validate_required()
        request = BulkRequest[Asset](entities=entities)
        raw_json = self._client._call_api(BULK_UPDATE, query_params, request)
        return AssetMutationResponse(**raw_json)

    @validate_arguments
    def update_replacing_cm(
        self, entity: Asset, replace_atlan_tags: bool = False
    ) -> AssetMutationResponse:
        """
        If no asset exists, fails with a NotFoundError.
        Will overwrite all custom metadata on any existing asset with only the custom metadata provided
        (wiping out any other custom metadata on an existing asset that is not provided in the request).
        If an asset does exist, optionally overwrites any Atlan tags.

        :param entity: the asset to update
        :param replace_atlan_tags: whether to replace AtlanTags during an update (True) or not (False)
        :returns: details of the updated asset
        :raises NotFoundError: if the asset does not exist (will not create it)
        """

        self.get_by_qualified_name(
            qualified_name=entity.qualified_name or "",
            asset_type=type(entity),
            min_ext_info=True,
            ignore_relationships=True,
        )  # Allow this to throw the NotFoundError if the entity does not exist
        return self.save_replacing_cm(
            entity=entity, replace_atlan_tags=replace_atlan_tags
        )

    @validate_arguments
    def purge_by_guid(self, guid: Union[str, List[str]]) -> AssetMutationResponse:
        """
        Hard-deletes (purges) one or more assets by their unique identifier (GUID).
        This operation is irreversible.

        :param guid: unique identifier(s) (GUIDs) of one or more assets to hard-delete
        :returns: details of the hard-deleted asset(s)
        :raises AtlanError: on any API communication issue
        """
        guids: List[str] = []
        if isinstance(guid, list):
            guids.extend(guid)
        else:
            guids.append(guid)
        query_params = {"deleteType": AtlanDeleteType.PURGE.value, "guid": guids}
        raw_json = self._client._call_api(
            DELETE_ENTITIES_BY_GUIDS, query_params=query_params
        )
        return AssetMutationResponse(**raw_json)

    @validate_arguments
    def delete_by_guid(self, guid: Union[str, List[str]]) -> AssetMutationResponse:
        """
        Soft-deletes (archives) one or more assets by their unique identifier (GUID).
        This operation can be reversed by updating the asset and its status to ACTIVE.

        :param guid: unique identifier(s) (GUIDs) of one or more assets to soft-delete
        :returns: details of the soft-deleted asset(s)
        :raises AtlanError: on any API communication issue
        :raises ApiError: if the retry limit is overrun waiting for confirmation the asset is deleted
        :raises InvalidRequestError: if an asset does not support archiving
        """
        guids: List[str] = []
        if isinstance(guid, list):
            guids.extend(guid)
        else:
            guids.append(guid)
        for guid in guids:
            asset = self.retrieve_minimal(guid=guid, asset_type=Asset)
            if not asset.can_be_archived():
                raise ErrorCode.ASSET_CAN_NOT_BE_ARCHIVED.exception_with_parameters(
                    guid, asset.type_name
                )
        query_params = {"deleteType": AtlanDeleteType.SOFT.value, "guid": guids}
        raw_json = self._client._call_api(
            DELETE_ENTITIES_BY_GUIDS, query_params=query_params
        )
        response = AssetMutationResponse(**raw_json)
        for asset in response.assets_deleted(asset_type=Asset):
            self._wait_till_deleted(asset)
        return response

    @retry(
        reraise=True,
        retry=(retry_if_exception_type(AtlanError)),
        stop=stop_after_attempt(20),
        wait=wait_fixed(1),
    )
    def _wait_till_deleted(self, asset: Asset):
        try:
            asset = self.retrieve_minimal(guid=asset.guid, asset_type=Asset)
            if asset.status == EntityStatus.DELETED:
                return
        except requests.exceptions.RetryError as err:
            raise ErrorCode.RETRY_OVERRUN.exception_with_parameters() from err

    @validate_arguments
    def restore(self, asset_type: Type[A], qualified_name: str) -> bool:
        """
        Restore an archived (soft-deleted) asset to active.

        :param asset_type: type of the asset to restore
        :param qualified_name: of the asset to restore
        :returns: True if the asset is now restored, or False if not
        :raises AtlanError: on any API communication issue
        """
        return self._restore(asset_type, qualified_name, 0)

    def _restore(self, asset_type: Type[A], qualified_name: str, retries: int) -> bool:
        if not asset_type.can_be_archived():
            return False
        existing = self.get_by_qualified_name(
            asset_type=asset_type,
            qualified_name=qualified_name,
            ignore_relationships=False,
        )
        if not existing:
            # Nothing to restore, so cannot be restored
            return False
        elif existing.status is EntityStatus.ACTIVE:
            # Already active, but could be due to the async nature of delete handlers
            if retries < 10:
                time.sleep(2)
                return self._restore(asset_type, qualified_name, retries + 1)
            else:
                # If we have exhausted the retries, though, we will short-circuit
                return True
        else:
            response = self._restore_asset(existing)
            return response is not None and response.guid_assignments is not None

    def _restore_asset(self, asset: Asset) -> AssetMutationResponse:
        to_restore = asset.trim_to_required()
        to_restore.status = EntityStatus.ACTIVE
        query_params = {
            "replaceClassifications": False,
            "replaceBusinessAttributes": False,
            "overwriteBusinessAttributes": False,
        }
        request = BulkRequest[Asset](entities=[to_restore])
        raw_json = self._client._call_api(BULK_UPDATE, query_params, request)
        return AssetMutationResponse(**raw_json)

    def _modify_tags(
        self,
        api: API,
        asset_type: Type[A],
        qualified_name: str,
        atlan_tag_names: List[str],
        propagate: bool = True,
        remove_propagation_on_delete: bool = True,
        restrict_lineage_propagation: bool = True,
        restrict_propagation_through_hierarchy: bool = False,
    ) -> None:
        atlan_tags = AtlanTags(
            __root__=[
                AtlanTag(
                    type_name=AtlanTagName(display_text=name),
                    propagate=propagate,
                    remove_propagations_on_entity_delete=remove_propagation_on_delete,
                    restrict_propagation_through_lineage=restrict_lineage_propagation,
                    restrict_propagation_through_hierarchy=restrict_propagation_through_hierarchy,
                )
                for name in atlan_tag_names
            ]
        )
        query_params = {"attr:qualifiedName": qualified_name}
        self._client._call_api(
            api.format_path_with_params(asset_type.__name__, "classifications"),
            query_params,
            atlan_tags,
        )

    @validate_arguments
    def add_atlan_tags(
        self,
        asset_type: Type[A],
        qualified_name: str,
        atlan_tag_names: List[str],
        propagate: bool = True,
        remove_propagation_on_delete: bool = True,
        restrict_lineage_propagation: bool = True,
        restrict_propagation_through_hierarchy: bool = False,
    ) -> None:
        """
        Add one or more Atlan tags to the provided asset.
        Note: if one or more of the provided Atlan tags already exist on the asset, an error
        will be raised. (In other words, this operation is NOT idempotent.)

        :param asset_type: type of asset to which to add the Atlan tags
        :param qualified_name: qualified_name of the asset to which to add the Atlan tags
        :param atlan_tag_names: human-readable names of the Atlan tags to add to the asset
        :param propagate: whether to propagate the Atlan tag (True) or not (False)
        :param remove_propagation_on_delete: whether to remove the propagated Atlan tags
        when the Atlan tag is removed from this asset (True) or not (False)
        :param restrict_lineage_propagation: whether to avoid propagating
        through lineage (True) or do propagate through lineage (False)
        :param restrict_propagation_through_hierarchy: whether to prevent this Atlan tag from
        propagating through hierarchy (True) or allow it to propagate through hierarchy (False)
        :raises AtlanError: on any API communication issue
        """
        self._modify_tags(
            UPDATE_ENTITY_BY_ATTRIBUTE,
            asset_type,
            qualified_name,
            atlan_tag_names,
            propagate,
            remove_propagation_on_delete,
            restrict_lineage_propagation,
            restrict_propagation_through_hierarchy,
        )

    @validate_arguments
    def update_atlan_tags(
        self,
        asset_type: Type[A],
        qualified_name: str,
        atlan_tag_names: List[str],
        propagate: bool = True,
        remove_propagation_on_delete: bool = True,
        restrict_lineage_propagation: bool = True,
        restrict_propagation_through_hierarchy: bool = False,
    ) -> None:
        """
        Update one or more Atlan tags to the provided asset.
        Note: if one or more of the provided Atlan tags already exist on the asset, an error
        will be raised. (In other words, this operation is NOT idempotent.)

        :param asset_type: type of asset to which to update the Atlan tags
        :param qualified_name: qualified_name of the asset to which to update the Atlan tags
        :param atlan_tag_names: human-readable names of the Atlan tags to update to the asset
        :param propagate: whether to propagate the Atlan tag (True) or not (False)
        :param remove_propagation_on_delete: whether to remove the propagated Atlan tags
        when the Atlan tag is removed from this asset (True) or not (False)
        :param restrict_lineage_propagation: whether to avoid propagating
        through lineage (True) or do propagate through lineage (False)
        :param restrict_propagation_through_hierarchy: whether to prevent this Atlan tag from
        propagating through hierarchy (True) or allow it to propagate through hierarchy (False)
        :raises AtlanError: on any API communication issue
        """
        self._modify_tags(
            PARTIAL_UPDATE_ENTITY_BY_ATTRIBUTE,
            asset_type,
            qualified_name,
            atlan_tag_names,
            propagate,
            remove_propagation_on_delete,
            restrict_lineage_propagation,
            restrict_propagation_through_hierarchy,
        )

    @validate_arguments
    def remove_atlan_tag(
        self, asset_type: Type[A], qualified_name: str, atlan_tag_name: str
    ) -> None:
        """
        Removes a single Atlan tag from the provided asset.
        Note: if the provided Atlan tag does not exist on the asset, an error will be raised.
        (In other words, this operation is NOT idempotent.)

        :param asset_type: type of asset to which to add the Atlan tags
        :param qualified_name: qualified_name of the asset to which to add the Atlan tags
        :param atlan_tag_name: human-readable name of the Atlan tag to remove from the asset
        :raises AtlanError: on any API communication issue
        """
        from pyatlan.cache.atlan_tag_cache import AtlanTagCache

        classification_id = AtlanTagCache.get_id_for_name(atlan_tag_name)
        if not classification_id:
            raise ErrorCode.ATLAN_TAG_NOT_FOUND_BY_NAME.exception_with_parameters(
                atlan_tag_name
            )
        query_params = {"attr:qualifiedName": qualified_name}
        self._client._call_api(
            DELETE_ENTITY_BY_ATTRIBUTE.format_path_with_params(
                asset_type.__name__, "classification", classification_id
            ),
            query_params,
        )

    def _update_asset_by_attribute(
        self, asset: A, asset_type: Type[A], qualified_name: str
    ):
        query_params = {"attr:qualifiedName": qualified_name}
        raw_json = self._client._call_api(
            PARTIAL_UPDATE_ENTITY_BY_ATTRIBUTE.format_path_with_params(
                asset_type.__name__
            ),
            query_params,
            AssetRequest[Asset](entity=asset),
        )
        response = AssetMutationResponse(**raw_json)
        if assets := response.assets_partially_updated(asset_type=asset_type):
            return assets[0]
        if assets := response.assets_updated(asset_type=asset_type):
            return assets[0]
        return None

    def _update_glossary_anchor(
        self,
        asset: Union[AtlasGlossaryTerm, AtlasGlossaryCategory],
        asset_type: str,
        glossary_guid: Optional[str] = None,
    ) -> None:
        if not glossary_guid:
            raise ErrorCode.MISSING_GLOSSARY_GUID.exception_with_parameters(asset_type)
        asset.anchor = AtlasGlossary.ref_by_guid(glossary_guid)

    @overload
    def update_certificate(
        self,
        asset_type: Type[AtlasGlossaryTerm],
        qualified_name: str,
        name: str,
        certificate_status: CertificateStatus,
        glossary_guid: str,
        message: Optional[str] = None,
    ) -> Optional[AtlasGlossaryTerm]: ...

    @overload
    def update_certificate(
        self,
        asset_type: Type[AtlasGlossaryCategory],
        qualified_name: str,
        name: str,
        certificate_status: CertificateStatus,
        glossary_guid: str,
        message: Optional[str] = None,
    ) -> Optional[AtlasGlossaryCategory]: ...

    @overload
    def update_certificate(
        self,
        asset_type: Type[A],
        qualified_name: str,
        name: str,
        certificate_status: CertificateStatus,
        glossary_guid: Optional[str] = None,
        message: Optional[str] = None,
    ) -> Optional[A]: ...

    @validate_arguments
    def update_certificate(
        self,
        asset_type: Type[A],
        qualified_name: str,
        name: str,
        certificate_status: CertificateStatus,
        glossary_guid: Optional[str] = None,
        message: Optional[str] = None,
    ) -> Optional[A]:
        """
        Update the certificate on an asset.

        :param asset_type: type of asset on which to update the certificate
        :param qualified_name: the qualified_name of the asset on which to update the certificate
        :param name: the name of the asset on which to update the certificate
        :param certificate_status: specific certificate to set on the asset
        :param glossary_guid: unique identifier of the glossary, required
        only when the asset type is `AtlasGlossaryTerm` or `AtlasGlossaryCategory`
        :param message: (optional) message to set (or None for no message)
        :returns: the result of the update, or None if the update failed
        :raises AtlanError: on any API communication issue
        """
        asset = asset_type()
        asset.qualified_name = qualified_name
        asset.certificate_status = certificate_status
        asset.name = name
        asset.certificate_status_message = message
        if isinstance(asset, (AtlasGlossaryTerm, AtlasGlossaryCategory)):
            self._update_glossary_anchor(asset, asset_type.__name__, glossary_guid)
        return self._update_asset_by_attribute(asset, asset_type, qualified_name)

    @overload
    def remove_certificate(
        self,
        asset_type: Type[AtlasGlossaryTerm],
        qualified_name: str,
        name: str,
        glossary_guid: str,
    ) -> Optional[AtlasGlossaryTerm]: ...

    @overload
    def remove_certificate(
        self,
        asset_type: Type[AtlasGlossaryCategory],
        qualified_name: str,
        name: str,
        glossary_guid: str,
    ) -> Optional[AtlasGlossaryCategory]: ...

    @overload
    def remove_certificate(
        self,
        asset_type: Type[A],
        qualified_name: str,
        name: str,
        glossary_guid: Optional[str] = None,
    ) -> Optional[A]: ...

    @validate_arguments
    def remove_certificate(
        self,
        asset_type: Type[A],
        qualified_name: str,
        name: str,
        glossary_guid: Optional[str] = None,
    ) -> Optional[A]:
        """
        Remove the certificate from an asset.

        :param asset_type: type of asset from which to remove the certificate
        :param qualified_name: the qualified_name of the asset from which to remove the certificate
        :param name: the name of the asset from which to remove the certificate
        :param glossary_guid: unique identifier of the glossary, required
        only when the asset type is `AtlasGlossaryTerm` or `AtlasGlossaryCategory`
        :returns: the result of the removal, or None if the removal failed
        """
        asset = asset_type()
        asset.qualified_name = qualified_name
        asset.name = name
        asset.remove_certificate()
        if isinstance(asset, (AtlasGlossaryTerm, AtlasGlossaryCategory)):
            self._update_glossary_anchor(asset, asset_type.__name__, glossary_guid)
        return self._update_asset_by_attribute(asset, asset_type, qualified_name)

    @overload
    def update_announcement(
        self,
        asset_type: Type[AtlasGlossaryTerm],
        qualified_name: str,
        name: str,
        announcement: Announcement,
        glossary_guid: str,
    ) -> Optional[AtlasGlossaryTerm]: ...

    @overload
    def update_announcement(
        self,
        asset_type: Type[AtlasGlossaryCategory],
        qualified_name: str,
        name: str,
        announcement: Announcement,
        glossary_guid: str,
    ) -> Optional[AtlasGlossaryCategory]: ...

    @overload
    def update_announcement(
        self,
        asset_type: Type[A],
        qualified_name: str,
        name: str,
        announcement: Announcement,
        glossary_guid: Optional[str] = None,
    ) -> Optional[A]: ...

    @validate_arguments
    def update_announcement(
        self,
        asset_type: Type[A],
        qualified_name: str,
        name: str,
        announcement: Announcement,
        glossary_guid: Optional[str] = None,
    ) -> Optional[A]:
        """
        Update the announcement on an asset.

        :param asset_type: type of asset on which to update the announcement
        :param qualified_name: the qualified_name of the asset on which to update the announcement
        :param name: the name of the asset on which to update the announcement
        :param announcement: to apply to the asset
        :param glossary_guid: unique identifier of the glossary, required
        only when the asset type is `AtlasGlossaryTerm` or `AtlasGlossaryCategory`
        :returns: the result of the update, or None if the update failed
        """
        asset = asset_type()
        asset.qualified_name = qualified_name
        asset.set_announcement(announcement)
        asset.name = name
        if isinstance(asset, (AtlasGlossaryTerm, AtlasGlossaryCategory)):
            self._update_glossary_anchor(asset, asset_type.__name__, glossary_guid)
        return self._update_asset_by_attribute(asset, asset_type, qualified_name)

    @overload
    def remove_announcement(
        self,
        asset_type: Type[AtlasGlossaryTerm],
        qualified_name: str,
        name: str,
        glossary_guid: str,
    ) -> Optional[AtlasGlossaryTerm]: ...

    @overload
    def remove_announcement(
        self,
        asset_type: Type[AtlasGlossaryCategory],
        qualified_name: str,
        name: str,
        glossary_guid: str,
    ) -> Optional[AtlasGlossaryCategory]: ...

    @overload
    def remove_announcement(
        self,
        asset_type: Type[A],
        qualified_name: str,
        name: str,
        glossary_guid: Optional[str] = None,
    ) -> Optional[A]: ...

    @validate_arguments
    def remove_announcement(
        self,
        asset_type: Type[A],
        qualified_name: str,
        name: str,
        glossary_guid: Optional[str] = None,
    ) -> Optional[A]:
        """
        Remove the announcement from an asset.

        :param asset_type: type of asset from which to remove the announcement
        :param qualified_name: the qualified_name of the asset from which to remove the announcement
        :param glossary_guid: unique identifier of the glossary, required
        only when the asset type is `AtlasGlossaryTerm` or `AtlasGlossaryCategory`
        :returns: the result of the removal, or None if the removal failed
        """
        asset = asset_type()
        asset.qualified_name = qualified_name
        asset.name = name
        asset.remove_announcement()
        if isinstance(asset, (AtlasGlossaryTerm, AtlasGlossaryCategory)):
            self._update_glossary_anchor(asset, asset_type.__name__, glossary_guid)
        return self._update_asset_by_attribute(asset, asset_type, qualified_name)

    @validate_arguments(config=dict(arbitrary_types_allowed=True))
    def update_custom_metadata_attributes(
        self, guid: str, custom_metadata: CustomMetadataDict
    ):
        """
        Update only the provided custom metadata attributes on the asset. This will leave all
        other custom metadata attributes, even within the same named custom metadata, unchanged.

        :param guid: unique identifier (GUID) of the asset
        :param custom_metadata: custom metadata to update, as human-readable names mapped to values
        :raises AtlanError: on any API communication issue
        """
        custom_metadata_request = CustomMetadataRequest.create(
            custom_metadata_dict=custom_metadata
        )
        self._client._call_api(
            ADD_BUSINESS_ATTRIBUTE_BY_ID.format_path(
                {
                    "entity_guid": guid,
                    "bm_id": custom_metadata_request.custom_metadata_set_id,
                }
            ),
            None,
            custom_metadata_request,
        )

    @validate_arguments(config=dict(arbitrary_types_allowed=True))
    def replace_custom_metadata(self, guid: str, custom_metadata: CustomMetadataDict):
        """
        Replace specific custom metadata on the asset. This will replace everything within the named
        custom metadata, but will not change any of hte other named custom metadata on the asset.

        :param guid: unique identifier (GUID) of the asset
        :param custom_metadata: custom metadata to replace, as human-readable names mapped to values
        :raises AtlanError: on any API communication issue
        """
        # clear unset attributes so that they are removed
        custom_metadata.clear_unset()
        custom_metadata_request = CustomMetadataRequest.create(
            custom_metadata_dict=custom_metadata
        )
        self._client._call_api(
            ADD_BUSINESS_ATTRIBUTE_BY_ID.format_path(
                {
                    "entity_guid": guid,
                    "bm_id": custom_metadata_request.custom_metadata_set_id,
                }
            ),
            None,
            custom_metadata_request,
        )

    @validate_arguments
    def remove_custom_metadata(self, guid: str, cm_name: str):
        """
        Remove specific custom metadata from an asset.

        :param guid: unique identifier (GUID) of the asset
        :param cm_name: human-readable name of the custom metadata to remove
        :raises AtlanError: on any API communication issue
        """
        custom_metadata = CustomMetadataDict(name=cm_name)
        # invoke clear_all so all attributes are set to None and consequently removed
        custom_metadata.clear_all()
        custom_metadata_request = CustomMetadataRequest.create(
            custom_metadata_dict=custom_metadata
        )
        self._client._call_api(
            ADD_BUSINESS_ATTRIBUTE_BY_ID.format_path(
                {
                    "entity_guid": guid,
                    "bm_id": custom_metadata_request.custom_metadata_set_id,
                }
            ),
            None,
            custom_metadata_request,
        )

    @validate_arguments
    def append_terms(
        self,
        asset_type: Type[A],
        terms: List[AtlasGlossaryTerm],
        guid: Optional[str] = None,
        qualified_name: Optional[str] = None,
    ) -> A:
        """
        Link additional terms to an asset, without replacing existing terms linked to the asset.
        Note: this operation must make two API calls — one to retrieve the asset's existing terms,
        and a second to append the new terms. (At least one of the GUID or qualified_name must be
        supplied, but both are not necessary.)

        :param asset_type: type of the asset
        :param terms: the list of terms to append to the asset
        :param guid: unique identifier (GUID) of the asset to which to link the terms
        :param qualified_name: the qualified_name of the asset to which to link the terms
        :returns: the asset that was updated (note that it will NOT contain details of the appended terms)
        """
        from pyatlan.client.atlan import AtlanClient
        from pyatlan.model.fluent_search import FluentSearch

        client = AtlanClient.get_default_client()
        if guid:
            if qualified_name:
                raise ErrorCode.QN_OR_GUID_NOT_BOTH.exception_with_parameters()
            results = (
                FluentSearch()
                .select()
                .where(asset_type.GUID.eq(guid))
                .execute(client=client)
            )
        elif qualified_name:
            results = (
                FluentSearch()
                .select()
                .where(asset_type.QUALIFIED_NAME.eq(qualified_name))
                .execute(client=client)
            )
        else:
            raise ErrorCode.QN_OR_GUID.exception_with_parameters()

        if results and results.current_page():
            first_result = results.current_page()[0]
            if not isinstance(first_result, asset_type):
                if guid is None:
                    raise ErrorCode.ASSET_NOT_FOUND_BY_NAME.exception_with_parameters(
                        asset_type.__name__, qualified_name
                    )
                else:
                    raise ErrorCode.ASSET_NOT_TYPE_REQUESTED.exception_with_parameters(
                        guid, asset_type.__name__
                    )
        else:
            if guid is None:
                raise ErrorCode.ASSET_NOT_FOUND_BY_QN.exception_with_parameters(
                    qualified_name, asset_type.__name__
                )
            else:
                raise ErrorCode.ASSET_NOT_FOUND_BY_GUID.exception_with_parameters(guid)
        qualified_name = first_result.qualified_name
        name = first_result.name
        updated_asset = asset_type.updater(qualified_name=qualified_name, name=name)
        for i, term in enumerate(terms):
            if hasattr(term, "guid") and term.guid:
                terms[i] = AtlasGlossaryTerm.ref_by_guid(
                    guid=term.guid, semantic=SaveSemantic.APPEND
                )
            elif hasattr(term, "qualified_name") and term.qualified_name:
                terms[i] = AtlasGlossaryTerm.ref_by_qualified_name(
                    qualified_name=term.qualified_name, semantic=SaveSemantic.APPEND
                )
        updated_asset.assigned_terms = terms
        response = self.save(entity=updated_asset)
        if assets := response.assets_updated(asset_type=asset_type):
            return assets[0]
        return updated_asset

    @validate_arguments
    def replace_terms(
        self,
        asset_type: Type[A],
        terms: List[AtlasGlossaryTerm],
        guid: Optional[str] = None,
        qualified_name: Optional[str] = None,
    ) -> A:
        """
        Replace the terms linked to an asset.
        (At least one of the GUID or qualified_name must be supplied, but both are not necessary.)

        :param asset_type: type of the asset
        :param terms: the list of terms to replace on the asset, or an empty list to remove all terms from an asset
        :param guid: unique identifier (GUID) of the asset to which to replace the terms
        :param qualified_name: the qualified_name of the asset to which to replace the terms
        :returns: the asset that was updated (note that it will NOT contain details of the replaced terms)
        """
        from pyatlan.client.atlan import AtlanClient
        from pyatlan.model.fluent_search import FluentSearch

        client = AtlanClient.get_default_client()
        if guid:
            if qualified_name:
                raise ErrorCode.QN_OR_GUID_NOT_BOTH.exception_with_parameters()
<<<<<<< HEAD
            results = (
                FluentSearch()
                .select()
                .where(asset_type.GUID.eq(guid))
                .execute(client=client)
            )
        elif qualified_name:
            results = (
                FluentSearch()
                .select()
                .where(asset_type.QUALIFIED_NAME.eq(qualified_name))
                .execute(client=client)
=======
            asset = self.get_by_guid(
                guid=guid, asset_type=asset_type, ignore_relationships=False
            )
        elif qualified_name:
            asset = self.get_by_qualified_name(
                qualified_name=qualified_name,
                asset_type=asset_type,
                ignore_relationships=False,
>>>>>>> 23936320
            )
        else:
            raise ErrorCode.QN_OR_GUID.exception_with_parameters()

        if results and results.current_page():
            first_result = results.current_page()[0]
            if not isinstance(first_result, asset_type):
                if guid is None:
                    raise ErrorCode.ASSET_NOT_FOUND_BY_NAME.exception_with_parameters(
                        asset_type.__name__, qualified_name
                    )
                else:
                    raise ErrorCode.ASSET_NOT_TYPE_REQUESTED.exception_with_parameters(
                        guid, asset_type.__name__
                    )
        else:
            if guid is None:
                raise ErrorCode.ASSET_NOT_FOUND_BY_QN.exception_with_parameters(
                    qualified_name, asset_type.__name__
                )
            else:
                raise ErrorCode.ASSET_NOT_FOUND_BY_GUID.exception_with_parameters(guid)
        qualified_name = first_result.qualified_name
        name = first_result.name
        updated_asset = asset_type.updater(qualified_name=qualified_name, name=name)
        for i, term in enumerate(terms):
            if hasattr(term, "guid") and term.guid:
                terms[i] = AtlasGlossaryTerm.ref_by_guid(
                    guid=term.guid, semantic=SaveSemantic.REPLACE
                )
            elif hasattr(term, "qualified_name") and term.qualified_name:
                terms[i] = AtlasGlossaryTerm.ref_by_qualified_name(
                    qualified_name=term.qualified_name, semantic=SaveSemantic.REPLACE
                )
        updated_asset.assigned_terms = terms
        response = self.save(entity=updated_asset)
        if assets := response.assets_updated(asset_type=asset_type):
            return assets[0]
        return updated_asset

    @validate_arguments
    def remove_terms(
        self,
        asset_type: Type[A],
        terms: List[AtlasGlossaryTerm],
        guid: Optional[str] = None,
        qualified_name: Optional[str] = None,
    ) -> A:
        """
        Remove terms from an asset, without replacing all existing terms linked to the asset.
        Note: this operation must make two API calls — one to retrieve the asset's existing terms,
        and a second to remove the provided terms.

        :param asset_type: type of the asset
        :param terms: the list of terms to remove from the asset (note: these must be references by GUID to efficiently
                      remove any existing terms)
        :param guid: unique identifier (GUID) of the asset from which to remove the terms
        :param qualified_name: the qualified_name of the asset from which to remove the terms
        :returns: the asset that was updated (note that it will NOT contain details of the resulting terms)
        """
        from pyatlan.client.atlan import AtlanClient
        from pyatlan.model.fluent_search import FluentSearch

        client = AtlanClient.get_default_client()
        if guid:
            if qualified_name:
                raise ErrorCode.QN_OR_GUID_NOT_BOTH.exception_with_parameters()
<<<<<<< HEAD
            results = (
                FluentSearch()
                .select()
                .where(asset_type.GUID.eq(guid))
                .execute(client=client)
            )
        elif qualified_name:
            results = (
                FluentSearch()
                .select()
                .where(asset_type.QUALIFIED_NAME.eq(qualified_name))
                .execute(client=client)
=======
            asset = self.get_by_guid(
                guid=guid, asset_type=asset_type, ignore_relationships=False
            )
        elif qualified_name:
            asset = self.get_by_qualified_name(
                qualified_name=qualified_name,
                asset_type=asset_type,
                ignore_relationships=False,
>>>>>>> 23936320
            )
        else:
            raise ErrorCode.QN_OR_GUID.exception_with_parameters()

        if results and results.current_page():
            first_result = results.current_page()[0]
            if not isinstance(first_result, asset_type):
                if guid is None:
                    raise ErrorCode.ASSET_NOT_FOUND_BY_NAME.exception_with_parameters(
                        asset_type.__name__, qualified_name
                    )
                else:
                    raise ErrorCode.ASSET_NOT_TYPE_REQUESTED.exception_with_parameters(
                        guid, asset_type.__name__
                    )
        else:
            if guid is None:
                raise ErrorCode.ASSET_NOT_FOUND_BY_QN.exception_with_parameters(
                    qualified_name, asset_type.__name__
                )
            else:
                raise ErrorCode.ASSET_NOT_FOUND_BY_GUID.exception_with_parameters(guid)
        qualified_name = first_result.qualified_name
        name = first_result.name
        updated_asset = asset_type.updater(qualified_name=qualified_name, name=name)
        for i, term in enumerate(terms):
            if hasattr(term, "guid") and term.guid:
                terms[i] = AtlasGlossaryTerm.ref_by_guid(
                    guid=term.guid, semantic=SaveSemantic.REMOVE
                )
            elif hasattr(term, "qualified_name") and term.qualified_name:
                terms[i] = AtlasGlossaryTerm.ref_by_qualified_name(
                    qualified_name=term.qualified_name, semantic=SaveSemantic.REMOVE
                )
        updated_asset.assigned_terms = terms
        response = self.save(entity=updated_asset)
        if assets := response.assets_updated(asset_type=asset_type):
            return assets[0]
        return updated_asset

    @validate_arguments
    def find_connections_by_name(
        self,
        name: str,
        connector_type: AtlanConnectorType,
        attributes: Optional[List[str]] = None,
    ) -> List[Connection]:
        """
        Find a connection by its human-readable name and type.

        :param name: of the connection
        :param connector_type: of the connection
        :param attributes: (optional) collection of attributes to retrieve for the connection
        :returns: all connections with that name and type, if found
        :raises NotFoundError: if the connection does not exist
        """
        if attributes is None:
            attributes = []
        query = (
            Term.with_state("ACTIVE")
            + Term.with_type_name("CONNECTION")
            + Term.with_name(name)
            + Term(field="connectorName", value=connector_type.value)
        )
        return self._search_for_asset_with_name(
            query=query,
            name=name,
            asset_type=Connection,
            attributes=attributes,
            allow_multiple=True,
        )

    @validate_arguments
    def find_glossary_by_name(
        self,
        name: constr(strip_whitespace=True, min_length=1, strict=True),  # type: ignore
        attributes: Optional[List[StrictStr]] = None,
    ) -> AtlasGlossary:
        """
        Find a glossary by its human-readable name.

        :param name: of the glossary
        :param attributes: (optional) collection of attributes to retrieve for the glossary
        :returns: the glossary, if found
        :raises NotFoundError: if no glossary with the provided name exists
        """
        if attributes is None:
            attributes = []
        query = with_active_glossary(name=name)
        return self._search_for_asset_with_name(
            query=query, name=name, asset_type=AtlasGlossary, attributes=attributes
        )[0]

    @validate_arguments
    def find_category_fast_by_name(
        self,
        name: constr(strip_whitespace=True, min_length=1, strict=True),  # type: ignore
        glossary_qualified_name: constr(strip_whitespace=True, min_length=1, strict=True),  # type: ignore
        attributes: Optional[List[StrictStr]] = None,
    ) -> List[AtlasGlossaryCategory]:
        """
        Find a category by its human-readable name.
        Note: this operation requires first knowing the qualified_name of the glossary in which the
        category exists. Note that categories are not unique by name, so there may be
        multiple results.

        :param name: of the category
        :param glossary_qualified_name: qualified_name of the glossary in which the category exists
        :param attributes: (optional) collection of attributes to retrieve for the category
        :returns: the category, if found
        :raises NotFoundError: if no category with the provided name exists in the glossary
        """
        if attributes is None:
            attributes = []
        query = with_active_category(
            name=name, glossary_qualified_name=glossary_qualified_name
        )
        return self._search_for_asset_with_name(
            query=query,
            name=name,
            asset_type=AtlasGlossaryCategory,
            attributes=attributes,
            allow_multiple=True,
        )

    @validate_arguments
    def find_category_by_name(
        self,
        name: constr(strip_whitespace=True, min_length=1, strict=True),  # type: ignore
        glossary_name: constr(strip_whitespace=True, min_length=1, strict=True),  # type: ignore
        attributes: Optional[List[StrictStr]] = None,
    ) -> List[AtlasGlossaryCategory]:
        """
        Find a category by its human-readable name.
        Note: this operation must run two separate queries to first resolve the qualified_name of the
        glossary, so will be somewhat slower. If you already have the qualified_name of the glossary, use
        find_category_by_name_fast instead. Note that categories are not unique by name, so there may be
        multiple results.

        :param name: of the category
        :param glossary_name: human-readable name of the glossary in which the category exists
        :param attributes: (optional) collection of attributes to retrieve for the category
        :returns: the category, if found
        :raises NotFoundError: if no category with the provided name exists in the glossary
        """
        glossary = self.find_glossary_by_name(name=glossary_name)
        return self.find_category_fast_by_name(
            name=name,
            glossary_qualified_name=glossary.qualified_name,
            attributes=attributes,
        )

    def _search_for_asset_with_name(
        self,
        query: Query,
        name: str,
        asset_type: Type[A],
        attributes: Optional[List[StrictStr]],
        allow_multiple: bool = False,
    ) -> List[A]:
        dsl = DSL(query=query)
        search_request = IndexSearchRequest(
            dsl=dsl, attributes=attributes, relation_attributes=["name"]
        )
        results = self.search(search_request)
        if (
            results
            and results.count > 0
            and (
                # Check for paginated results first;
                # if not paginated, iterate over the results
                assets := [
                    asset
                    for asset in (results.current_page() or results)
                    if isinstance(asset, asset_type)
                ]
            )
        ):
            if not allow_multiple and len(assets) > 1:
                LOGGER.warning(
                    "More than 1 %s found with the name '%s', returning only the first.",
                    asset_type.__name__,
                    name,
                )
            return assets
        raise ErrorCode.ASSET_NOT_FOUND_BY_NAME.exception_with_parameters(
            asset_type.__name__, name
        )

    @validate_arguments
    def find_term_fast_by_name(
        self,
        name: constr(strip_whitespace=True, min_length=1, strict=True),  # type: ignore
        glossary_qualified_name: constr(strip_whitespace=True, min_length=1, strict=True),  # type: ignore
        attributes: Optional[List[StrictStr]] = None,
    ) -> AtlasGlossaryTerm:
        """
        Find a term by its human-readable name.
        Note: this operation requires first knowing the qualified_name of the glossary in which the
        term exists.

        :param name: of the term
        :param glossary_qualified_name: qualified_name of the glossary in which the term exists
        :param attributes: (optional) collection of attributes to retrieve for the term
        :returns: the term, if found
        :raises NotFoundError: if no term with the provided name exists in the glossary
        """
        if attributes is None:
            attributes = []
        query = with_active_term(
            name=name, glossary_qualified_name=glossary_qualified_name
        )
        return self._search_for_asset_with_name(
            query=query, name=name, asset_type=AtlasGlossaryTerm, attributes=attributes
        )[0]

    @validate_arguments
    def find_term_by_name(
        self,
        name: constr(strip_whitespace=True, min_length=1, strict=True),  # type: ignore
        glossary_name: constr(strip_whitespace=True, min_length=1, strict=True),  # type: ignore
        attributes: Optional[List[StrictStr]] = None,
    ) -> AtlasGlossaryTerm:
        """
        Find a term by its human-readable name.
        Note: this operation must run two separate queries to first resolve the qualified_name of the
        glossary, so will be somewhat slower. If you already have the qualified_name of the glossary, use
        find_term_by_name_fast instead.

        :param name: of the term
        :param glossary_name: human-readable name of the glossary in which the term exists
        :param attributes: (optional) collection of attributes to retrieve for the term
        :returns: the term, if found
        :raises NotFoundError: if no term with the provided name exists in the glossary
        """
        glossary = self.find_glossary_by_name(name=glossary_name)
        return self.find_term_fast_by_name(
            name=name,
            glossary_qualified_name=glossary.qualified_name,
            attributes=attributes,
        )

    @validate_arguments
    def find_domain_by_name(
        self,
        name: constr(strip_whitespace=True, min_length=1, strict=True),  # type: ignore
        attributes: Optional[List[StrictStr]] = None,
    ) -> DataDomain:
        """
        Find a data domain by its human-readable name.

        :param name: of the domain
        :param attributes: (optional) collection of attributes to retrieve for the domain
        :returns: the domain, if found
        :raises NotFoundError: if no domain with the provided name exists
        """
        attributes = attributes or []
        query = Term.with_name(name) + Term.with_type_name("DataDomain")
        return self._search_for_asset_with_name(
            query=query, name=name, asset_type=DataDomain, attributes=attributes
        )[0]

    @validate_arguments
    def find_product_by_name(
        self,
        name: constr(strip_whitespace=True, min_length=1, strict=True),  # type: ignore
        attributes: Optional[List[StrictStr]] = None,
    ) -> DataProduct:
        """
        Find a data product by its human-readable name.

        :param name: of the product
        :param attributes: (optional) collection of attributes to retrieve for the product
        :returns: the product, if found
        :raises NotFoundError: if no product with the provided name exists
        """
        attributes = attributes or []
        query = Term.with_name(name) + Term.with_type_name("DataProduct")
        return self._search_for_asset_with_name(
            query=query, name=name, asset_type=DataProduct, attributes=attributes
        )[0]

    # TODO: Try adding @validate_arguments to this method once
    # the issue below is fixed or when we switch to pydantic v2
    # https://github.com/pydantic/pydantic/issues/2901
    def get_hierarchy(
        self,
        glossary: AtlasGlossary,
        attributes: Optional[List[Union[AtlanField, str]]] = None,
        related_attributes: Optional[List[Union[AtlanField, str]]] = None,
    ) -> CategoryHierarchy:
        """
        Retrieve category hierarchy in this Glossary, in a traversable form. You can traverse in either depth_first
        or breadth_first order. Both return an ordered list of Glossary objects.
        Note: by default, each category will have a minimal set of information (name, GUID, qualifiedName). If you
        want additional details about each category, specify the attributes you want in the attributes parameter
        of this method.

        :param glossary: the glossary to retrieve the category hierarchy for
        :param attributes: attributes to retrieve for each category in the hierarchy
        :param related_attributes: attributes to retrieve for each related asset in the hierarchy
        :returns: a traversable category hierarchy
        """
        from pyatlan.model.fluent_search import FluentSearch

        if not glossary.qualified_name:
            raise ErrorCode.GLOSSARY_MISSING_QUALIFIED_NAME.exception_with_parameters()
        if attributes is None:
            attributes = []
        if related_attributes is None:
            related_attributes = []
        top_categories: Set[str] = set()
        category_dict: Dict[str, AtlasGlossaryCategory] = {}
        search = (
            FluentSearch.select()
            .where(AtlasGlossaryCategory.ANCHOR.eq(glossary.qualified_name))
            .where(Term.with_type_name("AtlasGlossaryCategory"))
            .include_on_results(AtlasGlossaryCategory.PARENT_CATEGORY)
            .page_size(20)
            .sort(AtlasGlossaryCategory.NAME.order(SortOrder.ASCENDING))
        )
        for field in attributes:
            search = search.include_on_results(field)
        for field in related_attributes:
            search = search.include_on_relations(field)
        request = search.to_request()
        response = self.search(request)
        for category in filter(
            lambda a: isinstance(a, AtlasGlossaryCategory), response
        ):
            guid = category.guid
            category_dict[guid] = category
            if category.parent_category is None:
                top_categories.add(guid)

        if not top_categories:
            raise ErrorCode.NO_CATEGORIES.exception_with_parameters(
                glossary.guid, glossary.qualified_name
            )
        return CategoryHierarchy(top_level=top_categories, stub_dict=category_dict)


class SearchResults(ABC, Iterable):
    """
    Abstract class that encapsulates results returned by various searches.
    """

    def __init__(
        self,
        client: ApiCaller,
        endpoint: API,
        criteria: SearchRequest,
        start: int,
        size: int,
        assets: List[Asset],
    ):
        self._client = client
        self._endpoint = endpoint
        self._criteria = criteria
        self._start = start
        self._size = size
        self._assets = assets
        self._processed_guids: Set[str] = set()
        self._first_record_creation_time = -2
        self._last_record_creation_time = -2

    def current_page(self) -> List[Asset]:
        """
        Retrieve the current page of results.

        :returns: list of assets on the current page of results
        """
        return self._assets

    def next_page(self, start=None, size=None) -> bool:
        """
        Indicates whether there is a next page of results.

        :returns: True if there is a next page of results, otherwise False
        """
        self._start = start or self._start + self._size
        if size:
            self._size = size
        return self._get_next_page() if self._assets else False

    @abc.abstractmethod
    def _get_next_page(self):
        """
        Abstract method that must be implemented in subclasses, used to
        fetch the next page of results.
        """

    # TODO Rename this here and in `next_page`
    def _get_next_page_json(self, is_bulk_search: bool = False):
        """
        Fetches the next page of results and returns the raw JSON of the retrieval.
        :param is_bulk_search: whether to retrieve results for a bulk search.
        :returns: JSON for the next page of results, as-is
        """
        raw_json = self._client._call_api(
            self._endpoint,
            request_obj=self._criteria,
        )
        if "entities" not in raw_json:
            self._assets = []
            return
        try:
            self._process_entities(raw_json["entities"])
            if is_bulk_search:
                self._update_first_last_record_creation_times()
                self._filter_processed_assets()
            return raw_json

        except ValidationError as err:
            raise ErrorCode.JSON_ERROR.exception_with_parameters(
                raw_json, 200, str(err)
            ) from err

    def _process_entities(self, entities):
        for entity in entities:
            unflatten_custom_metadata_for_entity(
                entity=entity, attributes=self._criteria.attributes
            )
        self._assets = parse_obj_as(List[Asset], entities)

    def _update_first_last_record_creation_times(self):
        self._first_record_creation_time = -2
        if self._assets and len(self._assets) > 1:
            self._first_record_creation_time = self._assets[0].create_time
            self._last_record_creation_time = self._assets[-1].create_time
        else:
            self._last_record_creation_time = -2

    def _filter_processed_assets(self):
        self._assets = [
            asset for asset in self._assets if asset.guid not in self._processed_guids
        ]

    def __iter__(self) -> Generator[Asset, None, None]:
        """
        Iterates through the results, lazily-fetching each next page until there
        are no more results.

        :returns: an iterable form of each result, across all pages
        """
        while True:
            yield from self.current_page()
            if not self.next_page():
                break


class IndexSearchResults(SearchResults, Iterable):
    """
    Captures the response from a search against Atlan. Also provides the ability to
    iteratively page through results, without needing to track or re-run the original
    query.
    """

    _DEFAULT_SIZE = DSL.__fields__.get("size").default or 300  # type: ignore[union-attr]
    _MASS_EXTRACT_THRESHOLD = 100000 - _DEFAULT_SIZE

    def __init__(
        self,
        client: ApiCaller,
        criteria: IndexSearchRequest,
        start: int,
        size: int,
        count: int,
        assets: List[Asset],
        aggregations: Optional[Aggregations],
        bulk: bool = False,
    ):
        super().__init__(
            client,
            INDEX_SEARCH,
            criteria,
            start,
            size,
            assets,
        )
        self._count = count
        self._approximate_count = count
        self._aggregations = aggregations
        self._bulk = bulk

    @property
    def aggregations(self) -> Optional[Aggregations]:
        return self._aggregations

    def _prepare_query_for_timestamp_paging(self, query: Query):
        rewritten_filters = []
        if isinstance(query, Bool):
            for filter_ in query.filter:
                if self.is_paging_timestamp_query(filter_):
                    continue
                rewritten_filters.append(filter_)

        if self._first_record_creation_time != self._last_record_creation_time:
            rewritten_filters.append(
                self.get_paging_timestamp_query(self._last_record_creation_time)
            )
            if isinstance(query, Bool):
                rewritten_query = Bool(
                    filter=rewritten_filters,
                    must=query.must,
                    must_not=query.must_not,
                    should=query.should,
                    boost=query.boost,
                    minimum_should_match=query.minimum_should_match,
                )
            else:
                # If a Term, Range, etc., query type is found
                # in the DSL, append it to the Bool `filter`.
                rewritten_filters.append(query)
                rewritten_query = Bool(filter=rewritten_filters)
            self._criteria.dsl.from_ = 0  # type: ignore[attr-defined]
            self._criteria.dsl.query = rewritten_query  # type: ignore[attr-defined]
        else:
            # Ensure that when switching to offset-based paging, if the first and last record timestamps are the same,
            # we do not include a created timestamp filter (ie: Range(field='__timestamp', gte=VALUE)) in the query.
            # Instead, ensure the search runs with only SortItem(field='__timestamp', order=<SortOrder.ASCENDING>).
            # Failing to do so can lead to incomplete results (less than the approximate count) when running the search
            # with a small page size.
            if isinstance(query, Bool):
                for filter_ in query.filter:
                    if self.is_paging_timestamp_query(filter_):
                        query.filter.remove(filter_)

            # Always ensure that the offset is set to the length of the processed assets
            # instead of the default (start + size), as the default may skip some assets
            # and result in incomplete results (less than the approximate count)
            self._criteria.dsl.from_ = len(self._processed_guids)  # type: ignore[attr-defined]

    def next_page(self, start=None, size=None) -> bool:
        """
        Indicates whether there is a next page of results.

        :returns: True if there is a next page of results, otherwise False
        """
        self._start = start or self._start + self._size
        is_bulk_search = (
            self._bulk or self._approximate_count > self._MASS_EXTRACT_THRESHOLD
        )
        if size:
            self._size = size
        if is_bulk_search:
            # Used in the "timestamp-based" paging approach
            # to check if `asset.guid` has already been processed
            # in a previous page of results.
            # If it has,then exclude it from the current results;
            # otherwise, we may encounter duplicate asset records.
            self._processed_guids.update(asset.guid for asset in self._assets)
        return self._get_next_page() if self._assets else False

    def _get_next_page(self):
        """
        Fetches the next page of results.

        :returns: True if the next page of results was fetched, False if there was no next page
        """
        query = self._criteria.dsl.query
        self._criteria.dsl.size = self._size
        self._criteria.dsl.from_ = self._start
        is_bulk_search = (
            self._bulk or self._approximate_count > self._MASS_EXTRACT_THRESHOLD
        )

        if is_bulk_search:
            self._prepare_query_for_timestamp_paging(query)
        if raw_json := super()._get_next_page_json(is_bulk_search):
            self._count = raw_json.get("approximateCount", 0)
            return True
        return False

    @property
    def count(self) -> int:
        return self._count

    @staticmethod
    def presorted_by_timestamp(sorts: List[SortItem]) -> bool:
        """
        Indicates whether the sort options prioritize
        creation-time in ascending order as the first
        sorting key (`True`) or anything else (`False`).

        :param sorts: list of sorting options
        :returns: `True` if the sorting options have
        creation time and ascending as the first option
        """
        return (
            isinstance(sorts, list)
            and len(sorts) > 0
            and isinstance(sorts[0], SortItem)
            and sorts[0].field == Asset.CREATE_TIME.internal_field_name
            and sorts[0].order == SortOrder.ASCENDING
        )

    @staticmethod
    def sort_by_timestamp_first(sorts: List[SortItem]) -> List[SortItem]:
        """
        Rewrites the sorting options to ensure that
        sorting by creation time, ascending, is the top
        priority. Adds this condition if it does not
        already exist, or moves it up to the top sorting
        priority if it does already exist in the list.

        :param sorts: list of sorting options
        :returns: sorting options, making sorting by
        creation time in ascending order the top priority
        """
        creation_asc_sort = [Asset.CREATE_TIME.order(SortOrder.ASCENDING)]

        if not sorts:
            return creation_asc_sort

        rewritten_sorts = [
            sort
            for sort in sorts
            if (not sort.field) or (sort.field != Asset.CREATE_TIME.internal_field_name)
        ]
        return creation_asc_sort + rewritten_sorts

    @staticmethod
    def is_paging_timestamp_query(filter_: Query) -> bool:
        return (
            isinstance(filter_, Range)
            and isinstance(filter_.gte, int)
            and filter_.field == Asset.CREATE_TIME.internal_field_name
            and filter_.gte > 0
        )

    @staticmethod
    def get_paging_timestamp_query(last_timestamp: int) -> Query:
        return Asset.CREATE_TIME.gte(last_timestamp)


class LineageListResults(SearchResults, Iterable):
    """
    Captures the response from a lineage retrieval against Atlan. Also provides the ability to
    iteratively page through results, without needing to track or re-run the original query.
    """

    def __init__(
        self,
        client: ApiCaller,
        criteria: LineageListRequest,
        start: int,
        size: int,
        has_more: bool,
        assets: List[Asset],
    ):
        super().__init__(client, GET_LINEAGE_LIST, criteria, start, size, assets)
        self._has_more = has_more

    def _get_next_page(self):
        """
        Fetches the next page of results.

        :returns: True if the next page of results was fetched, False if there was no next page
        """
        self._criteria.offset = self._start
        self._criteria.size = self._size
        if raw_json := super()._get_next_page_json():
            self._has_more = parse_obj_as(bool, raw_json.get("hasMore", False))
            return self._has_more
        return False

    @property
    def has_more(self) -> bool:
        return self._has_more

    def __iter__(self) -> Generator[Asset, None, None]:
        """
        Iterates through the results, lazily-fetching
        each next page until there are no more results.

        :returns: an iterable form of each result, across all pages
        """
        while True:
            yield from self.current_page()
            if not self.has_more:
                break
            self.next_page()


class CustomMetadataHandling(str, Enum):
    IGNORE = "ignore"
    OVERWRITE = "overwrite"
    MERGE = "merge"


class FailedBatch:
    """Internal class to capture batch failures."""

    failed_assets: List[Asset]
    failure_reason: Exception

    def __init__(self, failed_assets: List[Asset], failure_reason: Exception):
        self.failed_assets = failed_assets
        self.failure_reason = failure_reason


class Batch:
    """Utility class for managing bulk updates in batches."""

    _TABLE_LEVEL_ASSETS = {
        Table.__name__,
        View.__name__,
        MaterialisedView.__name__,
    }

    def __init__(
        self,
        client: AtlanClient,
        max_size: int,
        replace_atlan_tags: bool = False,
        custom_metadata_handling: CustomMetadataHandling = CustomMetadataHandling.IGNORE,
        capture_failures: bool = False,
        update_only: bool = False,
        track: bool = False,
        case_insensitive: bool = False,
        table_view_agnostic: bool = False,
        creation_handling: AssetCreationHandling = AssetCreationHandling.FULL,
    ):
        """
        Create a new batch of assets to be bulk-saved.

        :param client: AtlanClient to use
        :param max_size: maximum size of each batch
            that should be processed (per API call)
        :param replace_atlan_tags: if True, all Atlan tags on an existing
            asset will be overwritten; if False, all Atlan tags will be ignored
        :param custom_metadata_handling: how to handle custom metadata
            (ignore it, replace it (wiping out anything pre-existing), or merge it)
        :param capture_failures: when True, any failed batches will be
            captured and retained rather than exceptions being raised
            (for large amounts of processing this could cause memory issues!)
        :param update_only: whether to allow assets to be created (False)
            or only allow existing assets to be updated (True)
        :param track: whether to track the basic information about
            every asset that is created or updated (True) or only track counts (False)
        :param case_insensitive: when running with `update_only` as True,
            whether to consider only exact matches (False) or ignore case (True).
        :param table_view_agnostic: whether tables and views should be treated interchangeably
            (an asset in the batch marked as a table will attempt to match a
            view if not found as a table, and vice versa)
        :param creation_handling: when allowing assets to be created,
            how to handle those creations (full assets or partial assets).
        """
        self._client: AtlanClient = client
        self._max_size: int = max_size
        self._replace_atlan_tags: bool = replace_atlan_tags
        self._custom_metadata_handling: CustomMetadataHandling = (
            custom_metadata_handling
        )
        self._capture_failures: bool = capture_failures
        self._update_only: bool = update_only
        self._track: bool = track
        self._case_insensitive: bool = case_insensitive
        self._table_view_agnostic: bool = table_view_agnostic
        self._creation_handling: AssetCreationHandling = creation_handling
        self._num_created = 0
        self._num_updated = 0
        self._num_restored = 0
        self._num_skipped = 0
        self._resolved_guids: Dict[str, str] = {}
        self._batch: List[Asset] = []
        self._failures: List[FailedBatch] = []
        self._created: List[Asset] = []
        self._updated: List[Asset] = []
        self._restored: List[Asset] = []
        self._skipped: List[Asset] = []
        self._resolved_qualified_names: Dict[str, str] = {}

    @property
    def failures(self) -> List[FailedBatch]:
        """Get information on any failed batches

        :returns: a list of FailedBatch objects that contain information about any batches that may have failed
        an empty list will be returned if there are no failures.
        """
        return self._failures

    @property
    def created(self) -> List[Asset]:
        """Get a list of all the Assets that were created

        :returns: a list of all the Assets that were created
        """
        return self._created

    @property
    def updated(self) -> List[Asset]:
        """Get a list of all the Assets that were updated

        :returns: a list of all the Assets that were updated
        """
        return self._updated

    @property
    def restored(self) -> List[Asset]:
        """Get a list of all the Assets that were potentially
        restored from being archived, or otherwise touched without
        actually being updated (minimal info only).

        :returns: a list of all the Assets that were restored
        """
        return self._restored

    @property
    def skipped(self) -> List[Asset]:
        """Get a list of all the Assets that were skipped.
        when update only is requested and the asset does not exist in Atlan

        :returns: a list of all the Assets that were skipped
        """
        return self._skipped

    @property
    def num_created(self) -> int:
        """
        Number of assets that were created (count only)
        """
        return self._num_created

    @property
    def num_updated(self) -> int:
        """
        Number of assets that were updated (count only)
        """
        return self._num_updated

    @property
    def num_restored(self) -> int:
        """
        Number of assets that were restored (count only)
        """
        return self._num_restored

    @property
    def num_skipped(self) -> int:
        """
        Number of assets that were skipped (count only)
        """
        return self._num_skipped

    @validate_arguments
    def add(self, single: Asset) -> Optional[AssetMutationResponse]:
        """
        Add an asset to the batch to be processed.

        :param single: the asset to add to a batch
        :returns: an AssetMutationResponse containing the results of the save or None if the batch is still queued.
        """
        self._batch.append(single)
        return self._process()

    def _process(self) -> Optional[AssetMutationResponse]:
        """If the number of entities we have queued up is equal to the batch size, process them and reset our queue;
        otherwise do nothing.

        :returns: an AssetMutationResponse containing the results of the save or None if the batch is still queued.
        """
        return self.flush() if len(self._batch) == self._max_size else None

    def flush(self) -> Optional[AssetMutationResponse]:
        from pyatlan.model.fluent_search import FluentSearch

        """Flush any remaining assets in the batch.

        :returns: n AssetMutationResponse containing the results of the saving any assets that were flushed
        """
        revised: list = []
        response: Optional[AssetMutationResponse] = None
        if self._batch:
            fuzzy_match: bool = False
            if self._table_view_agnostic:
                types_in_batch = {asset.type_name for asset in self._batch}
                fuzzy_match = any(
                    type_name in types_in_batch
                    for type_name in self._TABLE_LEVEL_ASSETS
                )
            if (
                self._update_only
                or self._creation_handling != AssetCreationHandling.FULL
                or fuzzy_match
            ):
                found: Dict[str, str] = {}
                qualified_names = [asset.qualified_name or "" for asset in self._batch]
                if self._case_insensitive:
                    search = FluentSearch().select(include_archived=True).min_somes(1)
                    for qn in qualified_names:
                        search = search.where_some(
                            Asset.QUALIFIED_NAME.eq(
                                value=qn or "", case_insensitive=self._case_insensitive
                            )
                        )
                else:
                    search = (
                        FluentSearch()
                        .select(include_archived=True)
                        .where(Asset.QUALIFIED_NAME.within(values=qualified_names))
                    )
                results = search.page_size(
                    max(self._max_size * 2, DSL.__fields__.get("size").default)  # type: ignore[union-attr]
                ).execute(client=self._client)

                for asset in results:
                    asset_id = AssetIdentity(
                        type_name=asset.type_name,
                        qualified_name=asset.qualified_name or "",
                        case_insensitive=self._case_insensitive,
                    )
                    found[str(asset_id)] = asset.qualified_name or ""

                for asset in self._batch:
                    asset_id = AssetIdentity(
                        type_name=asset.type_name,
                        qualified_name=asset.qualified_name or "",
                        case_insensitive=self._case_insensitive,
                    )
                    # If found, with a type match, go ahead and update it
                    if str(asset_id) in found:
                        # Replace the actual qualifiedName on the asset before adding it to the batch
                        # in case it matched case-insensitively, we need the proper case-sensitive name we
                        # found to ensure it's an update, not a create)
                        self.add_fuzzy_matched(
                            asset=asset,
                            actual_qn=found.get(str(asset_id), ""),
                            revised=revised,
                        )
                    elif (
                        self._table_view_agnostic
                        and asset.type_name in self._TABLE_LEVEL_ASSETS
                    ):
                        # If found as a different (but acceptable) type, update that instead
                        as_table = AssetIdentity(
                            type_name=Table.__name__,
                            qualified_name=asset.qualified_name or "",
                            case_insensitive=self._case_insensitive,
                        )
                        as_view = AssetIdentity(
                            type_name=View.__name__,
                            qualified_name=asset.qualified_name or "",
                            case_insensitive=self._case_insensitive,
                        )
                        as_materialized_view = AssetIdentity(
                            type_name=MaterialisedView.__name__,
                            qualified_name=asset.qualified_name or "",
                            case_insensitive=self._case_insensitive,
                        )

                        if str(as_table) in found:
                            self.add_fuzzy_matched(
                                asset=asset,
                                actual_qn=found.get(str(as_table), ""),
                                revised=revised,
                                type_name=Table.__name__,
                            )
                        elif str(as_view) in found:
                            self.add_fuzzy_matched(
                                asset=asset,
                                actual_qn=found.get(str(as_view), ""),
                                revised=revised,
                                type_name=View.__name__,
                            )
                        elif str(as_materialized_view) in found:
                            self.add_fuzzy_matched(
                                asset=asset,
                                actual_qn=found.get(str(as_materialized_view), ""),
                                revised=revised,
                                type_name=MaterialisedView.__name__,
                            )
                        elif self._creation_handling == AssetCreationHandling.PARTIAL:
                            # Still create it (partial), if not found
                            # and partial asset creation is allowed
                            self.add_partial_asset(asset, revised)
                        elif self._creation_handling == AssetCreationHandling.FULL:
                            # Still create it (full), if not found
                            # and full asset creation is allowed
                            revised.append(asset)
                        else:
                            # Otherwise, if it still does not match any
                            # fallback and cannot be created, skip it
                            self.__track(self._skipped, asset)
                            self._num_skipped += 1
                    elif self._creation_handling == AssetCreationHandling.PARTIAL:
                        # Append `is_partial=True` onto the asset
                        # before adding it to the batch, to ensure only
                        # a partial (and not a full) asset is created
                        self.add_partial_asset(asset, revised)
                    else:
                        self.__track(self._skipped, asset)
                        self._num_skipped += 1
            else:
                # Otherwise create it (full)
                revised = self._batch.copy()

            if revised:
                try:
                    if self._custom_metadata_handling == CustomMetadataHandling.IGNORE:
                        response = self._client.asset.save(
                            revised, replace_atlan_tags=self._replace_atlan_tags
                        )
                    elif (
                        self._custom_metadata_handling
                        == CustomMetadataHandling.OVERWRITE
                    ):
                        response = self._client.asset.save_replacing_cm(
                            revised, replace_atlan_tags=self._replace_atlan_tags
                        )
                    elif self._custom_metadata_handling == CustomMetadataHandling.MERGE:
                        response = self._client.asset.save_merging_cm(
                            revised, replace_atlan_tags=self._replace_atlan_tags
                        )
                    else:
                        raise ErrorCode.INVALID_PARAMETER_TYPE.exception_with_parameters(
                            self._custom_metadata_handling,
                            "CustomMetadataHandling.IGNORE, CustomMetadataHandling.OVERWRITE "
                            "or CustomMetadataHandling.MERGE",
                        )
                except AtlanError as er:
                    if self._capture_failures:
                        self._failures.append(
                            FailedBatch(failed_assets=self._batch, failure_reason=er)
                        )
                    else:
                        raise er
                self._batch = []
                response and self._track_response(response, revised)
        return response

    def _track_response(self, response: AssetMutationResponse, sent: list[Asset]):
        if response:
            if self._track and response.mutated_entities:
                if response.mutated_entities.CREATE:
                    for asset in response.mutated_entities.CREATE:
                        self.__track(self._created, asset)
                if response.mutated_entities.UPDATE:
                    for asset in response.mutated_entities.UPDATE:
                        self.__track(self._updated, asset)

            # Always track the counts and resolved GUIDs...
            if response.mutated_entities and response.mutated_entities.CREATE:
                self._num_created += len(response.mutated_entities.CREATE)
            if response.mutated_entities and response.mutated_entities.UPDATE:
                self._num_updated += len(response.mutated_entities.UPDATE)

            if response.guid_assignments:
                self._resolved_guids.update(response.guid_assignments)
            if sent:
                created_guids, updated_guids = set(), set()
                if response.mutated_entities:
                    if response.mutated_entities.CREATE:
                        created_guids = {
                            asset.guid for asset in response.mutated_entities.CREATE
                        }
                    if response.mutated_entities.UPDATE:
                        updated_guids = {
                            asset.guid for asset in response.mutated_entities.UPDATE
                        }
                for one in sent:
                    guid = one.guid
                    if guid and (
                        not response.guid_assignments
                        or guid not in response.guid_assignments
                    ):
                        # Ensure any assets that were sent with GUIDs
                        # that were used as-is are added to the resolved GUIDs map
                        self._resolved_guids[guid] = guid
                    mapped_guid = self._resolved_guids.get(guid, guid)
                    if (
                        mapped_guid not in created_guids
                        and mapped_guid not in updated_guids
                    ):
                        # Ensure any assets that do not show as either created or updated are still tracked
                        # as possibly restored (and inject the mapped GUID in case it had a placeholder)
                        one.guid = mapped_guid
                        self.__track(self._restored, one)
                        self._num_restored += 1
                    if self._case_insensitive:
                        type_name = one.type_name
                        qualified_name = one.qualified_name or ""
                        id = AssetIdentity(
                            type_name=type_name,
                            qualified_name=qualified_name,
                            case_insensitive=self._case_insensitive,
                        )
                        self._resolved_qualified_names[str(id)] = qualified_name

    @staticmethod
    def __track(tracker: List[Asset], candidate: Asset):
        if isinstance(candidate, AtlasGlossaryTerm):
            # trim_to_required for AtlasGlossaryTerm requires anchor
            # which is not include in AssetMutationResponse
            asset = cast(Asset, AtlasGlossaryTerm.ref_by_guid(candidate.guid))
        else:
            asset = candidate.trim_to_required()
        asset.name = candidate.name
        tracker.append(asset)

    def add_fuzzy_matched(
        self,
        asset: Asset,
        actual_qn: str,
        revised: List[Asset],
        type_name: Optional[str] = None,
    ):
        # Only when asset type in (`Table`, `View` or `MaterializedView`)
        # and `self._table_view_agnostic` is set to `True`
        if type_name:
            asset.type_name = type_name
        asset.qualified_name = actual_qn
        revised.append(asset)

    def add_partial_asset(self, asset: Asset, revised: List[Asset]):
        asset.is_partial = True
        revised.append(asset)


class AssetIdentity(AtlanObject):
    """
    Class to uniquely identify an asset by its type and qualifiedName.
    """

    type_name: str
    qualified_name: str

    def __init__(
        self, type_name: str, qualified_name: str, case_insensitive: bool = False
    ):
        """
        Initializes an AssetIdentity.

        :param type_name: type of the asset.
        :param qualified_name: qualified name of the asset.
        :param case_insensitive: Whether the qualified name should be case insensitive.
        """
        if case_insensitive:
            qualified_name = qualified_name.lower()
        super().__init__(type_name=type_name, qualified_name=qualified_name)  # type: ignore[call-arg]

    @staticmethod
    def from_string(combined: str) -> "AssetIdentity":
        """
        Reverse-engineer an asset identity from a string representation.

        :param combined: The combined (serialized) asset identity.
        :return: The actual asset identity.
        """
        tokens = combined.split("::")
        if len(tokens) != 2:
            raise ValueError(f"Invalid asset identity: {combined}")
        return AssetIdentity(type_name=tokens[0], qualified_name=tokens[1])

    def __str__(self) -> str:
        """
        Simplify an asset identity down to a string representation.

        :return: combined (serialized) asset identity.
        """
        return f"{self.type_name}::{self.qualified_name}"


def _bfs(bfs_list: List[AtlasGlossaryCategory], to_add: List[AtlasGlossaryCategory]):
    for nade in to_add:
        bfs_list.extend(nade.children_categories or [])
    for node in to_add:
        _bfs(bfs_list, node.children_categories or [])


def _dfs(dfs_list: List[AtlasGlossaryCategory], to_add: List[AtlasGlossaryCategory]):
    for node in to_add:
        dfs_list.append(node)
        _dfs(dfs_list=dfs_list, to_add=node.children_categories or [])


class CategoryHierarchy:
    def __init__(
        self, top_level: Set[str], stub_dict: Dict[str, AtlasGlossaryCategory]
    ):
        self._top_level = top_level
        self._root_categories: list = []
        self._categories: Dict[str, AtlasGlossaryCategory] = {}
        self._build_category_dict(stub_dict)
        self._bfs_list: List[AtlasGlossaryCategory] = []
        self._dfs_list: List[AtlasGlossaryCategory] = []

    def _build_category_dict(self, stub_dict: Dict[str, AtlasGlossaryCategory]):
        for category in stub_dict.values():
            if parent := category.parent_category:
                parent_guid = parent.guid
                full_parent = self._categories.get(parent_guid, stub_dict[parent_guid])
                children: List[AtlasGlossaryCategory] = (
                    []
                    if full_parent.children_categories is None
                    else full_parent.children_categories.copy()
                )
                if category not in children:
                    children.append(category)
                full_parent.children_categories = children
                self._categories[parent_guid] = full_parent
            self._categories[category.guid] = category

    @validate_arguments
    def get_category(self, guid: str) -> AtlasGlossaryCategory:
        """
        Retrieve a specific category from anywhere in the hierarchy by its unique identifier (GUID).

        :param guid: guid of the category to retrieve
        :returns: the requested category
        """
        return self._categories[guid]

    @property
    def root_categories(self) -> List[AtlasGlossaryCategory]:
        """
        Retrieve only the root-level categories (those with no parents).

        :returns: the root-level categories of the Glossary
        """
        if not self._root_categories:
            self._root_categories = [self._categories[guid] for guid in self._top_level]
        return self._root_categories

    @property
    def breadth_first(self) -> List[AtlasGlossaryCategory]:
        """
        Retrieve all the categories in the hierarchy in breadth-first traversal order.

        :returns: all categories in breadth-first order
        """
        if not self._bfs_list:
            top = self.root_categories
            bfs_list = top.copy()
            _bfs(bfs_list=bfs_list, to_add=top)
            self._bfs_list = bfs_list
        return self._bfs_list

    @property
    def depth_first(self) -> List[AtlasGlossaryCategory]:
        """
        Retrieve all the categories in the hierarchy in depth-first traversal order.

        :returns: all categories in depth-first order
        """
        if not self._dfs_list:
            dfs_list: List[AtlasGlossaryCategory] = []
            _dfs(dfs_list=dfs_list, to_add=self.root_categories)
            self._dfs_list = dfs_list
        return self._dfs_list<|MERGE_RESOLUTION|>--- conflicted
+++ resolved
@@ -360,11 +360,7 @@
         min_ext_info: bool = False,
         ignore_relationships: bool = True,
         attributes: Optional[Union[List[str], List[AtlanField]]] = None,
-<<<<<<< HEAD
-        relationships_attributes: Optional[Union[List[str], List[AtlanField]]] = None,
-=======
         related_attributes: Optional[Union[List[str], List[AtlanField]]] = None,
->>>>>>> 23936320
     ) -> A:
         """
         Retrieves an asset by its qualified_name.
@@ -374,11 +370,7 @@
         :param min_ext_info: whether to minimize extra info (True) or not (False)
         :param ignore_relationships: whether to include relationships (False) or exclude them (True)
         :param attributes: a specific list of attributes to retrieve for the asset
-<<<<<<< HEAD
-        :param relationships_attributes: a specific list of relationships attributes to retrieve for the asset
-=======
         :param related_attributes: a specific list of relationships attributes to retrieve for the asset
->>>>>>> 23936320
         :returns: the requested asset
         :raises NotFoundError: if the asset does not exist
         :raises AtlanError: on any API communication issue
@@ -391,30 +383,19 @@
             "minExtInfo": min_ext_info,
             "ignoreRelationships": ignore_relationships,
         }
-<<<<<<< HEAD
-        if (attributes and len(attributes)) or (
-            relationships_attributes and len(relationships_attributes)
-=======
         attributes = attributes or []
         related_attributes = related_attributes or []
 
         if (attributes and len(attributes)) or (
             related_attributes and len(related_attributes)
->>>>>>> 23936320
         ):
             client = AtlanClient.get_default_client()
             search = (
                 FluentSearch().select().where(Asset.QUALIFIED_NAME.eq(qualified_name))
             )
-<<<<<<< HEAD
-            for attribute in attributes or []:  # type: ignore[union-attr]
-                search = search.include_on_results(attribute)
-            for relation_attribute in relationships_attributes or []:  # type: ignore[union-attr]
-=======
             for attribute in attributes:
                 search = search.include_on_results(attribute)
             for relation_attribute in related_attributes:
->>>>>>> 23936320
                 search = search.include_on_relations(relation_attribute)
             results = search.execute(client=client)
             if results and results.current_page():
@@ -453,11 +434,7 @@
         min_ext_info: bool = False,
         ignore_relationships: bool = True,
         attributes: Optional[Union[List[str], List[AtlanField]]] = None,
-<<<<<<< HEAD
-        relationships_attributes: Optional[Union[List[str], List[AtlanField]]] = None,
-=======
         related_attributes: Optional[Union[List[str], List[AtlanField]]] = None,
->>>>>>> 23936320
     ) -> A:
         """
         Retrieves an asset by its GUID.
@@ -481,16 +458,6 @@
             "minExtInfo": min_ext_info,
             "ignoreRelationships": ignore_relationships,
         }
-<<<<<<< HEAD
-        if (attributes and len(attributes)) or (
-            relationships_attributes and len(relationships_attributes)
-        ):
-            client = AtlanClient.get_default_client()
-            search = FluentSearch().select().where(Asset.GUID.eq(guid))
-            for attribute in attributes or []:  # type: ignore[union-attr]
-                search = search.include_on_results(attribute)
-            for relation_attribute in relationships_attributes or []:  # type: ignore[union-attr]
-=======
         attributes = attributes or []
         related_attributes = related_attributes or []
 
@@ -502,7 +469,6 @@
             for attribute in attributes:
                 search = search.include_on_results(attribute)
             for relation_attribute in related_attributes:
->>>>>>> 23936320
                 search = search.include_on_relations(relation_attribute)
             results = search.execute(client=client)
             if results and results.current_page():
@@ -1451,7 +1417,6 @@
         if guid:
             if qualified_name:
                 raise ErrorCode.QN_OR_GUID_NOT_BOTH.exception_with_parameters()
-<<<<<<< HEAD
             results = (
                 FluentSearch()
                 .select()
@@ -1464,16 +1429,6 @@
                 .select()
                 .where(asset_type.QUALIFIED_NAME.eq(qualified_name))
                 .execute(client=client)
-=======
-            asset = self.get_by_guid(
-                guid=guid, asset_type=asset_type, ignore_relationships=False
-            )
-        elif qualified_name:
-            asset = self.get_by_qualified_name(
-                qualified_name=qualified_name,
-                asset_type=asset_type,
-                ignore_relationships=False,
->>>>>>> 23936320
             )
         else:
             raise ErrorCode.QN_OR_GUID.exception_with_parameters()
@@ -1541,7 +1496,6 @@
         if guid:
             if qualified_name:
                 raise ErrorCode.QN_OR_GUID_NOT_BOTH.exception_with_parameters()
-<<<<<<< HEAD
             results = (
                 FluentSearch()
                 .select()
@@ -1554,16 +1508,6 @@
                 .select()
                 .where(asset_type.QUALIFIED_NAME.eq(qualified_name))
                 .execute(client=client)
-=======
-            asset = self.get_by_guid(
-                guid=guid, asset_type=asset_type, ignore_relationships=False
-            )
-        elif qualified_name:
-            asset = self.get_by_qualified_name(
-                qualified_name=qualified_name,
-                asset_type=asset_type,
-                ignore_relationships=False,
->>>>>>> 23936320
             )
         else:
             raise ErrorCode.QN_OR_GUID.exception_with_parameters()
