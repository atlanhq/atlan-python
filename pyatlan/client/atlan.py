# SPDX-License-Identifier: Apache-2.0
# Copyright 2022 Atlan Pte. Ltd.
# Based on original code from https://github.com/apache/atlas (under Apache-2.0 license)
from __future__ import annotations

import abc
import contextlib
import copy
import json
import logging
import os
import time
import uuid
from abc import ABC
from types import SimpleNamespace
from typing import ClassVar, Generator, Iterable, Optional, Type, TypeVar, Union

import requests
from pydantic import (
    BaseSettings,
    HttpUrl,
    PrivateAttr,
    StrictStr,
    ValidationError,
    constr,
    parse_obj_as,
    validate_arguments,
)
from requests.adapters import HTTPAdapter
from tenacity import retry, retry_if_exception_type, stop_after_attempt, wait_fixed
from urllib3.util.retry import Retry

from pyatlan.client.constants import (
    ADD_BUSINESS_ATTRIBUTE_BY_ID,
    ADD_USER_TO_GROUPS,
    ADMIN_EVENTS,
    BULK_UPDATE,
    CHANGE_USER_ROLE,
    CREATE_GROUP,
    CREATE_TYPE_DEFS,
    CREATE_USERS,
    DELETE_API_TOKEN,
    DELETE_ENTITIES_BY_GUIDS,
    DELETE_ENTITY_BY_ATTRIBUTE,
    DELETE_GROUP,
    DELETE_TYPE_DEF_BY_NAME,
    GET_ALL_TYPE_DEFS,
    GET_API_TOKENS,
    GET_CURRENT_USER,
    GET_ENTITY_BY_GUID,
    GET_ENTITY_BY_UNIQUE_ATTRIBUTE,
    GET_GROUP_MEMBERS,
    GET_GROUPS,
    GET_LINEAGE,
    GET_LINEAGE_LIST,
    GET_ROLES,
    GET_USER_GROUPS,
    GET_USERS,
    INDEX_SEARCH,
    KEYCLOAK_EVENTS,
    PARSE_QUERY,
    PARTIAL_UPDATE_ENTITY_BY_ATTRIBUTE,
    REMOVE_USERS_FROM_GROUP,
    UPDATE_ENTITY_BY_ATTRIBUTE,
    UPDATE_GROUP,
    UPDATE_TYPE_DEFS,
    UPDATE_USER,
    UPLOAD_IMAGE,
    UPSERT_API_TOKEN,
)
from pyatlan.errors import AtlanError, ErrorCode
from pyatlan.model.api_tokens import ApiToken, ApiTokenRequest, ApiTokenResponse
from pyatlan.model.assets import (
    Asset,
    AtlasGlossary,
    AtlasGlossaryCategory,
    AtlasGlossaryTerm,
    Connection,
    Database,
    MaterialisedView,
    Persona,
    Purpose,
    Referenceable,
    Schema,
    Table,
    View,
)
from pyatlan.model.atlan_image import AtlanImage
from pyatlan.model.core import (
    Announcement,
    AssetRequest,
    AssetResponse,
    AtlanObject,
    AtlanTag,
    AtlanTagName,
    AtlanTags,
    BulkRequest,
    SearchRequest,
)
from pyatlan.model.custom_metadata import CustomMetadataDict, CustomMetadataRequest
from pyatlan.model.enums import (
    AtlanConnectorType,
    AtlanDeleteType,
    AtlanTypeCategory,
    CertificateStatus,
    EntityStatus,
    LineageDirection,
)
from pyatlan.model.group import (
    AtlanGroup,
    CreateGroupRequest,
    CreateGroupResponse,
    GroupResponse,
    RemoveFromGroupRequest,
)
from pyatlan.model.lineage import LineageListRequest, LineageRequest, LineageResponse
from pyatlan.model.query import ParsedQuery, QueryParserRequest
from pyatlan.model.response import AssetMutationResponse
from pyatlan.model.role import RoleResponse
from pyatlan.model.search import (
    DSL,
    IndexSearchRequest,
    Query,
    Term,
    with_active_category,
    with_active_glossary,
    with_active_term,
)
from pyatlan.model.typedef import (
    AtlanTagDef,
    CustomMetadataDef,
    EnumDef,
    TypeDef,
    TypeDefResponse,
)
from pyatlan.model.user import (
    AddToGroupsRequest,
    AtlanUser,
    ChangeRoleRequest,
    CreateUserRequest,
    UserMinimalResponse,
    UserResponse,
)
from pyatlan.multipart_data_generator import MultipartDataGenerator
from pyatlan.utils import (
    API,
    HTTPStatus,
    get_logger,
    unflatten_custom_metadata_for_entity,
)

LOGGER = get_logger()
T = TypeVar("T", bound=Referenceable)
A = TypeVar("A", bound=Asset)
Assets = Union[
    AtlasGlossary,
    AtlasGlossaryCategory,
    AtlasGlossaryTerm,
    Connection,
    Database,
    Schema,
    Table,
    View,
    MaterialisedView,
]
Asset_Types = Union[
    Type[AtlasGlossary],
    Type[AtlasGlossaryCategory],
    Type[AtlasGlossaryTerm],
    Type[Connection],
    Type[Database],
    Type[Schema],
    Type[Table],
    Type[View],
    Type[MaterialisedView],
]
HTTPS_PREFIX = "https://"

DEFAULT_RETRY = Retry(
    total=3,
    backoff_factor=1,
    status_forcelist=[403, 500, 502, 503, 504],
    allowed_methods=["HEAD", "GET", "OPTIONS", "POST", "PUT", "DELETE"],
)
CONNECTION_RETRY = Retry(
    total=10,
    backoff_factor=1,
    status_forcelist=[403],
    allowed_methods=["GET"],
)

ERROR_CODE_FOR_HTTP_STATUS: dict[int, ErrorCode] = {
    400: ErrorCode.INVALID_REQUEST_PASSTHROUGH,
    401: ErrorCode.AUTHENTICATION_PASSTHROUGH,
    403: ErrorCode.PERMISSION_PASSTHROUGH,
    404: ErrorCode.NOT_FOUND_PASSTHROUGH,
    409: ErrorCode.CONFLICT_PASSTHROUGH,
    429: ErrorCode.RATE_LIMIT_PASSTHROUGH,
}


def get_session():
    retry_strategy = DEFAULT_RETRY
    adapter = HTTPAdapter(max_retries=retry_strategy)
    session = requests.session()
    session.mount(HTTPS_PREFIX, adapter)
    session.headers.update({"x-atlan-agent": "sdk", "x-atlan-agent-id": "python"})
    return session


def _build_typedef_request(typedef: TypeDef) -> TypeDefResponse:
    if isinstance(typedef, AtlanTagDef):
        # Set up the request payload...
        payload = TypeDefResponse(
            atlan_tag_defs=[typedef],
            enum_defs=[],
            struct_defs=[],
            entity_defs=[],
            relationship_defs=[],
            custom_metadata_defs=[],
        )
    elif isinstance(typedef, CustomMetadataDef):
        # Set up the request payload...
        payload = TypeDefResponse(
            atlan_tag_defs=[],
            enum_defs=[],
            struct_defs=[],
            entity_defs=[],
            relationship_defs=[],
            custom_metadata_defs=[typedef],
        )
    elif isinstance(typedef, EnumDef):
        # Set up the request payload...
        payload = TypeDefResponse(
            atlan_tag_defs=[],
            enum_defs=[typedef],
            struct_defs=[],
            entity_defs=[],
            relationship_defs=[],
            custom_metadata_defs=[],
        )
    else:
        raise ErrorCode.UNABLE_TO_UPDATE_TYPEDEF_CATEGORY.exception_with_parameters(
            typedef.category.value
        )
    return payload


def _refresh_caches(typedef: TypeDef) -> None:
    if isinstance(typedef, AtlanTagDef):
        from pyatlan.cache.atlan_tag_cache import AtlanTagCache

        AtlanTagCache.refresh_cache()
    if isinstance(typedef, CustomMetadataDef):
        from pyatlan.cache.custom_metadata_cache import CustomMetadataCache

        CustomMetadataCache.refresh_cache()
    if isinstance(typedef, EnumDef):
        from pyatlan.cache.enum_cache import EnumCache

        EnumCache.refresh_cache()


class AtlanClient(BaseSettings):
    _default_client: "ClassVar[Optional[AtlanClient]]" = None
    base_url: HttpUrl
    api_key: str
    _session: requests.Session = PrivateAttr(default_factory=get_session)
    _request_params: dict = PrivateAttr()

    class Config:
        env_prefix = "atlan_"

    class SearchResults(ABC, Iterable):
        """
        Abstract class that encapsulates results returned by various searches.
        """

        def __init__(
            self,
            client: "AtlanClient",
            endpoint: API,
            criteria: SearchRequest,
            start: int,
            size: int,
            assets: list[Asset],
        ):
            self._client = client
            self._endpoint = endpoint
            self._criteria = criteria
            self._start = start
            self._size = size
            self._assets = assets

        def current_page(self) -> list[Asset]:
            """
            Retrieve the current page of results.

            :returns: list of assets on the current page of results
            """
            return self._assets

        def next_page(self, start=None, size=None) -> bool:
            """
            Indicates whether there is a next page of results.

            :returns: True if there is a next page of results, otherwise False
            """
            self._start = start or self._start + self._size
            if size:
                self._size = size
            return self._get_next_page() if self._assets else False

        @abc.abstractmethod
        def _get_next_page(self):
            """
            Abstract method that must be implemented in subclasses, used to
            fetch the next page of results.
            """
            pass

        # TODO Rename this here and in `next_page`
        def _get_next_page_json(self):
            """
            Fetches the next page of results and returns the raw JSON of the retrieval.

            :returns: JSON for the next page of results, as-is
            """
            raw_json = self._client._call_api(
                self._endpoint,
                request_obj=self._criteria,
            )
            if "entities" not in raw_json:
                self._assets = []
                return None
            try:
                for entity in raw_json["entities"]:
                    unflatten_custom_metadata_for_entity(
                        entity=entity, attributes=self._criteria.attributes
                    )
                self._assets = parse_obj_as(list[Asset], raw_json["entities"])
                return raw_json
            except ValidationError as err:
                LOGGER.error("Problem parsing JSON: %s", raw_json["entities"])
                raise err

        def __iter__(self) -> Generator[Asset, None, None]:
            """
            Iterates through the results, lazily-fetching each next page until there
            are no more results.

            :returns: an iterable form of each result, across all pages
            """
            while True:
                yield from self.current_page()
                if not self.next_page():
                    break

    class IndexSearchResults(SearchResults, Iterable):
        """
        Captures the response from a search against Atlan. Also provides the ability to
        iteratively page through results, without needing to track or re-run the original
        query.
        """

        def __init__(
            self,
            client: "AtlanClient",
            criteria: IndexSearchRequest,
            start: int,
            size: int,
            count: int,
            assets: list[Asset],
        ):
            super().__init__(client, INDEX_SEARCH, criteria, start, size, assets)
            self._count = count

        def _get_next_page(self):
            """
            Fetches the next page of results.

            :returns: True if the next page of results was fetched, False if there was no next page
            """
            self._criteria.dsl.from_ = self._start
            self._criteria.dsl.size = self._size
            if raw_json := super()._get_next_page_json():
                self._count = (
                    raw_json["approximateCount"]
                    if "approximateCount" in raw_json
                    else 0
                )
                return True
            return False

        @property
        def count(self) -> int:
            return self._count

    class LineageListResults(SearchResults, Iterable):
        """
        Captures the response from a lineage retrieval against Atlan. Also provides the ability to
        iteratively page through results, without needing to track or re-run the original query.
        """

        def __init__(
            self,
            client: "AtlanClient",
            criteria: LineageListRequest,
            start: int,
            size: int,
            has_more: bool,
            assets: list[Asset],
        ):
            super().__init__(client, GET_LINEAGE_LIST, criteria, start, size, assets)
            self._has_more = has_more

        def _get_next_page(self):
            """
            Fetches the next page of results.

            :returns: True if the next page of results was fetched, False if there was no next page
            """
            self._criteria.offset = self._start
            self._criteria.size = self._size
            if raw_json := super()._get_next_page_json():
                self._has_more = parse_obj_as(bool, raw_json["hasMore"])
                return True
            return False

        @property
        def has_more(self) -> bool:
            return self._has_more

    @classmethod
    def register_client(cls, client: "AtlanClient"):
        """
        Registers a client that was initialized directly in code, rather than automatically,
        through environment variables.
        """
        if not isinstance(client, AtlanClient):
            raise ValueError("client must be an instance of AtlanClient")
        cls._default_client = client

    @classmethod
    def get_default_client(cls) -> "Optional[AtlanClient]":
        """
        Retrieves the default client.

        :returns: the default client, if it has been set
        """
        return cls._default_client

    @classmethod
    def reset_default_client(cls):
        """
        Sets the default_client to None
        """
        cls._default_client = None

    def __init__(self, **data):
        super().__init__(**data)
        self._request_params = {
            "headers": {
                "authorization": f"Bearer {self.api_key}",
                "User-Agent": "Atlan-PythonSDK/0.5.0",
                "x-atlan-agent": "sdk",
                "x-atlan-agent-id": "python",
            }
        }

    def _call_api_internal(self, api, path, params, binary_data=None):
        if binary_data:
            response = self._session.request(
                api.method.value, path, data=binary_data, **params
            )
        else:
            response = self._session.request(api.method.value, path, **params)
        if response is not None:
            LOGGER.debug("HTTP Status: %s", response.status_code)
        if response is None:
            return None
        if response.status_code == api.expected_status:
            try:
                if (
                    response.content is None
                    or response.content == "null"
                    or len(response.content) == 0
                    or response.status_code == HTTPStatus.NO_CONTENT
                ):
                    return None
                if LOGGER.isEnabledFor(logging.DEBUG):
                    LOGGER.debug(
                        "<== __call_api(%s,%s), result = %s",
                        vars(api),
                        params,
                        response,
                    )
                    LOGGER.debug(response.json())
                return response.json()
            except requests.exceptions.JSONDecodeError as e:
                raise ErrorCode.JSON_ERROR.exception_with_parameters(
                    response.text, response.status_code, str(e)
                ) from e
        elif response.status_code == HTTPStatus.SERVICE_UNAVAILABLE:
            LOGGER.error(
                "Atlas Service unavailable. HTTP Status: %s",
                HTTPStatus.SERVICE_UNAVAILABLE,
            )

            return None
        else:
            with contextlib.suppress(ValueError, json.decoder.JSONDecodeError):
                error_info = json.loads(response.text)
                error_code = error_info.get("errorCode", 0)
                error_message = error_info.get("errorMessage", "")
                if error_code and error_message:
                    error = ERROR_CODE_FOR_HTTP_STATUS.get(
                        response.status_code, ErrorCode.ERROR_PASSTHROUGH
                    )
                    raise error.exception_with_parameters(error_code, error_message)
            raise AtlanError(
                SimpleNamespace(
                    http_error_code=response.status_code,
                    error_id=f"ATLAN-PYTHON-{response.status_code}-000",
                    error_message="",
                    user_action=ErrorCode.ERROR_PASSTHROUGH.user_action,
                )
            )

    def _call_api(
        self, api, query_params=None, request_obj=None, exclude_unset: bool = True
    ):
        params, path = self._create_params(
            api, query_params, request_obj, exclude_unset
        )
        return self._call_api_internal(api, path, params)

    def _upload_file(self, api, file=None, filename=None):
        generator = MultipartDataGenerator()
        generator.add_file(file=file, filename=filename)
        post_data = generator.get_post_data()
        api.produces = f"multipart/form-data; boundary={generator.boundary}"
        params, path = self._create_params(
            api, query_params=None, request_obj=None, exclude_unset=True
        )
        return self._call_api_internal(api, path, params, binary_data=post_data)

    def _create_params(
        self, api, query_params, request_obj, exclude_unset: bool = True
    ):
        params = copy.deepcopy(self._request_params)
        path = os.path.join(self.base_url, api.path)
        request_id = str(uuid.uuid4())
        params["headers"]["Accept"] = api.consumes
        params["headers"]["content-type"] = api.produces
        params["headers"]["X-Atlan-Request-Id"] = request_id
        if query_params is not None:
            params["params"] = query_params
        if request_obj is not None:
            if isinstance(request_obj, AtlanObject):
                params["data"] = request_obj.json(
                    by_alias=True, exclude_unset=exclude_unset
                )
            else:
                params["data"] = json.dumps(request_obj)
        if LOGGER.isEnabledFor(logging.DEBUG):
            LOGGER.debug("------------------------------------------------------")
            LOGGER.debug("Call         : %s %s", api.method, path)
            LOGGER.debug("Content-type_ : %s", api.consumes)
            LOGGER.debug("Accept       : %s", api.produces)
            LOGGER.debug("Request ID   : %s", request_id)
        return params, path

    def upload_image(self, file, filename: str) -> AtlanImage:
        """
        Uploads an image from the provided local file.

        :param file: local file to upload
        :param filename: name of the file to be uploaded
        :returns: details of the uploaded image
        """
        raw_json = self._upload_file(UPLOAD_IMAGE, file=file, filename=filename)
        return AtlanImage(**raw_json)

    def get_roles(
        self,
        limit: int,
        post_filter: Optional[str] = None,
        sort: Optional[str] = None,
        count: bool = True,
        offset: int = 0,
    ) -> RoleResponse:
        """
        Retrieves a list of the roles defined in Atlan.

        :param limit: maximum number of results to be returned
        :param post_filter: which roles to retrieve
        :param sort: property by which to sort the results
        :param count: whether to return the total number of records (True) or not (False)
        :param offset: starting point for results to return, for paging
        :returns: a list of roles that match the provided criteria
        """
        query_params: dict[str, str] = {
            "count": str(count),
            "offset": str(offset),
            "limit": str(limit),
        }
        if post_filter:
            query_params["filter"] = post_filter
        if sort:
            query_params["sort"] = sort
        raw_json = self._call_api(GET_ROLES.format_path_with_params(), query_params)
        return RoleResponse(**raw_json)

    def get_all_roles(self) -> RoleResponse:
        """
        Retrieve all roles defined in Atlan.

        :returns: a list of all the roles in Atlan
        """
        raw_json = self._call_api(GET_ROLES.format_path_with_params())
        return RoleResponse(**raw_json)

    def create_group(
        self,
        group: AtlanGroup,
        user_ids: Optional[list[str]] = None,
    ) -> CreateGroupResponse:
        """
        Create a new group.

        :param group: details of the new group
        :param user_ids: list of unique identifiers (GUIDs) of users to associate with the group
        :returns: details of the created group and user association
        """
        payload = CreateGroupRequest(group=group)
        if user_ids:
            payload.users = user_ids
        raw_json = self._call_api(CREATE_GROUP, request_obj=payload, exclude_unset=True)
        return CreateGroupResponse(**raw_json)

    def update_group(
        self,
        group: AtlanGroup,
    ) -> None:
        """
        Update a group. Note that the provided 'group' must have its id populated.

        :param group: details to update on the group
        """
        self._call_api(
            UPDATE_GROUP.format_path_with_params(group.id),
            request_obj=group,
            exclude_unset=True,
        )

    def purge_group(
        self,
        guid: str,
    ) -> None:
        """
        Delete a group.

        :param guid: unique identifier (GUID) of the group to delete
        """
        self._call_api(DELETE_GROUP.format_path({"group_guid": guid}))

    def get_groups(
        self,
        limit: Optional[int] = None,
        post_filter: Optional[str] = None,
        sort: Optional[str] = None,
        count: bool = True,
        offset: int = 0,
    ) -> GroupResponse:
        """
        Retrieves a list of the groups defined in Atlan.

        :param limit: maximum number of results to be returned
        :param post_filter: which groups to retrieve
        :param sort: property by which to sort the results
        :param count: whether to return the total number of records (True) or not (False)
        :param offset: starting point for results to return, for paging
        :returns: a list of groups that match the provided criteria
        """
        query_params: dict[str, str] = {
            "count": str(count),
            "offset": str(offset),
        }
        if limit is not None:
            query_params["limit"] = str(limit)
        if post_filter is not None:
            query_params["filter"] = post_filter
        if sort is not None:
            query_params["sort"] = sort
        raw_json = self._call_api(GET_GROUPS.format_path_with_params(), query_params)
        return GroupResponse(**raw_json)

    def get_all_groups(
        self,
        limit: int = 20,
    ) -> list[AtlanGroup]:
        """
        Retrieve all groups defined in Atlan.

        :returns: a list of all the groups in Atlan
        """
        groups: list[AtlanGroup] = []
        offset = 0
        response: Optional[GroupResponse] = self.get_groups(
            offset=offset, limit=limit, sort="createdAt"
        )
        while response:
            if page := response.records:
                groups.extend(page)
                offset += limit
                response = self.get_groups(offset=offset, limit=limit, sort="createdAt")
            else:
                response = None
        return groups

    def get_group_by_name(
        self,
        alias: str,
        limit: int = 20,
    ) -> Optional[list[AtlanGroup]]:
        """
        Retrieve all groups with a name that contains the provided string.
        (This could include a complete group name, in which case there should be at most
        a single item in the returned list, or could be a partial group name to retrieve
        all groups with that naming convention.)

        :param alias: name (as it appears in the UI) on which to filter the groups
        :param limit: maximum number of groups to retrieve
        :returns: all groups whose name (in the UI) contains the provided string
        """
        if response := self.get_groups(
            offset=0,
            limit=limit,
            post_filter='{"$and":[{"alias":{"$ilike":"%' + alias + '%"}}]}',
        ):
            return response.records
        return None

    def get_group_members(self, guid: str) -> UserResponse:
        """
        Retrieves the members (users) of a group.

        :param guid: unique identifier (GUID) of the group from which to retrieve members
        :returns: list of users that are members of the group
        """
        raw_json = self._call_api(GET_GROUP_MEMBERS.format_path({"group_guid": guid}))
        return UserResponse(**raw_json)

    def remove_users_from_group(self, guid: str, user_ids=list[str]) -> None:
        """
        Remove one or more users from a group.

        :param guid: unique identifier (GUID) of the group from which to remove users
        :param user_ids: unique identifiers (GUIDs) of the users to remove from the group
        """
        rfgr = RemoveFromGroupRequest(users=user_ids)
        self._call_api(
            REMOVE_USERS_FROM_GROUP.format_path({"group_guid": guid}),
            request_obj=rfgr,
            exclude_unset=True,
        )

    def create_users(
        self,
        users: list[AtlanUser],
    ) -> None:
        """
        Create one or more new users.

        :param users: the details of the new users
        """
        from pyatlan.cache.role_cache import RoleCache

        cur = CreateUserRequest(users=[])
        for user in users:
            role_name = str(user.workspace_role)
            if role_id := RoleCache.get_id_for_name(role_name):
                to_create = CreateUserRequest.CreateUser(
                    email=user.email,
                    role_name=role_name,
                    role_id=role_id,
                )
                cur.users.append(to_create)
        self._call_api(CREATE_USERS, request_obj=cur, exclude_unset=True)

    def update_user(
        self,
        guid: str,
        user: AtlanUser,
    ) -> UserMinimalResponse:
        """
        Update a user.
        Note: you can only update users that have already signed up to Atlan. Users that are
        only invited (but have not yet logged in) cannot be updated.

        :param guid: unique identifier (GUID) of the user to update
        :param user: details to update on the user
        :returns: basic details about the updated user
        """
        raw_json = self._call_api(
            UPDATE_USER.format_path_with_params(guid),
            request_obj=user,
            exclude_unset=True,
        )
        return UserMinimalResponse(**raw_json)

    def activate_user(self, guid: str) -> UserMinimalResponse:
        """
        Enable the user to log into Atlan. This will only affect users who are
        deactivated, and will allow them to login again once completed.

        :param guid: unique identifier (GUID) of the user to activate
        :returns: result of the update to the user
        """
        return self.update_user(guid, user=AtlanUser(enabled=True))

    def deactivate_user(self, guid: str) -> UserMinimalResponse:
        """
        Prevent the user from logging into Atlan. This will only affect users who
        are activated, and will prevent them logging in once completed.

        :param guid: unique identifier (GUID) of the user to deactivate
        :returns: result of the update to the user
        """
        return self.update_user(guid, user=AtlanUser(enabled=False))

    def get_groups_for_user(
        self,
        guid: str,
    ) -> GroupResponse:
        """
        Retrieve the groups this user belongs to.

        :param guid: unique identifier (GUID) of the user
        :returns: groups this user belongs to
        """
        raw_json = self._call_api(GET_USER_GROUPS.format_path({"user_guid": guid}))
        return GroupResponse(**raw_json)

    def add_user_to_groups(
        self,
        guid: str,
        group_ids: list[str],
    ) -> None:
        """
        Add a user to one or more groups.

        :param guid: unique identifier (GUID) of the user to add into groups
        :param group_ids: unique identifiers (GUIDs) of the groups to add the user into
        """
        atgr = AddToGroupsRequest(groups=group_ids)
        self._call_api(
            ADD_USER_TO_GROUPS.format_path({"user_guid": guid}),
            request_obj=atgr,
            exclude_unset=True,
        )

    def change_user_role(
        self,
        guid: str,
        role_id: str,
    ) -> None:
        """
        Change the role of a user.

        :param guid: unique identifier (GUID) of the user whose role should be changed
        :param role_id: unique identifier (GUID) of the role to move the user into
        """
        crr = ChangeRoleRequest(role_id=role_id)
        self._call_api(
            CHANGE_USER_ROLE.format_path({"user_guid": guid}),
            request_obj=crr,
            exclude_unset=True,
        )

    def get_current_user(
        self,
    ) -> UserMinimalResponse:
        """
        Retrieve the current user (representing the API token).

        :returns: basic details about the current user (API token)
        """
        raw_json = self._call_api(GET_CURRENT_USER)
        return UserMinimalResponse(**raw_json)

    def get_users(
        self,
        limit: Optional[int] = None,
        post_filter: Optional[str] = None,
        sort: Optional[str] = None,
        count: bool = True,
        offset: int = 0,
    ) -> UserResponse:
        """
        Retrieves a list of users defined in Atlan.

        :param limit: maximum number of results to be returned
        :param post_filter: which users to retrieve
        :param sort: property by which to sort the results
        :param count: whether to return the total number of records (True) or not (False)
        :param offset: starting point for results to return, for paging
        :returns: a list of users that match the provided criteria
        """
        query_params: dict[str, str] = {
            "count": str(count),
            "offset": str(offset),
        }
        if limit is not None:
            query_params["limit"] = str(limit)
        if post_filter is not None:
            query_params["filter"] = post_filter
        if sort is not None:
            query_params["sort"] = sort
        raw_json = self._call_api(GET_USERS.format_path_with_params(), query_params)
        return UserResponse(**raw_json)

    def get_all_users(
        self,
        limit: int = 20,
    ) -> list[AtlanUser]:
        """
        Retrieve all users defined in Atlan.

        :returns: a list of all the users in Atlan
        """
        users: list[AtlanUser] = []
        offset = 0
        response: Optional[UserResponse] = self.get_users(
            offset=offset, limit=limit, sort="username"
        )
        while response:
            if page := response.records:
                users.extend(page)
                offset += limit
                response = self.get_users(offset=offset, limit=limit, sort="username")
            else:
                response = None
        return users

    def get_users_by_email(
        self,
        email: str,
        limit: int = 20,
    ) -> Optional[list[AtlanUser]]:
        """
        Retrieves all users with email addresses that contain the provided email.
        (This could include a complete email address, in which case there should be at
        most a single item in the returned list, or could be a partial email address
        such as "@example.com" to retrieve all users with that domain in their email
        address.)

        :param email: on which to filter the users
        :param limit: maximum number of users to retrieve
        :returns: all users whose email addresses contain the provided string
        """
        if response := self.get_users(
            offset=0,
            limit=limit,
            post_filter='{"email":{"$ilike":"%' + email + '%"}}',
        ):
            return response.records
        return None

    def get_user_by_username(self, username: str) -> Optional[AtlanUser]:
        """
        Retrieves a user based on the username. (This attempts an exact match on username
        rather than a contains search.)

        :param username: the username by which to find the user
        :returns: the user with that username
        """
        if response := self.get_users(
            offset=0,
            limit=5,
            post_filter='{"username":"' + username + '"}',
        ):
            if response.records and len(response.records) >= 1:
                return response.records[0]
        return None

    def parse_query(self, query: QueryParserRequest) -> Optional[ParsedQuery]:
        """
        Parses the provided query to describe its component parts.

        :param query: query to parse and configuration options
        :returns: parsed explanation of the query
        """
        raw_json = self._call_api(
            PARSE_QUERY,
            request_obj=query,
            exclude_unset=True,
        )
        return ParsedQuery(**raw_json)

    @validate_arguments()
    def get_asset_by_qualified_name(
        self,
        qualified_name: str,
        asset_type: Type[A],
        min_ext_info: bool = False,
        ignore_relationships: bool = False,
    ) -> A:
        """
        Retrieves an asset by its qualified_name.

        :param qualified_name: qualified_name of the asset to be retrieved
        :param asset_type: type of asset to be retrieved
        :param min_ext_info: whether to minimize extra info (True) or not (False)
        :param ignore_relationships: whether to include relationships (False) or exclude them (True)
        :returns: the requested asset
        :raises NotFoundError: if the asset does not exist
        """
        query_params = {
            "attr:qualifiedName": qualified_name,
            "minExtInfo": min_ext_info,
            "ignoreRelationships": ignore_relationships,
        }
        raw_json = self._call_api(
            GET_ENTITY_BY_UNIQUE_ATTRIBUTE.format_path_with_params(asset_type.__name__),
            query_params,
        )
        asset = self._handle_relationships(raw_json)
        if not isinstance(asset, asset_type):
            raise ErrorCode.ASSET_NOT_FOUND_BY_NAME.exception_with_parameters(
                asset_type.__name__, qualified_name
            )
        return asset

    @validate_arguments()
    def get_asset_by_guid(
        self,
        guid: str,
        asset_type: Type[A],
        min_ext_info: bool = False,
        ignore_relationships: bool = False,
    ) -> A:
        """
        Retrieves an asset by its GUID.

        :param guid: unique identifier (GUID) of the asset to retrieve
        :param asset_type: type of asset to be retrieved
        :param min_ext_info: whether to minimize extra info (True) or not (False)
        :param ignore_relationships: whether to include relationships (False) or exclude them (True)
        :returns: the requested asset
        :raises NotFoundError: if the asset does not exist
        """
        query_params = {
            "minExtInfo": min_ext_info,
            "ignoreRelationships": ignore_relationships,
        }

        raw_json = self._call_api(
            GET_ENTITY_BY_GUID.format_path_with_params(guid),
            query_params,
        )
        asset = self._handle_relationships(raw_json)
        if not isinstance(asset, asset_type):
            raise ErrorCode.ASSET_NOT_TYPE_REQUESTED.exception_with_parameters(
                guid, asset_type.__name__
            )
        return asset

    def _handle_relationships(self, raw_json):
        if (
            "relationshipAttributes" in raw_json["entity"]
            and raw_json["entity"]["relationshipAttributes"]
        ):
            raw_json["entity"]["attributes"].update(
                raw_json["entity"]["relationshipAttributes"]
            )
        raw_json["entity"]["relationshipAttributes"] = {}
        asset = AssetResponse[A](**raw_json).entity
        asset.is_incomplete = False
        return asset

    @validate_arguments()
    def retrieve_minimal(self, guid: str, asset_type: Type[A]) -> A:
        """
        Retrieves an asset by its GUID, without any of its relationships.

        :param guid: unique identifier (GUID) of the asset to retrieve
        :param asset_type: type of asset to be retrieved
        :returns: the asset, without any of its relationships
        :raises NotFoundError: if the asset does not exist
        """
        return self.get_asset_by_guid(
            guid=guid,
            asset_type=asset_type,
            min_ext_info=True,
            ignore_relationships=True,
        )

    def upsert(
        self,
        entity: Union[Asset, list[Asset]],
        replace_atlan_tags: bool = False,
        replace_custom_metadata: bool = False,
        overwrite_custom_metadata: bool = False,
    ) -> AssetMutationResponse:
        """Deprecated - use save() instead."""
        return self.save(
            entity=entity,
            replace_atlan_tags=replace_atlan_tags,
            replace_custom_metadata=replace_custom_metadata,
            overwrite_custom_metadata=overwrite_custom_metadata,
        )

    def save(
        self,
        entity: Union[Asset, list[Asset]],
        replace_atlan_tags: bool = False,
        replace_custom_metadata: bool = False,
        overwrite_custom_metadata: bool = False,
    ) -> AssetMutationResponse:
        """
        If an asset with the same qualified_name exists, updates the existing asset. Otherwise, creates the asset.
        If an asset does exist, opertionally overwrites any Atlan tags. Custom metadata will either be
        overwritten or merged depending on the options provided.

        :param entity: one or more assets to save
        :param replace_atlan_tags: whether to replace AtlanTags during an update (True) or not (False)
        :param replace_custom_metadata: replaces any custom metadata with non-empty values provided
        :param overwrite_custom_metadata: overwrites any custom metadata, even with empty values
        :returns: the result of the save
        """
        query_params = {
            "replaceClassifications": replace_atlan_tags,
            "replaceBusinessAttributes": replace_custom_metadata,
            "overwriteBusinessAttributes": overwrite_custom_metadata,
        }
        entities: list[Asset] = []
        if isinstance(entity, list):
            entities.extend(entity)
        else:
            entities.append(entity)
        for asset in entities:
            asset.validate_required()
        request = BulkRequest[Asset](entities=entities)
        raw_json = self._call_api(BULK_UPDATE, query_params, request)
        response = AssetMutationResponse(**raw_json)
        if connections_created := response.assets_created(Connection):
            self._wait_for_connections_to_be_created(connections_created)
        return response

    def _wait_for_connections_to_be_created(self, connections_created):
        adapter = self._session.adapters[HTTPS_PREFIX]
        adapter.max_retries = CONNECTION_RETRY
        try:
            for connection in connections_created:
                guid = connection.guid
                self.retrieve_minimal(guid=guid, asset_type=Connection)
        except requests.exceptions.RetryError as err:
            raise ErrorCode.RETRY_OVERRUN.exception_with_parameters() from err
        finally:
            adapter.max_retries = DEFAULT_RETRY

    def upsert_merging_cm(
        self, entity: Union[Asset, list[Asset]], replace_atlan_tags: bool = False
    ) -> AssetMutationResponse:
        """Deprecated - use save_merging_cm() instead."""
        return self.save_merging_cm(
            entity=entity, replace_atlan_tags=replace_atlan_tags
        )

    def save_merging_cm(
        self, entity: Union[Asset, list[Asset]], replace_atlan_tags: bool = False
    ) -> AssetMutationResponse:
        """
        If no asset exists, has the same behavior as the upsert() method, while also setting
        any custom metadata provided. If an asset does exist, optionally overwrites any Atlan tags.
        Will merge any provided custom metadata with any custom metadata that already exists on the asset.

        :param entity: one or more assets to save
        :param replace_atlan_tags: whether to replace AtlanTags during an update (True) or not (False)
        :returns: details of the created or updated assets
        """
        return self.save(
            entity=entity,
            replace_atlan_tags=replace_atlan_tags,
            replace_custom_metadata=True,
            overwrite_custom_metadata=False,
        )

    def update_merging_cm(
        self, entity: Asset, replace_atlan_tags: bool = False
    ) -> AssetMutationResponse:
        """
        If no asset exists, fails with a NotFoundError. Will merge any provided
        custom metadata with any custom metadata that already exists on the asset.
        If an asset does exist, optionally overwrites any Atlan tags.

        :param entity: the asset to update
        :param replace_atlan_tags: whether to replace AtlanTags during an update (True) or not (False)
        :returns: details of the updated asset
        :raises NotFoundError: if the asset does not exist (will not create it)
        """
        self.get_asset_by_qualified_name(
            qualified_name=entity.qualified_name or "",
            asset_type=type(entity),
            min_ext_info=True,
            ignore_relationships=True,
        )  # Allow this to throw the NotFoundError if the entity does not exist
        return self.save_merging_cm(
            entity=entity, replace_atlan_tags=replace_atlan_tags
        )

    def upsert_replacing_cm(
        self, entity: Union[Asset, list[Asset]], replace_atlan_tagss: bool = False
    ) -> AssetMutationResponse:
        """Deprecated - use save_replacing_cm() instead."""
        return self.save_replacing_cm(
            entity=entity, replace_atlan_tags=replace_atlan_tagss
        )

    def save_replacing_cm(
        self, entity: Union[Asset, list[Asset]], replace_atlan_tags: bool = False
    ) -> AssetMutationResponse:
        """
        If no asset exists, has the same behavior as the upsert() method, while also setting
        any custom metadata provided.
        If an asset does exist, optionally overwrites any Atlan tags.
        Will overwrite all custom metadata on any existing asset with only the custom metadata provided
        (wiping out any other custom metadata on an existing asset that is not provided in the request).

        :param entity: one or more assets to save
        :param replace_atlan_tags: whether to replace AtlanTags during an update (True) or not (False)
        :returns: details of the created or updated assets
        """

        query_params = {
            "replaceClassifications": replace_atlan_tags,
            "replaceBusinessAttributes": True,
            "overwriteBusinessAttributes": True,
        }
        entities: list[Asset] = []
        if isinstance(entity, list):
            entities.extend(entity)
        else:
            entities.append(entity)
        for asset in entities:
            asset.validate_required()
        request = BulkRequest[Asset](entities=entities)
        raw_json = self._call_api(BULK_UPDATE, query_params, request)
        return AssetMutationResponse(**raw_json)

    def update_replacing_cm(
        self, entity: Asset, replace_atlan_tags: bool = False
    ) -> AssetMutationResponse:
        """
        If no asset exists, fails with a NotFoundError.
        Will overwrite all custom metadata on any existing asset with only the custom metadata provided
        (wiping out any other custom metadata on an existing asset that is not provided in the request).
        If an asset does exist, optionally overwrites any Atlan tags.

        :param entity: the asset to update
        :param replace_atlan_tags: whether to replace AtlanTags during an update (True) or not (False)
        :returns: details of the updated asset
        :raises NotFoundError: if the asset does not exist (will not create it)
        """

        self.get_asset_by_qualified_name(
            qualified_name=entity.qualified_name or "",
            asset_type=type(entity),
            min_ext_info=True,
            ignore_relationships=True,
        )  # Allow this to throw the NotFoundError if the entity does not exist
        return self.save_replacing_cm(
            entity=entity, replace_atlan_tags=replace_atlan_tags
        )

    def purge_entity_by_guid(
        self, guid: Union[str, list[str]]
    ) -> AssetMutationResponse:
        """
        Hard-deletes (purges) one or more assets by their unique identifier (GUID).
        This operation is irreversible.

        :param guid: unique identifier(s) (GUIDs) of one or more assets to hard-delete
        :returns: details of the hard-deleted asset(s)
        """
        guids: list[str] = []
        if isinstance(guid, list):
            guids.extend(guid)
        else:
            guids.append(guid)
        query_params = {"deleteType": AtlanDeleteType.PURGE.value, "guid": guids}
        raw_json = self._call_api(DELETE_ENTITIES_BY_GUIDS, query_params=query_params)
        return AssetMutationResponse(**raw_json)

    def delete_entity_by_guid(
        self, guid: Union[str, list[str]]
    ) -> AssetMutationResponse:
        """
        Soft-deletes (archives) one or more assets by their unique identifier (GUID).
        This operation can be reversed by updating the asset and its status to ACTIVE.

        :param guid: unique identifier(s) (GUIDs) of one or more assets to soft-delete
        :returns: details of the soft-deleted asset(s)
        """
        guids: list[str] = []
        if isinstance(guid, list):
            guids.extend(guid)
        else:
            guids.append(guid)
        query_params = {"deleteType": AtlanDeleteType.SOFT.value, "guid": guids}
        raw_json = self._call_api(DELETE_ENTITIES_BY_GUIDS, query_params=query_params)
        response = AssetMutationResponse(**raw_json)
        for asset in response.assets_deleted(asset_type=Asset):
            self._wait_till_deleted(asset)
        return response

    @retry(
        reraise=True,
        retry=(retry_if_exception_type(AtlanError)),
        stop=stop_after_attempt(20),
        wait=wait_fixed(1),
    )
    def _wait_till_deleted(self, asset: Asset):
        try:
            asset = self.retrieve_minimal(guid=asset.guid, asset_type=Asset)
            if asset.status == EntityStatus.DELETED:
                return
        except requests.exceptions.RetryError as err:
            raise ErrorCode.RETRY_OVERRUN.exception_with_parameters() from err

    def restore(self, asset_type: Type[A], qualified_name: str) -> bool:
        """
        Restore an archived (soft-deleted) asset to active.

        :param asset_type: type of the asset to restore
        :param qualified_name: of the asset to restore
        :returns: True if the asset is now restored, or False if not
        """
        return self._restore(asset_type, qualified_name, 0)

    def _restore(self, asset_type: Type[A], qualified_name: str, retries: int) -> bool:
        existing = self.get_asset_by_qualified_name(
            asset_type=asset_type, qualified_name=qualified_name
        )
        if not existing:
            # Nothing to restore, so cannot be restored
            return False
        elif existing.status is EntityStatus.ACTIVE:
            # Already active, but could be due to the async nature of delete handlers
            if retries < 10:
                time.sleep(2)
                return self._restore(asset_type, qualified_name, retries + 1)
            else:
                # If we have exhausted the retries, though, we will short-circuit
                return True
        else:
            response = self._restore_asset(existing)
            return response is not None and response.guid_assignments is not None

    def _restore_asset(self, asset: Asset) -> AssetMutationResponse:
        to_restore = asset.trim_to_required()
        to_restore.status = EntityStatus.ACTIVE
        query_params = {
            "replaceClassifications": False,
            "replaceBusinessAttributes": False,
            "overwriteBusinessAttributes": False,
        }
        request = BulkRequest[Asset](entities=[to_restore])
        raw_json = self._call_api(BULK_UPDATE, query_params, request)
        return AssetMutationResponse(**raw_json)

    def search(self, criteria: IndexSearchRequest) -> IndexSearchResults:
        """
        Search for assets using the provided criteria.

        :param criteria: detailing the search query, parameters, and so on to run
        :returns: the results of the search
        """
        raw_json = self._call_api(
            INDEX_SEARCH,
            request_obj=criteria,
        )
        if "entities" in raw_json:
            try:
                for entity in raw_json["entities"]:
                    unflatten_custom_metadata_for_entity(
                        entity=entity, attributes=criteria.attributes
                    )
                assets = parse_obj_as(list[Asset], raw_json["entities"])
            except ValidationError as err:
                LOGGER.error("Problem parsing JSON: %s", raw_json["entities"])
                raise err
        else:
            assets = []
        count = raw_json["approximateCount"] if "approximateCount" in raw_json else 0
        return AtlanClient.IndexSearchResults(
            client=self,
            criteria=criteria,
            start=criteria.dsl.from_,
            size=criteria.dsl.size,
            count=count,
            assets=assets,
        )

    def get_all_typedefs(self) -> TypeDefResponse:
        """
        Retrieves a list of all the type definitions in Atlan.

        :returns: a list of all the type definitions in Atlan
        """
        raw_json = self._call_api(GET_ALL_TYPE_DEFS)
        return TypeDefResponse(**raw_json)

    def get_typedefs(self, type_category: AtlanTypeCategory) -> TypeDefResponse:
        """
        Retrieves a list of the type definitions in Atlan.

        :param type_category: category of type definitions to retrieve
        :returns: the requested list of type definitions
        """
        query_params = {"type": type_category.value}
        raw_json = self._call_api(
            GET_ALL_TYPE_DEFS.format_path_with_params(),
            query_params,
        )
        return TypeDefResponse(**raw_json)

    def create_typedef(self, typedef: TypeDef) -> TypeDefResponse:
        """
        Create a new type definition in Atlan.
        Note: only custom metadata, enumerations, and Atlan tag type definitions are currently
        supported. Furthermore, if any of these are created their respective cache will be
        force-refreshed.

        :param typedef: type definition to create
        :returns: the resulting type definition that was created
        """
        payload = _build_typedef_request(typedef)
        raw_json = self._call_api(
            CREATE_TYPE_DEFS, request_obj=payload, exclude_unset=True
        )
        _refresh_caches(typedef)
        return TypeDefResponse(**raw_json)

    def update_typedef(self, typedef: TypeDef) -> TypeDefResponse:
        """
        Update an existing type definition in Atlan.
        Note: only custom metadata and Atlan tag type definitions are currently supported.
        Furthermore, if any of these are updated their respective cache will be force-refreshed.

        :param typedef: type definition to update
        :returns: the resulting type definition that was updated
        """
        payload = _build_typedef_request(typedef)
        raw_json = self._call_api(
            UPDATE_TYPE_DEFS, request_obj=payload, exclude_unset=True
        )
        _refresh_caches(typedef)
        return TypeDefResponse(**raw_json)

    def purge_typedef(self, name: str, typedef_type: type) -> None:
        """
        Delete the type definition.
        Furthermore, if an Atlan tag, enumeration or custom metadata is deleted their
        respective cache will be force-refreshed.

        :param name: internal hashed-string name of the type definition
        :param typedef_type: type of the type definition that is being deleted
        """
        if typedef_type == CustomMetadataDef:
            from pyatlan.cache.custom_metadata_cache import CustomMetadataCache

            internal_name = CustomMetadataCache.get_id_for_name(name)
        elif typedef_type == EnumDef:
            internal_name = name
        elif typedef_type == AtlanTagDef:
            from pyatlan.cache.atlan_tag_cache import AtlanTagCache

            internal_name = str(AtlanTagCache.get_id_for_name(name))
        else:
            raise ErrorCode.UNABLE_TO_PURGE_TYPEDEF_OF_TYPE.exception_with_parameters(
                typedef_type
            )
        if internal_name:
            self._call_api(
                DELETE_TYPE_DEF_BY_NAME.format_path_with_params(internal_name)
            )
        else:
            raise ErrorCode.TYPEDEF_NOT_FOUND_BY_NAME.exception_with_parameters(name)

        if typedef_type == CustomMetadataDef:
            from pyatlan.cache.custom_metadata_cache import CustomMetadataCache

            CustomMetadataCache.refresh_cache()
        elif typedef_type == EnumDef:
            from pyatlan.cache.enum_cache import EnumCache

            EnumCache.refresh_cache()
        elif typedef_type == AtlanTagDef:
            from pyatlan.cache.atlan_tag_cache import AtlanTagCache

            AtlanTagCache.refresh_cache()

    @validate_arguments()
    def add_atlan_tags(
        self,
        asset_type: Type[A],
        qualified_name: str,
        atlan_tag_names: list[str],
        propagate: bool = True,
        remove_propagation_on_delete: bool = True,
        restrict_lineage_propagation: bool = True,
    ) -> None:
        """
        Add one or more Atlan tags to the provided asset.
        Note: if one or more of the provided Atlan tags already exist on the asset, an error
        will be raised. (In other words, this operation is NOT idempotent.)

        :param asset_type: type of asset to which to add the Atlan tags
        :param qualified_name: qualified_name of the asset to which to add the Atlan tags
        :param atlan_tag_names: human-readable names of the Atlan tags to add to the asset
        :param propagate: whether to propagate the Atlan tag (True) or not (False)
        :param remove_propagation_on_delete: whether to remove the propagated Atlan tags when the Atlan tag is removed
                                             from this asset (True) or not (False)
        :param restrict_lineage_propagation: whether to avoid propagating through lineage (True) or do propagate
                                             through lineage (False)
        """
        atlan_tags = AtlanTags(
            __root__=[
                AtlanTag(
                    type_name=AtlanTagName(display_text=name),
                    propagate=propagate,
                    remove_propagations_on_entity_delete=remove_propagation_on_delete,
                    restrict_propagation_through_lineage=restrict_lineage_propagation,
                )
                for name in atlan_tag_names
            ]
        )
        query_params = {"attr:qualifiedName": qualified_name}
        self._call_api(
            UPDATE_ENTITY_BY_ATTRIBUTE.format_path_with_params(
                asset_type.__name__, "classifications"
            ),
            query_params,
            atlan_tags,
        )

    @validate_arguments()
    def remove_atlan_tag(
        self, asset_type: Type[A], qualified_name: str, atlan_tag_name: str
    ) -> None:
        """
        Removes a single Atlan tag from the provided asset.
        Note: if the provided Atlan tag does not exist on the asset, an error will be raised.
        (In other words, this operation is NOT idempotent.)

        :param asset_type: type of asset to which to add the Atlan tags
        :param qualified_name: qualified_name of the asset to which to add the Atlan tags
        :param atlan_tag_name: human-readable name of the Atlan tag to remove from the asset
        """
        from pyatlan.cache.atlan_tag_cache import AtlanTagCache

        classification_id = AtlanTagCache.get_id_for_name(atlan_tag_name)
        if not classification_id:
            raise ValueError(f"{atlan_tag_name} is not a valid AtlanTag")
        query_params = {"attr:qualifiedName": qualified_name}
        self._call_api(
            DELETE_ENTITY_BY_ATTRIBUTE.format_path_with_params(
                asset_type.__name__, "classification", classification_id
            ),
            query_params,
        )

    @validate_arguments()
    def update_certificate(
        self,
        asset_type: Type[A],
        qualified_name: str,
        name: str,
        certificate_status: CertificateStatus,
        message: Optional[str] = None,
    ) -> Optional[A]:
        """
        Update the certificate on an asset.

        :param asset_type: type of asset on which to update the certificate
        :param qualified_name: the qualified_name of the asset on which to update the certificate
        :param name: the name of the asset on which to update the certificate
        :param certificate_status: specific certificate to set on the asset
        :param message: (optional) message to set (or None for no message)
        :returns: the result of the update, or None if the update failed
        """
        asset = asset_type()
        asset.qualified_name = qualified_name
        asset.certificate_status = certificate_status
        asset.name = name
        asset.certificate_status_message = message
        return self._update_asset_by_attribute(asset, asset_type, qualified_name)

    def _update_asset_by_attribute(self, asset, asset_type, qualified_name: str):
        query_params = {"attr:qualifiedName": qualified_name}
        raw_json = self._call_api(
            PARTIAL_UPDATE_ENTITY_BY_ATTRIBUTE.format_path_with_params(
                asset_type.__name__
            ),
            query_params,
            AssetRequest[Asset](entity=asset),
        )
        response = AssetMutationResponse(**raw_json)
        if assets := response.assets_partially_updated(asset_type=asset_type):
            return assets[0]
        if assets := response.assets_updated(asset_type=asset_type):
            return assets[0]
        return None

    @validate_arguments()
    def remove_certificate(
        self, asset_type: Type[A], qualified_name: str, name: str
    ) -> Optional[A]:
        """
        Remove the certificate from an asset.

        :param asset_type: type of asset from which to remove the certificate
        :param qualified_name: the qualified_name of the asset from which to remove the certificate
        :param name: the name of the asset from which to remove the certificate
        :returns: the result of the removal, or None if the removal failed
        """
        asset = asset_type()
        asset.qualified_name = qualified_name
        asset.name = name
        asset.remove_certificate()
        return self._update_asset_by_attribute(asset, asset_type, qualified_name)

    @validate_arguments()
    def update_announcement(
        self,
        asset_type: Type[A],
        qualified_name: str,
        name: str,
        announcement: Announcement,
    ) -> Optional[A]:
        """
        Update the announcement on an asset.

        :param asset_type: type of asset on which to update the announcement
        :param qualified_name: the qualified_name of the asset on which to update the announcement
        :param name: the name of the asset on which to update the announcement
        :param announcement: to apply to the asset
        :returns: the result of the update, or None if the update failed
        """
        asset = asset_type()
        asset.qualified_name = qualified_name
        asset.set_announcement(announcement)
        asset.name = name
        return self._update_asset_by_attribute(asset, asset_type, qualified_name)

    @validate_arguments()
    def remove_announcement(
        self, asset_type: Type[A], qualified_name: str, name: str
    ) -> Optional[A]:
        """
        Remove the announcement from an asset.

        :param asset_type: type of asset from which to remove the announcement
        :param qualified_name: the qualified_name of the asset from which to remove the announcement
        :param name: the name of the asset from which to remove the announcement
        :returns: the result of the removal, or None if the removal failed
        """
        asset = asset_type()
        asset.qualified_name = qualified_name
        asset.name = name
        asset.remove_announcement()
        return self._update_asset_by_attribute(asset, asset_type, qualified_name)

    def update_custom_metadata_attributes(
        self, guid: str, custom_metadata: CustomMetadataDict
    ):
        """
        Update only the provided custom metadata attributes on the asset. This will leave all
        other custom metadata attributes, even within the same named custom metadata, unchanged.

        :param guid: unique identifier (GUID) of the asset
        :param custom_metadata: custom metadata to update, as human-readable names mapped to values
        """
        custom_metadata_request = CustomMetadataRequest.create(
            custom_metadata_dict=custom_metadata
        )
        self._call_api(
            ADD_BUSINESS_ATTRIBUTE_BY_ID.format_path(
                {
                    "entity_guid": guid,
                    "bm_id": custom_metadata_request.custom_metadata_set_id,
                }
            ),
            None,
            custom_metadata_request,
        )

    def replace_custom_metadata(self, guid: str, custom_metadata: CustomMetadataDict):
        """
        Replace specific custom metadata on the asset. This will replace everything within the named
        custom metadata, but will not change any of hte other named custom metadata on the asset.

        :param guid: unique identifier (GUID) of the asset
        :param custom_metadata: custom metadata to replace, as human-readable names mapped to values
        """
        # clear unset attributes so that they are removed
        custom_metadata.clear_unset()
        custom_metadata_request = CustomMetadataRequest.create(
            custom_metadata_dict=custom_metadata
        )
        self._call_api(
            ADD_BUSINESS_ATTRIBUTE_BY_ID.format_path(
                {
                    "entity_guid": guid,
                    "bm_id": custom_metadata_request.custom_metadata_set_id,
                }
            ),
            None,
            custom_metadata_request,
        )

    def remove_custom_metadata(self, guid: str, cm_name: str):
        """
        Remove specific custom metadata from an asset.

        :param guid: unique identifier (GUID) of the asset
        :param cm_name: human-readable name of the custom metadata to remove
        """
        custom_metadata = CustomMetadataDict(name=cm_name)
        # invoke clear_all so all attributes are set to None and consequently removed
        custom_metadata.clear_all()
        custom_metadata_request = CustomMetadataRequest.create(
            custom_metadata_dict=custom_metadata
        )
        self._call_api(
            ADD_BUSINESS_ATTRIBUTE_BY_ID.format_path(
                {
                    "entity_guid": guid,
                    "bm_id": custom_metadata_request.custom_metadata_set_id,
                }
            ),
            None,
            custom_metadata_request,
        )

    @validate_arguments()
    def append_terms(
        self,
        asset_type: Type[A],
        terms: list[AtlasGlossaryTerm],
        guid: Optional[str] = None,
        qualified_name: Optional[str] = None,
    ) -> A:
        """
        Link additional terms to an asset, without replacing existing terms linked to the asset.
        Note: this operation must make two API calls — one to retrieve the asset's existing terms,
        and a second to append the new terms. (At least one of the GUID or qualified_name must be
        supplied, but both are not necessary.)

        :param asset_type: type of the asset
        :param terms: the list of terms to append to the asset
        :param guid: unique identifier (GUID) of the asset to which to link the terms
        :param qualified_name: the qualified_name of the asset to which to link the terms
        :returns: the asset that was updated (note that it will NOT contain details of the appended terms)
        """
        if guid:
            if qualified_name:
                raise ValueError(
                    "Either guid or qualified_name can be be specified not both"
                )
            asset = self.get_asset_by_guid(guid=guid, asset_type=asset_type)
        elif qualified_name:
            asset = self.get_asset_by_qualified_name(
                qualified_name=qualified_name, asset_type=asset_type
            )
        else:
            raise ValueError("Either guid or qualified name must be specified")
        if not terms:
            return asset
        replacement_terms: list[AtlasGlossaryTerm] = []
        if existing_terms := asset.assigned_terms:
            replacement_terms.extend(
                term for term in existing_terms if term.relationship_status != "DELETED"
            )
        replacement_terms.extend(terms)
        asset.assigned_terms = replacement_terms
        response = self.save(entity=asset)
        if assets := response.assets_updated(asset_type=asset_type):
            return assets[0]
        return asset

    @validate_arguments()
    def replace_terms(
        self,
        asset_type: Type[A],
        terms: list[AtlasGlossaryTerm],
        guid: Optional[str] = None,
        qualified_name: Optional[str] = None,
    ) -> A:
        """
        Replace the terms linked to an asset.
        (At least one of the GUID or qualified_name must be supplied, but both are not necessary.)

        :param asset_type: type of the asset
        :param terms: the list of terms to replace on the asset, or an empty list to remove all terms from an asset
        :param guid: unique identifier (GUID) of the asset to which to replace the terms
        :param qualified_name: the qualified_name of the asset to which to replace the terms
        :returns: the asset that was updated (note that it will NOT contain details of the replaced terms)
        """
        if guid:
            if qualified_name:
                raise ValueError(
                    "Either guid or qualified_name can be be specified not both"
                )
            asset = self.get_asset_by_guid(guid=guid, asset_type=asset_type)
        elif qualified_name:
            asset = self.get_asset_by_qualified_name(
                qualified_name=qualified_name, asset_type=asset_type
            )
        else:
            raise ValueError("Either guid or qualified name must be specified")
        asset.assigned_terms = terms
        response = self.save(entity=asset)
        if assets := response.assets_updated(asset_type=asset_type):
            return assets[0]
        return asset

    @validate_arguments()
    def remove_terms(
        self,
        asset_type: Type[A],
        terms: list[AtlasGlossaryTerm],
        guid: Optional[str] = None,
        qualified_name: Optional[str] = None,
    ) -> A:
        """
        Remove terms from an asset, without replacing all existing terms linked to the asset.
        Note: this operation must make two API calls — one to retrieve the asset's existing terms,
        and a second to remove the provided terms.

        :param asset_type: type of the asset
        :param terms: the list of terms to remove from the asset (note: these must be references by GUID to efficiently
                      remove any existing terms)
        :param guid: unique identifier (GUID) of the asset from which to remove the terms
        :param qualified_name: the qualified_name of the asset from which to remove the terms
        :returns: the asset that was updated (note that it will NOT contain details of the resulting terms)
        """
        if not terms:
            raise ValueError("A list of assigned_terms to remove must be specified")
        if guid:
            if qualified_name:
                raise ValueError(
                    "Either guid or qualified_name can be be specified not both"
                )
            asset = self.get_asset_by_guid(guid=guid, asset_type=asset_type)
        elif qualified_name:
            asset = self.get_asset_by_qualified_name(
                qualified_name=qualified_name, asset_type=asset_type
            )
        else:
            raise ValueError("Either guid or qualified name must be specified")
        replacement_terms: list[AtlasGlossaryTerm] = []
        guids_to_be_removed = {t.guid for t in terms}
        if existing_terms := asset.assigned_terms:
            replacement_terms.extend(
                term
                for term in existing_terms
                if term.relationship_status != "DELETED"
                and term.guid not in guids_to_be_removed
            )
        asset.assigned_terms = replacement_terms
        response = self.save(entity=asset)
        if assets := response.assets_updated(asset_type=asset_type):
            return assets[0]
        return asset

    @validate_arguments()
    def find_connections_by_name(
        self,
        name: str,
        connector_type: AtlanConnectorType,
        attributes: Optional[list[str]] = None,
    ) -> list[Connection]:
        """
        Find a connection by its human-readable name and type.

        :param name: of the connection
        :param connector_type: of the connection
        :param attributes: (optional) collection of attributes to retrieve for the connection
        :returns: all connections with that name and type, if found
        :raises NotFoundError: if the connection does not exist
        """
        if attributes is None:
            attributes = []
        query = (
            Term.with_state("ACTIVE")
            + Term.with_type_name("CONNECTION")
            + Term.with_name(name)
            + Term(field="connectorName", value=connector_type.value)
        )
        dsl = DSL(query=query)
        search_request = IndexSearchRequest(
            dsl=dsl,
            attributes=attributes,
        )
        results = self.search(search_request)
        return [asset for asset in results if isinstance(asset, Connection)]

    def get_lineage(self, lineage_request: LineageRequest) -> LineageResponse:
        """
        Fetch the requested lineage. This is an older, slower operation that may be deprecated in
        the future. If possible, use the get_lineage_list operation instead.

        :param lineage_request: detailing the lineage query, parameters, and so on to run
        :returns: the results of the lineage request
        """
        raw_json = self._call_api(
            GET_LINEAGE, None, lineage_request, exclude_unset=False
        )
        return LineageResponse(**raw_json)

    def get_lineage_list(
        self, lineage_request: LineageListRequest
    ) -> LineageListResults:
        """
        Retrieve lineage using the higher-performance "list" API.

        :param lineage_request: detailing the lineage query, parameters, and so on to run
        :returns: the results of the lineage request
        """
        if lineage_request.direction == LineageDirection.BOTH:
            raise ErrorCode.INVALID_LINEAGE_DIRECTION.exception_with_parameters()
        raw_json = self._call_api(
            GET_LINEAGE_LIST, None, request_obj=lineage_request, exclude_unset=True
        )
        if "entities" in raw_json:
            try:
                assets = parse_obj_as(list[Asset], raw_json["entities"])
                has_more = parse_obj_as(bool, raw_json["hasMore"])
            except ValidationError as err:
                LOGGER.error("Problem parsing JSON: %s", raw_json["entities"])
                raise err
        else:
            assets = []
            has_more = False
        return AtlanClient.LineageListResults(
            client=self,
            criteria=lineage_request,
            start=lineage_request.offset or 0,
            size=lineage_request.size or 10,
            has_more=has_more,
            assets=assets,
        )

    def add_api_token_as_admin(
        self, asset_guid: str, impersonation_token: str
    ) -> Optional[AssetMutationResponse]:
        """
        Add the API token configured for the default client as an admin to the asset with the provided GUID.
        This is primarily useful for connections, to allow the API token to manage policies for the connection, and
        for query collections, to allow the API token to manage the queries in a collection or the collection itself.

        :param asset_guid: unique identifier (GUID) of the asset to which we should add this API token as an admin
        :param impersonation_token: a bearer token for an actual user who is already an admin for the asset,
                                    NOT an API token
        """
        from pyatlan.model.assets.asset00 import Asset
        from pyatlan.model.fluent_search import FluentSearch

        token_user = str(self.get_current_user().username)
<<<<<<< HEAD
        existing_token = self.api_key
        self.api_key = impersonation_token

        # Look for the asset as the impersonated user, ensuring we include the admin users
        # in the results (so we avoid clobbering any existing admin users)
        request = (
            FluentSearch()
            .where(Asset.GUID.eq(asset_guid))
            .include_on_results(Asset.ADMIN_USERS)
            .page_size(1)
        ).to_request()
        results = self.search(request)
        if results.current_page():
            asset = results.current_page()[0]
            existing_admins = asset.admin_users or set()
            existing_admins.add(token_user)
            to_update = asset.trim_to_required()
            to_update.admin_users = existing_admins
            response = self.save(to_update)
        else:
            self.api_key = existing_token
            raise ErrorCode.ASSET_NOT_FOUND_BY_GUID.exception_with_parameters(
                asset_guid
            )
=======
        if existing_client := self.get_default_client():
            tmp = AtlanClient(base_url=self.base_url, api_key=impersonation_token)
            AtlanClient.register_client(tmp)

            # Look for the asset as the impersonated user, ensuring we include the admin users
            # in the results (so we avoid clobbering any existing admin users)
            request = (
                FluentSearch()
                .where(Asset.GUID.eq(asset_guid))
                .include_on_results(Asset.ADMIN_USERS)
                .page_size(1)
            ).to_request()
            results = tmp.search(request)
            if results.current_page():
                asset = results.current_page()[0]
                existing_admins = asset.admin_users or set()
                existing_admins.add(token_user)
                to_update = asset.trim_to_required()
                to_update.admin_users = existing_admins
                response = tmp.save(to_update)
            else:
                AtlanClient.reset_default_client()
                AtlanClient.register_client(existing_client)
                raise NotFoundError(
                    message=f"Asset with GUID {asset_guid} does not exist.",
                    code="ATLAN-PYTHON-404-001",
                )
>>>>>>> 789dbc9a

            AtlanClient.reset_default_client()
            AtlanClient.register_client(existing_client)
            return response

        return None

    def add_api_token_as_viewer(
        self, asset_guid: str, impersonation_token: str
    ) -> Optional[AssetMutationResponse]:
        """
        Add the API token configured for the default client as a viewer to the asset with the provided GUID.
        This is primarily useful for query collections, to allow the API token to view or run queries within the
        collection, but not make any changes to them.

        :param asset_guid: unique identifier (GUID) of the asset to which we should add this API token as an admin
        :param impersonation_token: a bearer token for an actual user who is already an admin for the asset,
                                    NOT an API token
        """
        from pyatlan.model.assets.asset00 import Asset
        from pyatlan.model.fluent_search import FluentSearch

        token_user = str(self.get_current_user().username)
<<<<<<< HEAD
        existing_token = self.api_key
        self.api_key = impersonation_token

        # Look for the asset as the impersonated user, ensuring we include the admin users
        # in the results (so we avoid clobbering any existing admin users)
        request = (
            FluentSearch()
            .where(Asset.GUID.eq(asset_guid))
            .include_on_results(Asset.VIEWER_USERS)
            .page_size(1)
        ).to_request()
        results = self.search(request)
        if results.current_page():
            asset = results.current_page()[0]
            existing_viewers = asset.viewer_users or set()
            existing_viewers.add(token_user)
            to_update = asset.trim_to_required()
            to_update.viewer_users = existing_viewers
            response = self.save(to_update)
        else:
            self.api_key = existing_token
            raise ErrorCode.ASSET_NOT_FOUND_BY_GUID.exception_with_parameters(
                asset_guid
            )
        self.api_key = existing_token
=======
        if existing_client := self.get_default_client():
            tmp = AtlanClient(base_url=self.base_url, api_key=impersonation_token)
            AtlanClient.register_client(tmp)

            # Look for the asset as the impersonated user, ensuring we include the admin users
            # in the results (so we avoid clobbering any existing admin users)
            request = (
                FluentSearch()
                .where(Asset.GUID.eq(asset_guid))
                .include_on_results(Asset.VIEWER_USERS)
                .page_size(1)
            ).to_request()
            results = tmp.search(request)
            if results.current_page():
                asset = results.current_page()[0]
                existing_viewers = asset.viewer_users or set()
                existing_viewers.add(token_user)
                to_update = asset.trim_to_required()
                to_update.viewer_users = existing_viewers
                response = tmp.save(to_update)
            else:
                AtlanClient.reset_default_client()
                AtlanClient.register_client(existing_client)
                raise NotFoundError(
                    message=f"Asset with GUID {asset_guid} does not exist.",
                    code="ATLAN-PYTHON-404-001",
                )

            AtlanClient.reset_default_client()
            AtlanClient.register_client(existing_client)
            return response
>>>>>>> 789dbc9a

        return None

    def get_api_tokens(
        self,
        limit: Optional[int] = None,
        post_filter: Optional[str] = None,
        sort: Optional[str] = None,
        count: bool = True,
        offset: int = 0,
    ) -> ApiTokenResponse:
        """
        Retrieves a list of API tokens defined in Atlan.

        :param limit: maximum number of results to be returned
        :param post_filter: which API tokens to retrieve
        :param sort: property by which to sort the results
        :param count: whether to return the total number of records (True) or not (False)
        :param offset: starting point for results to return, for paging
        :returns: a list of API tokens that match the provided criteria
        """
        query_params: dict[str, str] = {
            "count": str(count),
            "offset": str(offset),
        }
        if limit is not None:
            query_params["limit"] = str(limit)
        if post_filter is not None:
            query_params["filter"] = post_filter
        if sort is not None:
            query_params["sort"] = sort
        raw_json = self._call_api(
            GET_API_TOKENS.format_path_with_params(), query_params
        )
        return ApiTokenResponse(**raw_json)

    def get_api_token_by_name(self, display_name: str) -> Optional[ApiToken]:
        """
        Retrieves the API token with a name that exactly matches the provided string.

        :param display_name: name (as it appears in the UI) by which to retrieve the API token
        :returns: the API token whose name (in the UI) matches the provided string, or None if there is none
        """
        if response := self.get_api_tokens(
            offset=0,
            limit=5,
            post_filter='{"displayName":"' + display_name + '"}',
        ):
            if response.records and len(response.records) >= 1:
                return response.records[0]
        return None

    def get_api_token_by_id(self, client_id: str) -> Optional[ApiToken]:
        """
        Retrieves the API token with a client ID that exactly matches the provided string.

        :param client_id: unique client identifier by which to retrieve the API token
        :returns: the API token whose clientId matches the provided string, or None if there is none
        """
        if response := self.get_api_tokens(
            offset=0,
            limit=5,
            post_filter='{"clientId":"' + client_id + '"}',
        ):
            if response.records and len(response.records) >= 1:
                return response.records[0]
        return None

    def create_api_token(
        self,
        display_name: str,
        description: str = "",
        personas: Optional[set[str]] = None,
        validity_seconds: int = -1,
    ) -> ApiToken:
        """
        Create a new API token with the provided settings.

        :param display_name: human-readable name for the API token
        :param description: optional explanation of the API token
        :param personas: qualified_names of personas that should  be linked to the token
        :param validity_seconds: time in seconds after which the token should expire (negative numbers are treated as
                                 infinite)
        :returns: the created API token
        """
        request = ApiTokenRequest(
            display_name=display_name,
            description=description,
            persona_qualified_names=personas or set(),
            validity_seconds=validity_seconds,
        )
        raw_json = self._call_api(UPSERT_API_TOKEN, request_obj=request)
        return ApiToken(**raw_json)

    def update_api_token(
        self,
        guid: str,
        display_name: str,
        description: str = "",
        personas: Optional[set[str]] = None,
    ) -> ApiToken:
        """
        Update an existing API token with the provided settings.

        :param guid: unique identifier (GUID) of the API token
        :param display_name: human-readable name for the API token
        :param description: optional explanation of the API token
        :param personas: qualified_names of personas that should  be linked to the token, note that you MUST
                         provide the complete list on any update (any not included in the list will be removed,
                         so if you do not specify any personas then ALL personas will be unlinked from the API token)
        :returns: the created API token
        """
        request = ApiTokenRequest(
            display_name=display_name,
            description=description,
            persona_qualified_names=personas or set(),
        )
        raw_json = self._call_api(
            UPSERT_API_TOKEN.format_path_with_params(guid), request_obj=request
        )
        return ApiToken(**raw_json)

    def purge_api_token(self, guid: str) -> None:
        """
        Delete (purge) the specified API token.

        :param guid: unique identifier (GUID) of the API token to delete
        """
        self._call_api(DELETE_API_TOKEN.format_path_with_params(guid))

    def get_keycloak_events(
        self, keycloak_request: KeycloakEventRequest
    ) -> KeycloakEventResponse:
        """
        Retrieve all events, based on the supplied filters.

        :param keycloak_request: details of the filters to apply when retrieving events
        :returns: the events that match the supplied filters
        """
        if raw_json := self._call_api(
            KEYCLOAK_EVENTS,
            query_params=keycloak_request.query_params,
            exclude_unset=True,
        ):
            try:
                events = parse_obj_as(list[KeycloakEvent], raw_json)
            except ValidationError as err:
                LOGGER.error("Problem parsing JSON: %s", raw_json)
                raise err
        else:
            events = []
        return KeycloakEventResponse(
            client=self,
            criteria=keycloak_request,
            start=keycloak_request.offset or 0,
            size=keycloak_request.size or 100,
            events=events,
        )

    def get_admin_events(self, admin_request: AdminEventRequest) -> AdminEventResponse:
        """
        Retrieve admin events based on the supplied filters.

        :param admin_request: details of the filters to apply when retrieving admin events
        :returns: the admin events that match the supplied filters
        """
        if raw_json := self._call_api(
            ADMIN_EVENTS, query_params=admin_request.query_params, exclude_unset=True
        ):
            try:
                events = parse_obj_as(list[AdminEvent], raw_json)
            except ValidationError as err:
                LOGGER.error("Problem parsing JSON: %s", raw_json)
                raise err
        else:
            events = []
        return AdminEventResponse(
            client=self,
            criteria=admin_request,
            start=admin_request.offset or 0,
            size=admin_request.size or 100,
            events=events,
        )

    @validate_arguments()
    def find_personas_by_name(
        self,
        name: str,
        attributes: Optional[list[str]] = None,
    ) -> list[Persona]:
        """
        Find a persona by its human-readable name.

        :param name: of the persona
        :param attributes: (optional) collection of attributes to retrieve for the persona
        :returns: all personas with that name, if found
        :raises NotFoundError: if no persona with the provided name exists
        """
        if attributes is None:
            attributes = []
        query = (
            Term.with_state("ACTIVE")
            + Term.with_type_name("PERSONA")
            + Term.with_name(name)
        )
        dsl = DSL(query=query)
        search_request = IndexSearchRequest(
            dsl=dsl,
            attributes=attributes,
        )
        results = self.search(search_request)
        return [asset for asset in results if isinstance(asset, Persona)]

    def find_purposes_by_name(
        self,
        name: str,
        attributes: Optional[list[str]] = None,
    ) -> list[Purpose]:
        """
        Find a purpose by its human-readable name.

        :param name: of the purpose
        :param attributes: (optional) collection of attributes to retrieve for the purpose
        :returns: all purposes with that name, if found
        :raises NotFoundError: if no purpose with the provided name exists
        """
        if attributes is None:
            attributes = []
        query = (
            Term.with_state("ACTIVE")
            + Term.with_type_name("PURPOSE")
            + Term.with_name(name)
        )
        dsl = DSL(query=query)
        search_request = IndexSearchRequest(
            dsl=dsl,
            attributes=attributes,
        )
        results = self.search(search_request)
        return [asset for asset in results if isinstance(asset, Purpose)]

    @validate_arguments()
    def find_glossary_by_name(
        self,
        name: constr(strip_whitespace=True, min_length=1, strict=True),  # type: ignore
        attributes: Optional[list[StrictStr]] = None,
    ) -> AtlasGlossary:
        """
        Find a glossary by its human-readable name.

        :param name: of the glossary
        :param attributes: (optional) collection of attributes to retrieve for the glossary
        :returns: the glossary, if found
        :raises NotFoundError: if no glossary with the provided name exists
        """
        if attributes is None:
            attributes = []
        query = with_active_glossary(name=name)
        return self._search_for_asset_with_name(
            query=query, name=name, asset_type=AtlasGlossary, attributes=attributes
        )[0]

    @validate_arguments()
    def find_category_fast_by_name(
        self,
        name: constr(strip_whitespace=True, min_length=1, strict=True),  # type: ignore
        glossary_qualified_name: constr(strip_whitespace=True, min_length=1, strict=True),  # type: ignore
        attributes: Optional[list[StrictStr]] = None,
    ) -> list[AtlasGlossaryCategory]:
        """
        Find a category by its human-readable name.
        Note: this operation requires first knowing the qualified_name of the glossary in which the
        category exists. Note that categories are not unique by name, so there may be
        multiple results.

        :param name: of the category
        :param glossary_qualified_name: qualified_name of the glossary in which the category exists
        :param attributes: (optional) collection of attributes to retrieve for the category
        :returns: the category, if found
        :raises NotFoundError: if no category with the provided name exists in the glossary
        """
        if attributes is None:
            attributes = []
        query = with_active_category(
            name=name, glossary_qualified_name=glossary_qualified_name
        )
        return self._search_for_asset_with_name(
            query=query,
            name=name,
            asset_type=AtlasGlossaryCategory,
            attributes=attributes,
            allow_multiple=True,
        )

    @validate_arguments()
    def find_category_by_name(
        self,
        name: constr(strip_whitespace=True, min_length=1, strict=True),  # type: ignore
        glossary_name: constr(strip_whitespace=True, min_length=1, strict=True),  # type: ignore
        attributes: Optional[list[StrictStr]] = None,
    ) -> list[AtlasGlossaryCategory]:
        """
        Find a category by its human-readable name.
        Note: this operation must run two separate queries to first resolve the qualified_name of the
        glossary, so will be somewhat slower. If you already have the qualified_name of the glossary, use
        find_category_by_name_fast instead. Note that categories are not unique by name, so there may be
        multiple results.

        :param name: of the category
        :param glossary_name: human-readable name of the glossary in which the category exists
        :param attributes: (optional) collection of attributes to retrieve for the category
        :returns: the category, if found
        :raises NotFoundError: if no category with the provided name exists in the glossary
        """
        glossary = self.find_glossary_by_name(name=glossary_name)
        return self.find_category_fast_by_name(
            name=name,
            glossary_qualified_name=glossary.qualified_name,
            attributes=attributes,
        )

    def _search_for_asset_with_name(
        self,
        query: Query,
        name: str,
        asset_type: Type[A],
        attributes: Optional[list[StrictStr]],
        allow_multiple: bool = False,
    ) -> list[A]:
        dsl = DSL(query=query)
        search_request = IndexSearchRequest(
            dsl=dsl,
            attributes=attributes,
        )
        results = self.search(search_request)
        if results.count > 0 and (
            assets := [
                asset
                for asset in results.current_page()
                if isinstance(asset, asset_type)
            ]
        ):
            if not allow_multiple and len(assets) > 1:
                LOGGER.warning(
                    "More than 1 %s found with the name '%s', returning only the first.",
                    asset_type.__name__,
                    name,
                )
            return assets
        raise ErrorCode.ASSET_NOT_FOUND_BY_NAME.exception_with_parameters(
            asset_type.__name__, name
        )

    @validate_arguments()
    def find_term_fast_by_name(
        self,
        name: constr(strip_whitespace=True, min_length=1, strict=True),  # type: ignore
        glossary_qualified_name: constr(strip_whitespace=True, min_length=1, strict=True),  # type: ignore
        attributes: Optional[list[StrictStr]] = None,
    ) -> AtlasGlossaryTerm:
        """
        Find a term by its human-readable name.
        Note: this operation requires first knowing the qualified_name of the glossary in which the
        term exists.

        :param name: of the term
        :param glossary_qualified_name: qualified_name of the glossary in which the term exists
        :param attributes: (optional) collection of attributes to retrieve for the term
        :returns: the term, if found
        :raises NotFoundError: if no term with the provided name exists in the glossary
        """
        if attributes is None:
            attributes = []
        query = with_active_term(
            name=name, glossary_qualified_name=glossary_qualified_name
        )
        return self._search_for_asset_with_name(
            query=query, name=name, asset_type=AtlasGlossaryTerm, attributes=attributes
        )[0]

    @validate_arguments()
    def find_term_by_name(
        self,
        name: constr(strip_whitespace=True, min_length=1, strict=True),  # type: ignore
        glossary_name: constr(strip_whitespace=True, min_length=1, strict=True),  # type: ignore
        attributes: Optional[list[StrictStr]] = None,
    ) -> AtlasGlossaryTerm:
        """
        Find a term by its human-readable name.
        Note: this operation must run two separate queries to first resolve the qualified_name of the
        glossary, so will be somewhat slower. If you already have the qualified_name of the glossary, use
        find_term_by_name_fast instead.

        :param name: of the term
        :param glossary_name: human-readable name of the glossary in which the term exists
        :param attributes: (optional) collection of attributes to retrieve for the term
        :returns: the term, if found
        :raises NotFoundError: if no term with the provided name exists in the glossary
        """
        glossary = self.find_glossary_by_name(name=glossary_name)
        return self.find_term_fast_by_name(
            name=name,
            glossary_qualified_name=glossary.qualified_name,
            attributes=attributes,
        )


from pyatlan.model.keycloak_events import (  # noqa: E402
    AdminEvent,
    AdminEventRequest,
    AdminEventResponse,
    KeycloakEvent,
    KeycloakEventRequest,
    KeycloakEventResponse,
)<|MERGE_RESOLUTION|>--- conflicted
+++ resolved
@@ -1971,36 +1971,9 @@
         from pyatlan.model.fluent_search import FluentSearch
 
         token_user = str(self.get_current_user().username)
-<<<<<<< HEAD
-        existing_token = self.api_key
-        self.api_key = impersonation_token
-
-        # Look for the asset as the impersonated user, ensuring we include the admin users
-        # in the results (so we avoid clobbering any existing admin users)
-        request = (
-            FluentSearch()
-            .where(Asset.GUID.eq(asset_guid))
-            .include_on_results(Asset.ADMIN_USERS)
-            .page_size(1)
-        ).to_request()
-        results = self.search(request)
-        if results.current_page():
-            asset = results.current_page()[0]
-            existing_admins = asset.admin_users or set()
-            existing_admins.add(token_user)
-            to_update = asset.trim_to_required()
-            to_update.admin_users = existing_admins
-            response = self.save(to_update)
-        else:
-            self.api_key = existing_token
-            raise ErrorCode.ASSET_NOT_FOUND_BY_GUID.exception_with_parameters(
-                asset_guid
-            )
-=======
         if existing_client := self.get_default_client():
             tmp = AtlanClient(base_url=self.base_url, api_key=impersonation_token)
             AtlanClient.register_client(tmp)
-
             # Look for the asset as the impersonated user, ensuring we include the admin users
             # in the results (so we avoid clobbering any existing admin users)
             request = (
@@ -2020,12 +1993,9 @@
             else:
                 AtlanClient.reset_default_client()
                 AtlanClient.register_client(existing_client)
-                raise NotFoundError(
-                    message=f"Asset with GUID {asset_guid} does not exist.",
-                    code="ATLAN-PYTHON-404-001",
+                raise ErrorCode.ASSET_NOT_FOUND_BY_GUID.exception_with_parameters(
+                    asset_guid
                 )
->>>>>>> 789dbc9a
-
             AtlanClient.reset_default_client()
             AtlanClient.register_client(existing_client)
             return response
@@ -2048,37 +2018,9 @@
         from pyatlan.model.fluent_search import FluentSearch
 
         token_user = str(self.get_current_user().username)
-<<<<<<< HEAD
-        existing_token = self.api_key
-        self.api_key = impersonation_token
-
-        # Look for the asset as the impersonated user, ensuring we include the admin users
-        # in the results (so we avoid clobbering any existing admin users)
-        request = (
-            FluentSearch()
-            .where(Asset.GUID.eq(asset_guid))
-            .include_on_results(Asset.VIEWER_USERS)
-            .page_size(1)
-        ).to_request()
-        results = self.search(request)
-        if results.current_page():
-            asset = results.current_page()[0]
-            existing_viewers = asset.viewer_users or set()
-            existing_viewers.add(token_user)
-            to_update = asset.trim_to_required()
-            to_update.viewer_users = existing_viewers
-            response = self.save(to_update)
-        else:
-            self.api_key = existing_token
-            raise ErrorCode.ASSET_NOT_FOUND_BY_GUID.exception_with_parameters(
-                asset_guid
-            )
-        self.api_key = existing_token
-=======
         if existing_client := self.get_default_client():
             tmp = AtlanClient(base_url=self.base_url, api_key=impersonation_token)
             AtlanClient.register_client(tmp)
-
             # Look for the asset as the impersonated user, ensuring we include the admin users
             # in the results (so we avoid clobbering any existing admin users)
             request = (
@@ -2098,16 +2040,12 @@
             else:
                 AtlanClient.reset_default_client()
                 AtlanClient.register_client(existing_client)
-                raise NotFoundError(
-                    message=f"Asset with GUID {asset_guid} does not exist.",
-                    code="ATLAN-PYTHON-404-001",
+                raise ErrorCode.ASSET_NOT_FOUND_BY_GUID.exception_with_parameters(
+                    asset_guid
                 )
-
             AtlanClient.reset_default_client()
             AtlanClient.register_client(existing_client)
             return response
->>>>>>> 789dbc9a
-
         return None
 
     def get_api_tokens(
