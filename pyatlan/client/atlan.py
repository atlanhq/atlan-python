# SPDX-License-Identifier: Apache-2.0
# Copyright 2022 Atlan Pte. Ltd.
# Based on original code from https://github.com/apache/atlas (under Apache-2.0 license)
import contextlib
import copy
import json
import logging
import os
from typing import ClassVar, Generator, Optional, Type, TypeVar, Union

import requests
from pydantic import (
    BaseSettings,
    HttpUrl,
    PrivateAttr,
    parse_obj_as,
    validate_arguments,
)
from requests.adapters import HTTPAdapter
from urllib3.util.retry import Retry

from pyatlan.client.constants import (
    ADD_BUSINESS_ATTRIBUTE_BY_ID,
    BULK_UPDATE,
    CREATE_GROUP,
    CREATE_TYPE_DEFS,
    DELETE_ENTITY_BY_ATTRIBUTE,
    DELETE_ENTITY_BY_GUID,
    DELETE_GROUP,
    DELETE_TYPE_DEF_BY_NAME,
    GET_ALL_TYPE_DEFS,
    GET_ENTITY_BY_GUID,
    GET_ENTITY_BY_UNIQUE_ATTRIBUTE,
    GET_GROUPS,
    GET_LINEAGE,
    GET_ROLES,
    INDEX_SEARCH,
    PARTIAL_UPDATE_ENTITY_BY_ATTRIBUTE,
    UPDATE_ENTITY_BY_ATTRIBUTE,
    UPDATE_GROUP,
<<<<<<< HEAD
    UPDATE_TYPE_DEFS,
=======
    GET_GROUP_MEMBERS,
    REMOVE_USERS_FROM_GROUP,
    GET_USERS,
    CREATE_USERS,
    UPDATE_USER,
    DELETE_USER,
    GET_USER_GROUPS,
    ADD_USER_TO_GROUPS,
    CHANGE_USER_ROLE,
    GET_CURRENT_USER,
>>>>>>> ce544072
)
from pyatlan.error import AtlanError, NotFoundError
from pyatlan.exceptions import AtlanServiceException, InvalidRequestException
from pyatlan.model import group
from pyatlan.model.assets import (
    Asset,
    AtlasGlossary,
    AtlasGlossaryCategory,
    AtlasGlossaryTerm,
    Connection,
    Database,
    MaterialisedView,
    Referenceable,
    Schema,
    Table,
    View,
)
from pyatlan.model.core import (
    Announcement,
    AssetRequest,
    AssetResponse,
    AtlanObject,
    BulkRequest,
    Classification,
    ClassificationName,
    Classifications,
    CustomMetadata,
    CustomMetadataReqest,
)
from pyatlan.model.enums import (
    AtlanConnectorType,
    AtlanDeleteType,
    AtlanTypeCategory,
    CertificateStatus,
)
from pyatlan.model.group import (
    AtlanGroup,
    CreateGroupRequest,
<<<<<<< HEAD
    CreateGroupResponse,
    GroupResponse,
=======
    RemoveFromGroupRequest,
>>>>>>> ce544072
)
from pyatlan.model.lineage import LineageRequest, LineageResponse
from pyatlan.model.response import AssetMutationResponse
from pyatlan.model.role import RoleResponse
from pyatlan.model.search import DSL, IndexSearchRequest, Term
from pyatlan.model.typedef import (
    ClassificationDef,
    CustomMetadataDef,
    EnumDef,
    TypeDef,
    TypeDefResponse,
)
from pyatlan.model.user import (
    AtlanUser,
    CreateUserRequest,
    UserMinimalResponse,
    AddToGroupsRequest,
    ChangeRoleRequest,
    UserResponse,
)
from pyatlan.utils import HTTPStatus, get_logger

LOGGER = get_logger()
T = TypeVar("T", bound=Referenceable)
A = TypeVar("A", bound=Asset)
Assets = Union[
    AtlasGlossary,
    AtlasGlossaryCategory,
    AtlasGlossaryTerm,
    Connection,
    Database,
    Schema,
    Table,
    View,
    MaterialisedView,
]
Asset_Types = Union[
    Type[AtlasGlossary],
    Type[AtlasGlossaryCategory],
    Type[AtlasGlossaryTerm],
    Type[Connection],
    Type[Database],
    Type[Schema],
    Type[Table],
    Type[View],
    Type[MaterialisedView],
]


def get_session():
    retry_strategy = Retry(
        total=6,
        backoff_factor=1,
        status_forcelist=[403, 500, 502, 503, 504],
        allowed_methods=["HEAD", "GET", "OPTIONS"],
    )
    adapter = HTTPAdapter(max_retries=retry_strategy)
    session = requests.session()
    session.mount("https://", adapter)
    session.headers.update({"x-atlan-agent": "sdk", "x-atlan-agent-id": "python"})
    return session


def _build_typedef_request(typedef: TypeDef) -> TypeDefResponse:
    if isinstance(typedef, ClassificationDef):
        # Set up the request payload...
        payload = TypeDefResponse(
            classification_defs=[typedef],
            enum_defs=[],
            struct_defs=[],
            entity_defs=[],
            relationship_defs=[],
            custom_metadata_defs=[],
        )
    elif isinstance(typedef, CustomMetadataDef):
        # Set up the request payload...
        payload = TypeDefResponse(
            classification_defs=[],
            enum_defs=[],
            struct_defs=[],
            entity_defs=[],
            relationship_defs=[],
            custom_metadata_defs=[typedef],
        )
    elif isinstance(typedef, EnumDef):
        # Set up the request payload...
        payload = TypeDefResponse(
            classification_defs=[],
            enum_defs=[typedef],
            struct_defs=[],
            entity_defs=[],
            relationship_defs=[],
            custom_metadata_defs=[],
        )
    else:
        raise InvalidRequestException(
            "Unable to update type definitions of category: " + typedef.category.value,
            param="category",
        )
        # Throw an invalid request exception
    return payload


def _refresh_caches(typedef: TypeDef) -> None:
    if isinstance(typedef, ClassificationDef):
        from pyatlan.cache.classification_cache import ClassificationCache

        ClassificationCache.refresh_cache()
    if isinstance(typedef, CustomMetadataDef):
        from pyatlan.cache.custom_metadata_cache import CustomMetadataCache

        CustomMetadataCache.refresh_cache()
    if isinstance(typedef, EnumDef):
        from pyatlan.cache.enum_cache import EnumCache

        EnumCache.refresh_cache()


class AtlanClient(BaseSettings):
    _default_client: "ClassVar[Optional[AtlanClient]]" = None
    base_url: HttpUrl
    api_key: str
    _session: requests.Session = PrivateAttr(default_factory=get_session)
    _request_params: dict = PrivateAttr()

    class Config:
        env_prefix = "atlan_"

    class SearchResults:
        def __init__(
            self,
            client: "AtlanClient",
            criteria: IndexSearchRequest,
            start: int,
            size: int,
            count: int,
            assets: list[Asset],
        ):
            self._client = client
            self._criteria = criteria
            self._start = start
            self._size = size
            self.count = count
            self._assets = assets

        def current_page(self) -> list[Asset]:
            return self._assets

        def next_page(self, start=None, size=None) -> bool:
            self._start = start or self._start + self._size
            if size:
                self._size = size
            return self._get_next_page() if self._assets else False

        # TODO Rename this here and in `next_page`
        def _get_next_page(self):
            self._criteria.dsl.from_ = self._start
            self._criteria.dsl.size = self._size
            raw_json = self._client._call_api(
                INDEX_SEARCH,
                request_obj=self._criteria,
            )
            if "entities" not in raw_json:
                self._assets = []
                return False
            self._assets = parse_obj_as(list[Asset], raw_json["entities"])
            return True

        def __iter__(self) -> Generator[Asset, None, None]:
            while True:
                yield from self.current_page()
                if not self.next_page():
                    break

    @classmethod
    def register_client(cls, client: "AtlanClient"):
        if not isinstance(client, AtlanClient):
            raise ValueError("client must be an instance of AtlanClient")
        cls._default_client = client

    @classmethod
    def get_default_client(cls) -> "Optional[AtlanClient]":
        return cls._default_client

    def __init__(self, **data):
        super().__init__(**data)
        self._request_params = {"headers": {"authorization": f"Bearer {self.api_key}"}}

    def _call_api(
        self, api, query_params=None, request_obj=None, exclude_unset: bool = True
    ):
        params, path = self._create_params(
            api, query_params, request_obj, exclude_unset
        )
        response = self._session.request(api.method.value, path, **params)
        if response is not None:
            LOGGER.debug("HTTP Status: %s", response.status_code)
        if response is None:
            return None
        if response.status_code == api.expected_status:
            try:
                if (
                    response.content is None
                    or response.content == "null"
                    or len(response.content) == 0
                    or response.status_code == HTTPStatus.NO_CONTENT
                ):
                    return None
                if LOGGER.isEnabledFor(logging.DEBUG):
                    LOGGER.debug(
                        "<== __call_api(%s,%s,%s), result = %s",
                        vars(api),
                        params,
                        request_obj,
                        response,
                    )
                    LOGGER.debug(response.json())
                return response.json()
            except Exception as e:
                print(e)
                LOGGER.exception(
                    "Exception occurred while parsing response with msg: %s", e
                )
                raise AtlanServiceException(api, response) from e
        elif response.status_code == HTTPStatus.SERVICE_UNAVAILABLE:
            LOGGER.error(
                "Atlas Service unavailable. HTTP Status: %s",
                HTTPStatus.SERVICE_UNAVAILABLE,
            )

            return None
        else:
            with contextlib.suppress(ValueError, json.decoder.JSONDecodeError):
                error_info = json.loads(response.text)
                error_code = error_info.get("errorCode", 0)
                error_message = error_info.get("errorMessage", "")
                if error_code and error_message:
                    raise AtlanError(
                        message=error_message,
                        code=error_code,
                        status_code=response.status_code,
                    )
            raise AtlanServiceException(api, response)

    def _create_params(
        self, api, query_params, request_obj, exclude_unset: bool = True
    ):
        params = copy.deepcopy(self._request_params)
        path = os.path.join(self.base_url, api.path)
        params["headers"]["Accept"] = api.consumes
        params["headers"]["content-type"] = api.produces
        if query_params is not None:
            params["params"] = query_params
        if request_obj is not None:
            if isinstance(request_obj, AtlanObject):
                params["data"] = request_obj.json(
                    by_alias=True, exclude_unset=exclude_unset
                )
            else:
                params["data"] = json.dumps(request_obj)
        if LOGGER.isEnabledFor(logging.DEBUG):
            LOGGER.debug("------------------------------------------------------")
            LOGGER.debug("Call         : %s %s", api.method, path)
            LOGGER.debug("Content-type_ : %s", api.consumes)
            LOGGER.debug("Accept       : %s", api.produces)
        return params, path

    def get_roles(
        self,
        limit: int,
        post_filter: Optional[str] = None,
        sort: Optional[str] = None,
        count: bool = True,
        offset: int = 0,
    ) -> RoleResponse:
        if post_filter is None:
            post_filter = ""
        if sort is None:
            sort = ""
        query_params = {
            "filter": post_filter,
            "sort": sort,
            "count": count,
            "offset": offset,
            "limit": limit,
        }
        raw_json = self._call_api(GET_ROLES.format_path_with_params(), query_params)
        return RoleResponse(**raw_json)

    def get_all_roles(self) -> RoleResponse:
        """
        Retrieve all roles defined in Atlan.
        """
        raw_json = self._call_api(GET_ROLES.format_path_with_params())
        return RoleResponse(**raw_json)

    def create_group(
        self,
        group: AtlanGroup,
        user_ids: Optional[list[str]] = None,
    ) -> CreateGroupResponse:
        payload = CreateGroupRequest(group=group)
        if user_ids:
            payload.users = user_ids
        raw_json = self._call_api(CREATE_GROUP, request_obj=payload, exclude_unset=True)
        return CreateGroupResponse(**raw_json)

    def update_group(
        self,
        group: AtlanGroup,
    ) -> None:
        self._call_api(
            UPDATE_GROUP.format_path_with_params(group.id),
            request_obj=group,
            exclude_unset=True,
        )

    def purge_group(
        self,
        guid: str,
    ) -> None:
        self._call_api(DELETE_GROUP.format_path({"group_guid": guid}))

    def get_groups(
        self,
        limit: Optional[int] = None,
        post_filter: Optional[str] = None,
        sort: Optional[str] = None,
        count: bool = True,
        offset: int = 0,
    ) -> GroupResponse:
        query_params: dict[str, str] = {
            "count": str(count),
            "offset": str(offset),
        }
        if limit is not None:
            query_params["limit"] = str(limit)
        if post_filter is not None:
            query_params["filter"] = post_filter
        if sort is not None:
            query_params["sort"] = sort
        raw_json = self._call_api(GET_GROUPS.format_path_with_params(), query_params)
        return GroupResponse(**raw_json)

    def get_all_groups(self) -> list[AtlanGroup]:
        """
        Retrieve all groups defined in Atlan.
        """
        groups: list[AtlanGroup] = []
        offset = 0
        limit = 100
        response: Optional[GroupResponse] = self.get_groups(
            offset=offset, limit=limit, sort="createdAt"
        )
        while response:
            if page := response.records:
                groups.extend(page)
                offset += limit
                response = self.get_groups(offset=offset, limit=limit, sort="createdAt")
            else:
                response = None
        return groups

    def get_group_by_name(
        self, alias: str, limit: int = 100
    ) -> Optional[list[AtlanGroup]]:
        """
        Retrieve all groups with a name that contains the provided string.
        (This could include a complete group name, in which case there should be at most
        a single item in the returned list, or could be a partial group name to retrieve
        all groups with that naming convention.)
        """
        if response := self.get_groups(
            offset=0,
            limit=limit,
            post_filter='{"$and":[{"alias":{"$ilike":"%' + alias + '%"}}]}',
        ):
            return response.records
        return None

    def get_group_members(self, guid: str) -> UserResponse:
        """
        Retrieves the members (users) of a group.
        """
        raw_json = self._call_api(GET_GROUP_MEMBERS.format_path({"group_guid": guid}))
        return UserResponse(**raw_json)

    def remove_users_from_group(self, guid: str, user_ids=list[str]) -> None:
        """
        Remove one or more users from a group.
        """
        rfgr = RemoveFromGroupRequest(users=user_ids)
        self._call_api(
            REMOVE_USERS_FROM_GROUP.format_path({"group_guid": guid}),
            request_obj=rfgr,
            exclude_unset=True,
        )

    def create_users(
        self,
        users: list[AtlanUser],
    ) -> None:
        from pyatlan.cache.role_cache import RoleCache

        cur = CreateUserRequest(users=[])
        for user in users:
            role_name = str(user.workspace_role)
            if role_id := RoleCache.get_id_for_name(role_name):
                to_create = CreateUserRequest.CreateUser(
                    email=user.email,
                    role_name=role_name,
                    role_id=role_id,
                )
                cur.users.append(to_create)
        self._call_api(CREATE_USERS, request_obj=cur, exclude_unset=True)

    def update_user(
        self,
        guid: str,
        user: AtlanUser,
    ) -> UserMinimalResponse:
        raw_json = self._call_api(
            UPDATE_USER.format_path_with_params(guid),
            request_obj=user,
            exclude_unset=True,
        )
        return UserMinimalResponse(**raw_json)

    def purge_user(
        self,
        guid: str,
    ) -> None:
        self._call_api(DELETE_USER.format_path({"user_guid": guid}))

    def get_groups_for_user(
        self,
        guid: str,
    ) -> GroupResponse:
        raw_json = self._call_api(GET_USER_GROUPS.format_path({"user_guid": guid}))
        return GroupResponse(**raw_json)

    def add_user_to_groups(
        self,
        guid: str,
        group_ids: list[str],
    ) -> None:
        atgr = AddToGroupsRequest(groups=group_ids)
        self._call_api(
            ADD_USER_TO_GROUPS.format_path({"user_guid": guid}),
            request_obj=atgr,
            exclude_unset=True,
        )

    def change_user_role(
        self,
        guid: str,
        role_id: str,
    ) -> None:
        crr = ChangeRoleRequest(role_id=role_id)
        self._call_api(
            CHANGE_USER_ROLE.format_path({"user_guid": guid}),
            request_obj=crr,
            exclude_unset=True,
        )

    def get_current_user(
        self,
    ) -> UserMinimalResponse:
        raw_json = self._call_api(GET_CURRENT_USER)
        return UserMinimalResponse(**raw_json)

    def get_users(
        self,
        limit: Optional[int] = None,
        post_filter: Optional[str] = None,
        sort: Optional[str] = None,
        count: bool = True,
        offset: int = 0,
    ) -> UserResponse:
        query_params: dict[str, str] = {
            "count": str(count),
            "offset": str(offset),
        }
        if limit is not None:
            query_params["limit"] = str(limit)
        if post_filter is not None:
            query_params["filter"] = post_filter
        if sort is not None:
            query_params["sort"] = sort
        raw_json = self._call_api(GET_USERS.format_path_with_params(), query_params)
        return UserResponse(**raw_json)

    def get_all_users(self) -> list[AtlanUser]:
        """
        Retrieve all users defined in Atlan.
        """
        users: list[AtlanUser] = []
        offset = 0
        limit = 100
        response: Optional[UserResponse] = self.get_users(
            offset=offset, limit=limit, sort="username"
        )
        while response:
            if page := response.records:
                users.extend(page)
                offset += limit
                response = self.get_users(offset=offset, limit=limit, sort="username")
            else:
                response = None
        return users

    def get_users_by_email(
        self, email: str, limit: int = 100
    ) -> Optional[list[AtlanUser]]:
        """
        Retrieves all users with email addresses that contain the provided email.
        (This could include a complete email address, in which case there should be at
        most a single item in the returned list, or could be a partial email address
        such as "@example.com" to retrieve all users with that domain in their email
        address.)
        """
        if response := self.get_users(
            offset=0,
            limit=limit,
            post_filter='{"email":{"$ilike":"%' + email + '%"}}',
        ):
            return response.records
        return None

    def get_user_by_username(self, username: str) -> Optional[AtlanUser]:
        """
        Retrieves a user based on the username. (This attempts an exact match on username
        rather than a contains search.)
        """
        if response := self.get_users(
            offset=0,
            limit=5,
            post_filter='{"username":"' + username + '"}',
        ):
            if response.records and len(response.records) >= 1:
                return response.records[0]
        return None

    @validate_arguments()
    def get_asset_by_qualified_name(
        self,
        qualified_name: str,
        asset_type: Type[A],
        min_ext_info: bool = False,
        ignore_relationships: bool = False,
    ) -> A:
        query_params = {
            "attr:qualifiedName": qualified_name,
            "minExtInfo": min_ext_info,
            "ignoreRelationships": ignore_relationships,
        }
        try:
            raw_json = self._call_api(
                GET_ENTITY_BY_UNIQUE_ATTRIBUTE.format_path_with_params(
                    asset_type.__name__
                ),
                query_params,
            )
            raw_json["entity"]["attributes"].update(
                raw_json["entity"]["relationshipAttributes"]
            )
            asset = self.handle_relationships(raw_json)
            if not isinstance(asset, asset_type):
                raise NotFoundError(
                    message=f"Asset with qualifiedName {qualified_name} "
                    f"is not of the type requested: {asset_type.__name__}.",
                    code="ATLAN-PYTHON-404-002",
                )
            return asset
        except AtlanError as ae:
            if ae.status_code == HTTPStatus.NOT_FOUND:
                raise NotFoundError(message=ae.user_message, code=ae.code) from ae
            raise ae

    @validate_arguments()
    def get_asset_by_guid(
        self,
        guid: str,
        asset_type: Type[A],
        min_ext_info: bool = False,
        ignore_relationships: bool = False,
    ) -> A:
        query_params = {
            "minExtInfo": min_ext_info,
            "ignoreRelationships": ignore_relationships,
        }

        try:
            raw_json = self._call_api(
                GET_ENTITY_BY_GUID.format_path_with_params(guid),
                query_params,
            )
            asset = self.handle_relationships(raw_json)
            if not isinstance(asset, asset_type):
                raise NotFoundError(
                    message=f"Asset with GUID {guid} is not of the type requested: {asset_type.__name__}.",
                    code="ATLAN-PYTHON-404-002",
                )
            return asset
        except AtlanError as ae:
            if ae.status_code == HTTPStatus.NOT_FOUND:
                raise NotFoundError(message=ae.user_message, code=ae.code) from ae
            raise ae

    def handle_relationships(self, raw_json):
        if (
            "relationshipAttributes" in raw_json["entity"]
            and raw_json["entity"]["relationshipAttributes"]
        ):
            raw_json["entity"]["attributes"].update(
                raw_json["entity"]["relationshipAttributes"]
            )
        raw_json["entity"]["relationshipAttributes"] = {}
        asset = AssetResponse[A](**raw_json).entity
        asset.is_incomplete = False
        return asset

    @validate_arguments()
    def retrieve_minimal(self, guid: str, asset_type: Type[A]) -> A:
        return self.get_asset_by_guid(
            guid=guid,
            asset_type=asset_type,
            min_ext_info=True,
            ignore_relationships=True,
        )

    def upsert(
        self,
        entity: Union[Asset, list[Asset]],
        replace_classifications: bool = False,
        replace_custom_metadata: bool = False,
        overwrite_custom_metadata: bool = False,
    ) -> AssetMutationResponse:
        query_params = {
            "replaceClassifications": replace_classifications,
            "replaceBusinessAttributes": replace_custom_metadata,
            "overwriteBusinessAttributes": overwrite_custom_metadata,
        }
        entities: list[Asset] = []
        if isinstance(entity, list):
            entities.extend(entity)
        else:
            entities.append(entity)
        for asset in entities:
            asset.validate_required()
        request = BulkRequest[Asset](entities=entities)
        raw_json = self._call_api(BULK_UPDATE, query_params, request)
        return AssetMutationResponse(**raw_json)

    def upsert_merging_cm(
        self, entity: Union[Asset, list[Asset]], replace_classifications: bool = False
    ) -> AssetMutationResponse:
        query_params = {
            "replaceClassifications": replace_classifications,
            "replaceBusinessAttributes": True,
            "overwriteBusinessAttributes": False,
        }
        entities: list[Asset] = []
        if isinstance(entity, list):
            entities.extend(entity)
        else:
            entities.append(entity)
        for asset in entities:
            asset.validate_required()
        request = BulkRequest[Asset](entities=entities)
        raw_json = self._call_api(BULK_UPDATE, query_params, request)
        return AssetMutationResponse(**raw_json)

    def upsert_replacing_cm(
        self, entity: Union[Asset, list[Asset]], replace_classifications: bool = False
    ) -> AssetMutationResponse:
        query_params = {
            "replaceClassifications": replace_classifications,
            "replaceBusinessAttributes": True,
            "overwriteBusinessAttributes": True,
        }
        entities: list[Asset] = []
        if isinstance(entity, list):
            entities.extend(entity)
        else:
            entities.append(entity)
        for asset in entities:
            asset.validate_required()
        request = BulkRequest[Asset](entities=entities)
        raw_json = self._call_api(BULK_UPDATE, query_params, request)
        return AssetMutationResponse(**raw_json)

    def purge_entity_by_guid(self, guid) -> AssetMutationResponse:
        raw_json = self._call_api(
            DELETE_ENTITY_BY_GUID.format_path_with_params(guid),
            {"deleteType": AtlanDeleteType.HARD.value},
        )
        return AssetMutationResponse(**raw_json)

    def delete_entity_by_guid(self, guid) -> AssetMutationResponse:
        raw_json = self._call_api(
            DELETE_ENTITY_BY_GUID.format_path_with_params(guid),
            {"deleteType": AtlanDeleteType.SOFT.value},
        )
        return AssetMutationResponse(**raw_json)

    def search(self, criteria: IndexSearchRequest) -> SearchResults:
        raw_json = self._call_api(
            INDEX_SEARCH,
            request_obj=criteria,
        )
        if "entities" in raw_json:
            assets = parse_obj_as(list[Asset], raw_json["entities"])
        else:
            assets = []
        count = raw_json["approximateCount"] if "approximateCount" in raw_json else 0
        return AtlanClient.SearchResults(
            client=self,
            criteria=criteria,
            start=criteria.dsl.from_,
            size=criteria.dsl.size,
            count=count,
            assets=assets,
        )

    def get_all_typedefs(self) -> TypeDefResponse:
        raw_json = self._call_api(GET_ALL_TYPE_DEFS)
        return TypeDefResponse(**raw_json)

    def get_typedefs(self, type_category: AtlanTypeCategory) -> TypeDefResponse:
        query_params = {"type": type_category.value}
        raw_json = self._call_api(
            GET_ALL_TYPE_DEFS.format_path_with_params(),
            query_params,
        )
        return TypeDefResponse(**raw_json)

    def create_typedef(self, typedef: TypeDef) -> TypeDefResponse:
        payload = _build_typedef_request(typedef)
        raw_json = self._call_api(
            CREATE_TYPE_DEFS, request_obj=payload, exclude_unset=True
        )
        _refresh_caches(typedef)
        return TypeDefResponse(**raw_json)

    def update_typedef(self, typedef: TypeDef) -> TypeDefResponse:
        payload = _build_typedef_request(typedef)
        raw_json = self._call_api(
            UPDATE_TYPE_DEFS, request_obj=payload, exclude_unset=True
        )
        _refresh_caches(typedef)
        return TypeDefResponse(**raw_json)

    def purge_typedef(self, name: str, typedef_type: type) -> None:
        if typedef_type == CustomMetadataDef:
            from pyatlan.cache.custom_metadata_cache import CustomMetadataCache

            internal_name = CustomMetadataCache.get_id_for_name(name)
        elif typedef_type == EnumDef:
            internal_name = name
        elif typedef_type == ClassificationDef:
            from pyatlan.cache.classification_cache import ClassificationCache

            internal_name = str(ClassificationCache.get_id_for_name(name))
        else:
            raise InvalidRequestException(
                message=f"Unable to purge type definitions of type: {typedef_type}",
            )
            # Throw an invalid request exception
        if internal_name:
            self._call_api(
                DELETE_TYPE_DEF_BY_NAME.format_path_with_params(internal_name)
            )
        else:
            raise NotFoundError(
                message=f"Unable to find {typedef_type} with name: {name}",
                code="ATLAN-PYTHON-404-000",
            )

        if typedef_type == CustomMetadataDef:
            from pyatlan.cache.custom_metadata_cache import CustomMetadataCache

            CustomMetadataCache.refresh_cache()
        elif typedef_type == EnumDef:
            from pyatlan.cache.enum_cache import EnumCache

            EnumCache.refresh_cache()
        elif typedef_type == ClassificationDef:
            from pyatlan.cache.classification_cache import ClassificationCache

            ClassificationCache.refresh_cache()

    @validate_arguments()
    def add_classifications(
        self,
        asset_type: Type[A],
        qualified_name: str,
        classification_names: list[str],
        propagate: bool = True,
        remove_propagation_on_delete: bool = True,
        restrict_lineage_propagation: bool = True,
    ) -> None:
        classifications = Classifications(
            __root__=[
                Classification(
                    type_name=ClassificationName(display_text=name),
                    propagate=propagate,
                    remove_propagations_on_entity_delete=remove_propagation_on_delete,
                    restrict_propagation_through_lineage=restrict_lineage_propagation,
                )
                for name in classification_names
            ]
        )
        query_params = {"attr:qualifiedName": qualified_name}
        self._call_api(
            UPDATE_ENTITY_BY_ATTRIBUTE.format_path_with_params(
                asset_type.__name__, "classifications"
            ),
            query_params,
            classifications,
        )

    @validate_arguments()
    def remove_classification(
        self, asset_type: Type[A], qualified_name: str, classification_name: str
    ) -> None:
        from pyatlan.cache.classification_cache import ClassificationCache

        classification_id = ClassificationCache.get_id_for_name(classification_name)
        if not classification_id:
            raise ValueError(f"{classification_name} is not a valid Classification")
        query_params = {"attr:qualifiedName": qualified_name}
        self._call_api(
            DELETE_ENTITY_BY_ATTRIBUTE.format_path_with_params(
                asset_type.__name__, "classification", classification_id
            ),
            query_params,
        )

    @validate_arguments()
    def update_certificate(
        self,
        asset_type: Type[A],
        qualified_name: str,
        name: str,
        certificate_status: CertificateStatus,
        message: str,
    ) -> Optional[A]:
        asset = asset_type()
        asset.qualified_name = qualified_name
        asset.certificate_status = certificate_status
        asset.name = name
        asset.certificate_status_message = message
        return self._update_asset_by_attribute(asset, asset_type, qualified_name)

    def _update_asset_by_attribute(self, asset, asset_type, qualified_name: str):
        query_params = {"attr:qualifiedName": qualified_name}
        raw_json = self._call_api(
            PARTIAL_UPDATE_ENTITY_BY_ATTRIBUTE.format_path_with_params(
                asset_type.__name__
            ),
            query_params,
            AssetRequest[Asset](entity=asset),
        )
        response = AssetMutationResponse(**raw_json)
        if assets := response.assets_partially_updated(asset_type=asset_type):
            return assets[0]
        if assets := response.assets_updated(asset_type=asset_type):
            return assets[0]
        return None

    @validate_arguments()
    def remove_certificate(
        self, asset_type: Type[A], qualified_name: str, name: str
    ) -> Optional[A]:
        asset = asset_type()
        asset.qualified_name = qualified_name
        asset.name = name
        asset.remove_certificate()
        return self._update_asset_by_attribute(asset, asset_type, qualified_name)

    @validate_arguments()
    def update_announcement(
        self,
        asset_type: Type[A],
        qualified_name: str,
        name: str,
        announcement: Announcement,
    ) -> Optional[A]:
        asset = asset_type()
        asset.qualified_name = qualified_name
        asset.set_announcement(announcement)
        asset.name = name
        return self._update_asset_by_attribute(asset, asset_type, qualified_name)

    @validate_arguments()
    def remove_announcement(
        self, asset_type: Type[A], qualified_name: str, name: str
    ) -> Optional[A]:
        asset = asset_type()
        asset.qualified_name = qualified_name
        asset.name = name
        asset.remove_announcement()
        return self._update_asset_by_attribute(asset, asset_type, qualified_name)

    def update_custom_metadata_attributes(
        self, guid: str, custom_metadata: CustomMetadata
    ):
        custom_metadata_request = CustomMetadataReqest(__root__=custom_metadata)
        self._call_api(
            ADD_BUSINESS_ATTRIBUTE_BY_ID.format_path(
                {"entity_guid": guid, "bm_id": custom_metadata._meta_data_type_id}
            ),
            None,
            custom_metadata_request,
        )

    def replace_custom_metadata(self, guid: str, custom_metadata: CustomMetadata):
        from pyatlan.cache.custom_metadata_cache import CustomMetadataCache

        # Iterate through the custom metadata provided and explicitly set every
        # single attribute, so that they are all serialized out (forcing removal
        # of any empty ones)
        for k, v in custom_metadata.items():
            # Need to translate the hashed-string key here back to an attribute name
            attr_name = str(
                CustomMetadataCache.get_attr_name_for_id(
                    set_id=custom_metadata._meta_data_type_id, attr_id=k
                )
            )
            if not v:
                setattr(custom_metadata, attr_name, None)
            else:
                setattr(custom_metadata, attr_name, v)
        custom_metadata_request = CustomMetadataReqest(__root__=custom_metadata)
        self._call_api(
            ADD_BUSINESS_ATTRIBUTE_BY_ID.format_path(
                {"entity_guid": guid, "bm_id": custom_metadata._meta_data_type_id}
            ),
            None,
            custom_metadata_request,
        )

    def remove_custom_metadata(self, guid: str, cm_name: str):
        from pyatlan.cache.custom_metadata_cache import CustomMetadataCache

        # Ensure the custom metadata exists first - let this throw an error if not
        if cm_id := CustomMetadataCache.get_id_for_name(cm_name):
            # Initialize a dict of empty attributes for the custom metadata, and then
            # send that so that they are removed accordingly
            if cm_type := CustomMetadataCache.get_type_for_id(cm_id):
                custom_metadata = cm_type()
                custom_metadata_request = CustomMetadataReqest(__root__=custom_metadata)
                self._call_api(
                    ADD_BUSINESS_ATTRIBUTE_BY_ID.format_path(
                        {"entity_guid": guid, "bm_id": cm_id}
                    ),
                    None,
                    custom_metadata_request,
                )

    @validate_arguments()
    def append_terms(
        self,
        asset_type: Type[A],
        terms: list[AtlasGlossaryTerm],
        guid: Optional[str] = None,
        qualified_name: Optional[str] = None,
    ) -> A:
        if guid:
            if qualified_name:
                raise ValueError(
                    "Either guid or qualified_name can be be specified not both"
                )
            asset = self.get_asset_by_guid(guid=guid, asset_type=asset_type)
        elif qualified_name:
            asset = self.get_asset_by_qualified_name(
                qualified_name=qualified_name, asset_type=asset_type
            )
        else:
            raise ValueError("Either guid or qualified name must be specified")
        if not terms:
            return asset
        replacement_terms: list[AtlasGlossaryTerm] = []
        if existing_terms := asset.assigned_terms:
            replacement_terms.extend(
                term for term in existing_terms if term.relationship_status != "DELETED"
            )
        replacement_terms.extend(terms)
        asset.assigned_terms = replacement_terms
        response = self.upsert(entity=asset)
        if assets := response.assets_updated(asset_type=asset_type):
            return assets[0]
        return asset

    @validate_arguments()
    def replace_terms(
        self,
        asset_type: Type[A],
        terms: list[AtlasGlossaryTerm],
        guid: Optional[str] = None,
        qualified_name: Optional[str] = None,
    ) -> A:
        if guid:
            if qualified_name:
                raise ValueError(
                    "Either guid or qualified_name can be be specified not both"
                )
            asset = self.get_asset_by_guid(guid=guid, asset_type=asset_type)
        elif qualified_name:
            asset = self.get_asset_by_qualified_name(
                qualified_name=qualified_name, asset_type=asset_type
            )
        else:
            raise ValueError("Either guid or qualified name must be specified")
        asset.assigned_terms = terms
        response = self.upsert(entity=asset)
        if assets := response.assets_updated(asset_type=asset_type):
            return assets[0]
        return asset

    @validate_arguments()
    def remove_terms(
        self,
        asset_type: Type[A],
        terms: list[AtlasGlossaryTerm],
        guid: Optional[str] = None,
        qualified_name: Optional[str] = None,
    ) -> A:
        if not terms:
            raise ValueError("A list of assigned_terms to remove must be specified")
        if guid:
            if qualified_name:
                raise ValueError(
                    "Either guid or qualified_name can be be specified not both"
                )
            asset = self.get_asset_by_guid(guid=guid, asset_type=asset_type)
        elif qualified_name:
            asset = self.get_asset_by_qualified_name(
                qualified_name=qualified_name, asset_type=asset_type
            )
        else:
            raise ValueError("Either guid or qualified name must be specified")
        replacement_terms: list[AtlasGlossaryTerm] = []
        guids_to_be_removed = {t.guid for t in terms}
        if existing_terms := asset.assigned_terms:
            replacement_terms.extend(
                term
                for term in existing_terms
                if term.relationship_status != "DELETED"
                and term.guid not in guids_to_be_removed
            )
        asset.assigned_terms = replacement_terms
        response = self.upsert(entity=asset)
        if assets := response.assets_updated(asset_type=asset_type):
            return assets[0]
        return asset

    @validate_arguments()
    def find_connections_by_name(
        self,
        name: str,
        connector_type: AtlanConnectorType,
        attributes: Optional[list[str]] = None,
    ) -> list[Connection]:
        if attributes is None:
            attributes = []
        query = (
            Term.with_state("ACTIVE")
            + Term.with_type_name("CONNECTION")
            + Term.with_name(name)
            + Term(field="connectorName", value=connector_type.value)
        )
        dsl = DSL(query=query)
        search_request = IndexSearchRequest(
            dsl=dsl,
            attributes=attributes,
        )
        results = self.search(search_request)
        return [asset for asset in results if isinstance(asset, Connection)]

    def get_lineage(self, lineage_request: LineageRequest) -> LineageResponse:
        raw_json = self._call_api(
            GET_LINEAGE, None, lineage_request, exclude_unset=False
        )
        return LineageResponse(**raw_json)<|MERGE_RESOLUTION|>--- conflicted
+++ resolved
@@ -21,41 +21,37 @@
 
 from pyatlan.client.constants import (
     ADD_BUSINESS_ATTRIBUTE_BY_ID,
+    ADD_USER_TO_GROUPS,
     BULK_UPDATE,
+    CHANGE_USER_ROLE,
     CREATE_GROUP,
     CREATE_TYPE_DEFS,
+    CREATE_USERS,
     DELETE_ENTITY_BY_ATTRIBUTE,
     DELETE_ENTITY_BY_GUID,
     DELETE_GROUP,
     DELETE_TYPE_DEF_BY_NAME,
+    DELETE_USER,
     GET_ALL_TYPE_DEFS,
+    GET_CURRENT_USER,
     GET_ENTITY_BY_GUID,
     GET_ENTITY_BY_UNIQUE_ATTRIBUTE,
+    GET_GROUP_MEMBERS,
     GET_GROUPS,
     GET_LINEAGE,
     GET_ROLES,
+    GET_USER_GROUPS,
+    GET_USERS,
     INDEX_SEARCH,
     PARTIAL_UPDATE_ENTITY_BY_ATTRIBUTE,
+    REMOVE_USERS_FROM_GROUP,
     UPDATE_ENTITY_BY_ATTRIBUTE,
     UPDATE_GROUP,
-<<<<<<< HEAD
     UPDATE_TYPE_DEFS,
-=======
-    GET_GROUP_MEMBERS,
-    REMOVE_USERS_FROM_GROUP,
-    GET_USERS,
-    CREATE_USERS,
     UPDATE_USER,
-    DELETE_USER,
-    GET_USER_GROUPS,
-    ADD_USER_TO_GROUPS,
-    CHANGE_USER_ROLE,
-    GET_CURRENT_USER,
->>>>>>> ce544072
 )
 from pyatlan.error import AtlanError, NotFoundError
 from pyatlan.exceptions import AtlanServiceException, InvalidRequestException
-from pyatlan.model import group
 from pyatlan.model.assets import (
     Asset,
     AtlasGlossary,
@@ -90,12 +86,9 @@
 from pyatlan.model.group import (
     AtlanGroup,
     CreateGroupRequest,
-<<<<<<< HEAD
     CreateGroupResponse,
     GroupResponse,
-=======
     RemoveFromGroupRequest,
->>>>>>> ce544072
 )
 from pyatlan.model.lineage import LineageRequest, LineageResponse
 from pyatlan.model.response import AssetMutationResponse
@@ -109,11 +102,11 @@
     TypeDefResponse,
 )
 from pyatlan.model.user import (
+    AddToGroupsRequest,
     AtlanUser,
+    ChangeRoleRequest,
     CreateUserRequest,
     UserMinimalResponse,
-    AddToGroupsRequest,
-    ChangeRoleRequest,
     UserResponse,
 )
 from pyatlan.utils import HTTPStatus, get_logger
