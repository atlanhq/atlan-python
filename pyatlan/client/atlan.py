# SPDX-License-Identifier: Apache-2.0
# Copyright 2025 Atlan Pte. Ltd.
from __future__ import annotations

import contextlib
import copy
import json
import logging
import os
import uuid
from contextvars import ContextVar
from http import HTTPStatus
from importlib.resources import read_text
from types import SimpleNamespace
from typing import Any, Dict, Generator, List, Literal, Optional, Set, Type, Union
from urllib.parse import urljoin
from warnings import warn

import httpx
from httpx_retries import Retry, RetryTransport
from pydantic.v1 import (
    BaseSettings,
    HttpUrl,
    PrivateAttr,
    StrictStr,
    constr,
    validate_arguments,
)

from pyatlan.cache.atlan_tag_cache import AtlanTagCache
from pyatlan.cache.connection_cache import ConnectionCache
from pyatlan.cache.custom_metadata_cache import CustomMetadataCache
from pyatlan.cache.dq_template_config_cache import DQTemplateConfigCache
from pyatlan.cache.enum_cache import EnumCache
from pyatlan.cache.group_cache import GroupCache
from pyatlan.cache.role_cache import RoleCache
from pyatlan.cache.source_tag_cache import SourceTagCache
from pyatlan.cache.user_cache import UserCache
from pyatlan.client.admin import AdminClient
from pyatlan.client.asset import A, AssetClient, IndexSearchResults, LineageListResults
from pyatlan.client.audit import AuditClient
from pyatlan.client.common import CONNECTION_RETRY, ImpersonateUser
from pyatlan.client.constants import EVENT_STREAM, GET_TOKEN, PARSE_QUERY, UPLOAD_IMAGE
from pyatlan.client.contract import ContractClient
from pyatlan.client.credential import CredentialClient
from pyatlan.client.file import FileClient
from pyatlan.client.group import GroupClient
from pyatlan.client.impersonate import ImpersonationClient
from pyatlan.client.open_lineage import OpenLineageClient
from pyatlan.client.query import QueryClient
from pyatlan.client.role import RoleClient
from pyatlan.client.search_log import SearchLogClient
from pyatlan.client.sso import SSOClient
from pyatlan.client.task import TaskClient
from pyatlan.client.token import TokenClient
from pyatlan.client.typedef import TypeDefClient
from pyatlan.client.user import UserClient
from pyatlan.client.workflow import WorkflowClient
from pyatlan.errors import ERROR_CODE_FOR_HTTP_STATUS, AtlanError, ErrorCode
from pyatlan.model.api_tokens import ApiToken, ApiTokenResponse
from pyatlan.model.assets import (
    Asset,
    AtlasGlossary,
    AtlasGlossaryCategory,
    AtlasGlossaryTerm,
    Connection,
    Persona,
    Purpose,
)
from pyatlan.model.atlan_image import AtlanImage
from pyatlan.model.core import Announcement, AtlanObject, AtlanRequest, AtlanResponse
from pyatlan.model.custom_metadata import CustomMetadataDict
from pyatlan.model.enums import AtlanConnectorType, AtlanTypeCategory, CertificateStatus
from pyatlan.model.group import AtlanGroup, CreateGroupResponse, GroupResponse
from pyatlan.model.lineage import LineageListRequest
from pyatlan.model.query import ParsedQuery, QueryParserRequest
from pyatlan.model.response import AccessTokenResponse, AssetMutationResponse
from pyatlan.model.role import RoleResponse
from pyatlan.model.search import IndexSearchRequest
from pyatlan.model.typedef import TypeDef, TypeDefResponse
from pyatlan.model.user import AtlanUser, UserMinimalResponse, UserResponse
from pyatlan.multipart_data_generator import MultipartDataGenerator
from pyatlan.utils import (
    API,
    APPLICATION_ENCODED_FORM,
    AuthorizationFilter,
    RequestIdAdapter,
    get_python_version,
)

request_id_var = ContextVar("request_id", default=None)


def get_adapter() -> logging.LoggerAdapter:
    """
    This function creates a LoggerAdapter that will provide the requestid from the ContextVar request_id_var
    :returns: the LogAdapter
    """
    logger = logging.getLogger(__name__)
    logger.addFilter(AuthorizationFilter())
    return RequestIdAdapter(logger=logger, contextvar=request_id_var)


LOGGER = get_adapter()

DEFAULT_RETRY = Retry(
    total=5,
    backoff_factor=1,
    status_forcelist=[403, 429, 500, 502, 503, 504],
    allowed_methods=["HEAD", "GET", "OPTIONS", "POST", "PUT", "DELETE"],
    # When response.status is in `status_forcelist`
    # and the "Retry-After" header is present, the retry mechanism
    # will use the header's value to delay the next API call.
    respect_retry_after_header=True,
)

VERSION = read_text("pyatlan", "version.txt").strip()


def log_response(response, *args, **kwargs):
    LOGGER.debug("HTTP Status: %s", response.status_code)
    LOGGER.debug("URL: %s", response.request.url)


class AtlanClient(BaseSettings):
    base_url: Union[Literal["INTERNAL"], HttpUrl]
    api_key: str
    connect_timeout: float = 30.0  # 30 secs
    read_timeout: float = 900.0  # 15 mins
    retry: Retry = DEFAULT_RETRY
    _401_has_retried: ContextVar[bool] = ContextVar("_401_has_retried", default=False)
    _session: httpx.Client = PrivateAttr()
    _request_params: dict = PrivateAttr()
    _user_id: Optional[str] = PrivateAttr(default=None)
    _workflow_client: Optional[WorkflowClient] = PrivateAttr(default=None)
    _credential_client: Optional[CredentialClient] = PrivateAttr(default=None)
    _admin_client: Optional[AdminClient] = PrivateAttr(default=None)
    _audit_client: Optional[AuditClient] = PrivateAttr(default=None)
    _search_log_client: Optional[SearchLogClient] = PrivateAttr(default=None)
    _group_client: Optional[GroupClient] = PrivateAttr(default=None)
    _role_client: Optional[RoleClient] = PrivateAttr(default=None)
    _asset_client: Optional[AssetClient] = PrivateAttr(default=None)
    _typedef_client: Optional[TypeDefClient] = PrivateAttr(default=None)
    _token_client: Optional[TokenClient] = PrivateAttr(default=None)
    _user_client: Optional[UserClient] = PrivateAttr(default=None)
    _impersonate_client: Optional[ImpersonationClient] = PrivateAttr(default=None)
    _query_client: Optional[QueryClient] = PrivateAttr(default=None)
    _task_client: Optional[TaskClient] = PrivateAttr(default=None)
    _sso_client: Optional[SSOClient] = PrivateAttr(default=None)
    _file_client: Optional[FileClient] = PrivateAttr(default=None)
    _contract_client: Optional[ContractClient] = PrivateAttr(default=None)
    _open_lineage_client: Optional[OpenLineageClient] = PrivateAttr(default=None)
    _atlan_tag_cache: Optional[AtlanTagCache] = PrivateAttr(default=None)
    _enum_cache: Optional[EnumCache] = PrivateAttr(default=None)
    _group_cache: Optional[GroupCache] = PrivateAttr(default=None)
    _role_cache: Optional[RoleCache] = PrivateAttr(default=None)
    _user_cache: Optional[UserCache] = PrivateAttr(default=None)
    _custom_metadata_cache: Optional[CustomMetadataCache] = PrivateAttr(default=None)
    _connection_cache: Optional[ConnectionCache] = PrivateAttr(default=None)
    _source_tag_cache: Optional[SourceTagCache] = PrivateAttr(default=None)
    _dq_template_config_cache: Optional[DQTemplateConfigCache] = PrivateAttr(
        default=None
    )

    class Config:
        env_prefix = "atlan_"

    def __init__(self, **data):
        super().__init__(**data)
        self._request_params = {
            "headers": {
                "authorization": f"Bearer {self.api_key}",
            }
        }
        # Configure httpx client with the provided retry settings
        self._session = httpx.Client(
            transport=RetryTransport(retry=self.retry),
            headers={
                "x-atlan-agent": "sdk",
                "x-atlan-agent-id": "python",
                "x-atlan-client-origin": "product_sdk",
                "x-atlan-python-version": get_python_version(),
                "x-atlan-client-type": "sync",
                "User-Agent": f"Atlan-PythonSDK/{VERSION}",
            },
            event_hooks={"response": [log_response]},
        )
        self._401_has_retried.set(False)

    @property
    def admin(self) -> AdminClient:
        if self._admin_client is None:
            self._admin_client = AdminClient(client=self)
        return self._admin_client

    @property
    def audit(self) -> AuditClient:
        if self._audit_client is None:
            self._audit_client = AuditClient(client=self)
        return self._audit_client

    @property
    def search_log(self) -> SearchLogClient:
        if self._search_log_client is None:
            self._search_log_client = SearchLogClient(client=self)
        return self._search_log_client

    @property
    def workflow(self) -> WorkflowClient:
        if self._workflow_client is None:
            self._workflow_client = WorkflowClient(client=self)
        return self._workflow_client

    @property
    def credentials(self) -> CredentialClient:
        if self._credential_client is None:
            self._credential_client = CredentialClient(client=self)
        return self._credential_client

    @property
    def group(self) -> GroupClient:
        if self._group_client is None:
            self._group_client = GroupClient(client=self)
        return self._group_client

    @property
    def role(self) -> RoleClient:
        if self._role_client is None:
            self._role_client = RoleClient(client=self)
        return self._role_client

    @property
    def asset(self) -> AssetClient:
        if self._asset_client is None:
            self._asset_client = AssetClient(client=self)
        return self._asset_client

    @property
    def impersonate(self) -> ImpersonationClient:
        if self._impersonate_client is None:
            self._impersonate_client = ImpersonationClient(client=self)
        return self._impersonate_client

    @property
    def queries(self) -> QueryClient:
        if self._query_client is None:
            self._query_client = QueryClient(client=self)
        return self._query_client

    @property
    def token(self) -> TokenClient:
        if self._token_client is None:
            self._token_client = TokenClient(client=self)
        return self._token_client

    @property
    def typedef(self) -> TypeDefClient:
        if self._typedef_client is None:
            self._typedef_client = TypeDefClient(client=self)
        return self._typedef_client

    @property
    def user(self) -> UserClient:
        if self._user_client is None:
            self._user_client = UserClient(client=self)
        return self._user_client

    @property
    def tasks(self) -> TaskClient:
        if self._task_client is None:
            self._task_client = TaskClient(client=self)
        return self._task_client

    @property
    def sso(self) -> SSOClient:
        if self._sso_client is None:
            self._sso_client = SSOClient(client=self)
        return self._sso_client

    @property
    def open_lineage(self) -> OpenLineageClient:
        if self._open_lineage_client is None:
            self._open_lineage_client = OpenLineageClient(client=self)
        return self._open_lineage_client

    @property
    def files(self) -> FileClient:
        if self._file_client is None:
            self._file_client = FileClient(client=self)
        return self._file_client

    @property
    def contracts(self) -> ContractClient:
        if self._contract_client is None:
            self._contract_client = ContractClient(client=self)
        return self._contract_client

    @property
    def atlan_tag_cache(self) -> AtlanTagCache:
        if self._atlan_tag_cache is None:
            self._atlan_tag_cache = AtlanTagCache(client=self)
        return self._atlan_tag_cache

    @property
    def enum_cache(self) -> EnumCache:
        if self._enum_cache is None:
            self._enum_cache = EnumCache(client=self)
        return self._enum_cache

    @property
    def group_cache(self) -> GroupCache:
        if self._group_cache is None:
            self._group_cache = GroupCache(client=self)
        return self._group_cache

    @property
    def role_cache(self) -> RoleCache:
        if self._role_cache is None:
            self._role_cache = RoleCache(client=self)
        return self._role_cache

    @property
    def user_cache(self) -> UserCache:
        if self._user_cache is None:
            self._user_cache = UserCache(client=self)
        return self._user_cache

    @property
    def custom_metadata_cache(self) -> CustomMetadataCache:
        if self._custom_metadata_cache is None:
            self._custom_metadata_cache = CustomMetadataCache(client=self)
        return self._custom_metadata_cache

    @property
    def connection_cache(self) -> ConnectionCache:
        if self._connection_cache is None:
            self._connection_cache = ConnectionCache(client=self)
        return self._connection_cache

    @property
    def source_tag_cache(self) -> SourceTagCache:
        if self._source_tag_cache is None:
            self._source_tag_cache = SourceTagCache(client=self)
        return self._source_tag_cache

    @property
    def dq_template_config_cache(self) -> DQTemplateConfigCache:
        if self._dq_template_config_cache is None:
            self._dq_template_config_cache = DQTemplateConfigCache(client=self)
        return self._dq_template_config_cache

    @classmethod
    def from_token_guid(
        cls,
        guid: str,
        base_url: Optional[str] = None,
        client_id: Optional[str] = None,
        client_secret: Optional[str] = None,
    ) -> AtlanClient:
        """
        Create an AtlanClient instance using an API token GUID.

        This method performs a multi-step authentication flow:
        1. Obtains Atlan-Argo (superuser) access token
        2. Uses Argo token to retrieve the API token's client credentials
        3. Exchanges those credentials for an access token
        4. Returns a new AtlanClient authenticated with the resolved token

        :param guid: API token GUID to resolve
        :param base_url: Optional base URL for the Atlan service(overrides ATLAN_BASE_URL environment variable)
        :param client_id: Optional client ID for authentication (overrides CLIENT_ID environment variable)
        :param client_secret: Optional client secret for authentication (overrides CLIENT_SECRET environment variable)
        :returns: a new client instance authenticated with the resolved token
        :raises: ErrorCode.UNABLE_TO_ESCALATE_WITH_PARAM: If any step in the token resolution fails
        """
        final_base_url = base_url or os.environ.get("ATLAN_BASE_URL", "INTERNAL")

        # Step 1: Initialize base client and get Atlan-Argo credentials
        # Note: Using empty api_key as we're bootstrapping authentication
<<<<<<< HEAD
        client = AtlanClient(base_url=base_url)
        client.api_key = ""
        client_info = ImpersonateUser.get_client_info()
=======
        client = AtlanClient(base_url=final_base_url, api_key="")
        client_info = client.impersonate._get_client_info(
            client_id=client_id, client_secret=client_secret
        )
>>>>>>> fcefbdcc

        # Prepare credentials for Atlan-Argo token request
        argo_credentials = {
            "grant_type": "client_credentials",
            "client_id": client_info.client_id,
            "client_secret": client_info.client_secret,
            "scope": "openid",
        }

        # Step 2: Obtain Atlan-Argo (superuser) access token
        try:
            raw_json = client._call_api(GET_TOKEN, request_obj=argo_credentials)
            argo_token = AccessTokenResponse(**raw_json).access_token
            temp_argo_client = AtlanClient(base_url=final_base_url, api_key=argo_token)
        except AtlanError as atlan_err:
            raise ErrorCode.UNABLE_TO_ESCALATE_WITH_PARAM.exception_with_parameters(
                "Failed to obtain Atlan-Argo token"
            ) from atlan_err

        # Step 3: Use Argo client to retrieve API token's credentials
        # Both endpoints require authentication, hence using the Argo token
        token_secret = temp_argo_client.impersonate.get_client_secret(client_guid=guid)
        token_client_id = temp_argo_client.token.get_by_guid(  # type: ignore[union-attr]
            guid=guid
        ).client_id

        # Step 4: Exchange API token credentials for access token
        token_credentials = {
            "grant_type": "client_credentials",
            "client_id": token_client_id,
            "client_secret": token_secret,
            "scope": "openid",
        }

        try:
            raw_json = client._call_api(GET_TOKEN, request_obj=token_credentials)
            token_api_key = AccessTokenResponse(**raw_json).access_token

            # Step 5: Create and return the authenticated client
            return AtlanClient(base_url=final_base_url, api_key=token_api_key)
        except AtlanError as atlan_err:
            raise ErrorCode.UNABLE_TO_ESCALATE_WITH_PARAM.exception_with_parameters(
                "Failed to obtain access token for API token"
            ) from atlan_err

    def update_headers(self, header: Dict[str, str]):
        self._session.headers.update(header)

    def _handle_file_download(self, raw_response: Any, file_path: str) -> str:
        try:
            with open(file_path, "wb") as download_file:
                for chunk in raw_response:
                    download_file.write(chunk)
        except Exception as err:
            raise ErrorCode.UNABLE_TO_DOWNLOAD_FILE.exception_with_parameters(
                str((hasattr(err, "strerror") and err.strerror) or err), file_path
            )
        return file_path

    def _call_api_internal(
        self,
        api,
        path,
        params,
        binary_data=None,
        download_file_path=None,
        text_response=False,
    ):
        token = request_id_var.set(str(uuid.uuid4()))
        try:
            params["headers"]["X-Atlan-Request-Id"] = request_id_var.get()
            timeout = httpx.Timeout(
                None, connect=self.connect_timeout, read=self.read_timeout
            )
            if binary_data:
                response = self._session.request(
                    api.method.value,
                    path,
                    data=binary_data,
                    **params,
                    timeout=timeout,
                )
            elif api.consumes == EVENT_STREAM and api.produces == EVENT_STREAM:
                with self._session.stream(
                    api.method.value,
                    path,
                    **params,
                    timeout=timeout,
                ) as stream_response:
                    if download_file_path:
                        return self._handle_file_download(
                            stream_response.iter_raw(), download_file_path
                        )

                    # For event streams, we need to read the content while the stream is open
                    # Store the response data and create a mock response object for common processing
                    content = stream_response.read()
                    text = content.decode("utf-8") if content else ""
                    lines = []

                    # Only process lines for successful responses to avoid errors on error responses
                    if stream_response.status_code == api.expected_status:
                        # Reset stream position and get lines
                        lines = text.splitlines() if text else []

                    response_data = {
                        "status_code": stream_response.status_code,
                        "headers": stream_response.headers,
                        "text": text,
                        "content": content,
                        "lines": lines,
                    }

                    # Create a simple namespace object to mimic the response interface
                    response = SimpleNamespace(
                        status_code=response_data["status_code"],
                        headers=response_data["headers"],
                        text=response_data["text"],
                        content=response_data["content"],
                        _stream_lines=response_data[
                            "lines"
                        ],  # Store lines for event processing
                        json=lambda: json.loads(response_data["text"])
                        if response_data["text"]
                        else {},
                    )
            else:
                response = self._session.request(
                    api.method.value,
                    path,
                    **params,
                    timeout=timeout,
                )
            if response is not None:
                LOGGER.debug("HTTP Status: %s", response.status_code)
            if response is None:
                return None

            # Reset `has_retried` flag if:
            # - SDK already attempted a 401 token refresh (`has_retried = True`)
            # - and the current response status code is NOT 401
            #
            # Real-world scenario:
            # - First 401 triggers `_handle_401_token_refresh`, setting `has_retried = True`
            # - If the next response is also 401 → SDK returns 401 (won’t retry again)
            # - But if the next response is != 401 (e.g. 403), and `has_retried = True`,
            # then we should reset `has_retried = False` so that future 401s can trigger a new token refresh.
            if (
                self._401_has_retried.get()
                and response.status_code
                != ErrorCode.AUTHENTICATION_PASSTHROUGH.http_error_code
            ):
                self._401_has_retried.set(False)

            if response.status_code == api.expected_status:
                try:
                    if (
                        response.content is None
                        or response.content == "null"
                        or len(response.content) == 0
                        or response.status_code == HTTPStatus.NO_CONTENT
                    ):
                        return None
                    events = []
                    if LOGGER.isEnabledFor(logging.DEBUG):
                        LOGGER.debug(
                            "<== __call_api(%s,%s), result = %s",
                            vars(api),
                            params,
                            response,
                        )
                    if api.consumes == EVENT_STREAM and api.produces == EVENT_STREAM:
                        # Process event stream using stored lines from the streaming response
                        if hasattr(response, "_stream_lines"):
                            for line in response._stream_lines:
                                if not line:
                                    continue
                                if not line.startswith("data: "):
                                    raise ErrorCode.UNABLE_TO_DESERIALIZE.exception_with_parameters(
                                        line
                                    )
                                events.append(json.loads(line.split("data: ")[1]))
                    if text_response:
                        response_ = response.text
                    else:
                        # The response may be either a JSON object or a list of events
                        # If it's an event stream, return the list of events directly
                        # Otherwise, parse the JSON response using AtlanResponse,
                        # which handles translation tasks such as converting
                        # Atlan tag hashed IDs into human-readable strings
                        response_ = (
                            events
                            if events
                            else AtlanResponse(
                                raw_json=response.json(), client=self
                            ).to_dict()
                        )
                    LOGGER.debug("response: %s", response_)
                    return response_
                except (json.decoder.JSONDecodeError,) as e:
                    raise ErrorCode.JSON_ERROR.exception_with_parameters(
                        response.text, response.status_code, str(e)
                    ) from e
            elif response.status_code == HTTPStatus.SERVICE_UNAVAILABLE:
                LOGGER.error(
                    "Atlas Service unavailable. HTTP Status: %s",
                    HTTPStatus.SERVICE_UNAVAILABLE,
                )

                return None
            else:
                with contextlib.suppress(ValueError, json.decoder.JSONDecodeError):
                    error_info = json.loads(response.text)
                    error_code = (
                        error_info.get("errorCode", 0)
                        or error_info.get("code", 0)
                        or error_info.get("status")
                    )
                    error_message = error_info.get(
                        "errorMessage", ""
                    ) or error_info.get("message", "")
                    error_doc = (
                        error_info.get("doc")
                        or error_info.get("errorDoc")
                        or error_info.get("errorDocument")
                        or error_info.get("errorDocumentation")
                    )
                    error_cause = error_info.get("errorCause", [])
                    causes = error_info.get("causes", [])
                    backend_error_id = error_info.get("errorId")

                    # Handle the causes and format them for exception
                    error_cause_details = [
                        f"ErrorType: {cause.get('errorType', 'Unknown')}, "
                        f"Message: {cause.get('errorMessage', 'No additional information provided')}, "
                        f"Location: {cause.get('location', 'Unknown location')}"
                        for cause in causes
                    ]
                    # Join the error cause details into a single string, separated by newlines
                    error_cause_details_str = (
                        "\n".join(error_cause_details) if error_cause_details else ""
                    )

                    # Retry with impersonation (if _user_id is present)
                    # on authentication failure (token may have expired)
                    if (
                        self._user_id
                        and not self._401_has_retried.get()
                        and response.status_code
                        == ErrorCode.AUTHENTICATION_PASSTHROUGH.http_error_code
                    ):
                        try:
                            LOGGER.debug("Starting 401 automatic token refresh.")
                            return self._handle_401_token_refresh(
                                api,
                                path,
                                params,
                                binary_data=binary_data,
                                download_file_path=download_file_path,
                                text_response=text_response,
                            )
                        except Exception as e:
                            LOGGER.debug(
                                "API call failed after a successful 401 token refresh. Error details: %s",
                                e,
                            )
                            raise

                    if error_code and error_message:
                        error = ERROR_CODE_FOR_HTTP_STATUS.get(
                            response.status_code, ErrorCode.ERROR_PASSTHROUGH
                        )
                        # Raise exception with error details and causes
                        raise error.exception_with_parameters(
                            error_code,
                            error_message,
                            error_cause_details_str,
                            error_cause=error_cause,
                            backend_error_id=backend_error_id,
                            error_doc=error_doc,
                        )
                raise AtlanError(
                    SimpleNamespace(
                        http_error_code=response.status_code,
                        error_id=f"ATLAN-PYTHON-{response.status_code}-000",
                        error_message=response.text,
                        user_action=ErrorCode.ERROR_PASSTHROUGH.user_action,
                    )
                )
        finally:
            request_id_var.reset(token)

    def _api_logger(self, api: API, path: str):
        LOGGER.debug("------------------------------------------------------")
        LOGGER.debug("Call         : %s %s", api.method, path)
        LOGGER.debug("Content-type_ : %s", api.consumes)
        LOGGER.debug("Accept       : %s", api.produces)
        LOGGER.debug("Client-Type  : %s", "SYNC")
        LOGGER.debug("Python-Version: %s", get_python_version())
        LOGGER.debug("User-Agent   : %s", f"Atlan-PythonSDK/{VERSION}")

    def _call_api(
        self,
        api,
        query_params=None,
        request_obj=None,
        exclude_unset: bool = True,
        text_response=False,
    ):
        path = self._create_path(api)
        params = self._create_params(api, query_params, request_obj, exclude_unset)
        if LOGGER.isEnabledFor(logging.DEBUG):
            self._api_logger(api, path)
        return self._call_api_internal(api, path, params, text_response=text_response)

    def _create_path(self, api: API):
        if self.base_url == "INTERNAL":
            return urljoin(api.endpoint.service, api.path)
        else:
            return urljoin(urljoin(self.base_url, api.endpoint.prefix), api.path)

    def _upload_file(self, api, file=None, filename=None):
        generator = MultipartDataGenerator()
        generator.add_file(file=file, filename=filename)
        post_data = generator.get_post_data()
        api.produces = f"multipart/form-data; boundary={generator.boundary}"
        path = self._create_path(api)
        params = self._create_params(
            api, query_params=None, request_obj=None, exclude_unset=True
        )
        if LOGGER.isEnabledFor(logging.DEBUG):
            self._api_logger(api, path)
        return self._call_api_internal(api, path, params, binary_data=post_data)

    def _s3_presigned_url_file_upload(self, api: API, upload_file: Any):
        path = self._create_path(api)
        params = copy.deepcopy(self._request_params)
        # No need of Atlan's API token here
        params["headers"].pop("authorization", None)
        return self._call_api_internal(api, path, params, binary_data=upload_file)

    def _azure_blob_presigned_url_file_upload(self, api: API, upload_file: Any):
        path = self._create_path(api)
        params = copy.deepcopy(self._request_params)
        # No need of Atlan's API token here
        params["headers"].pop("authorization", None)
        # Add mandatory headers for azure blob storage
        params["headers"]["x-ms-blob-type"] = "BlockBlob"
        return self._call_api_internal(api, path, params, binary_data=upload_file)

    def _gcs_presigned_url_file_upload(self, api: API, upload_file: Any):
        path = self._create_path(api)
        params = copy.deepcopy(self._request_params)
        # No need of Atlan's API token here
        params["headers"].pop("authorization", None)
        return self._call_api_internal(api, path, params, binary_data=upload_file)

    def _presigned_url_file_download(self, api: API, file_path: str):
        path = self._create_path(api)
        params = copy.deepcopy(self._request_params)
        # No need of Atlan's API token here
        params["headers"].pop("authorization", None)
        return self._call_api_internal(api, path, params, download_file_path=file_path)

    def _create_params(
        self, api: API, query_params, request_obj, exclude_unset: bool = True
    ):
        params = copy.deepcopy(self._request_params)
        params["headers"]["Accept"] = api.consumes
        params["headers"]["content-type"] = api.produces
        if query_params is not None:
            params["params"] = query_params
        if request_obj is not None:
            if isinstance(request_obj, AtlanObject):
                # Always use AtlanRequest, which accepts a Pydantic model instance and the client
                # Behind the scenes, it handles retranslation tasks—such as converting
                # human-readable Atlan tag names back into hashed IDs as required by the backend
                params["data"] = AtlanRequest(instance=request_obj, client=self).json()
            elif api.consumes == APPLICATION_ENCODED_FORM:
                params["data"] = request_obj
            else:
                params["data"] = json.dumps(request_obj)
        return params

    def _handle_401_token_refresh(
        self,
        api,
        path,
        params,
        binary_data=None,
        download_file_path=None,
        text_response=False,
    ):
        """
        Handles token refresh and retries the API request upon a 401 Unauthorized response.
        1. Impersonates the user (if a user ID is available) to fetch a new token.
        2. Updates the authorization header with the refreshed token.
        3. Retries the API request with the new token.

        returns: HTTP response received after retrying the request with the refreshed token
        """
        try:
            new_token = self.impersonate.user(user_id=self._user_id)
        except Exception as e:
            LOGGER.debug(
                "Failed to impersonate user %s for 401 token refresh. Not retrying. Error: %s",
                self._user_id,
                e,
            )
            raise
        self.api_key = new_token
        self._401_has_retried.set(True)
        params["headers"]["authorization"] = f"Bearer {self.api_key}"
        self._request_params["headers"]["authorization"] = f"Bearer {self.api_key}"
        LOGGER.debug("Successfully completed 401 automatic token refresh.")

        # Added a retry loop to ensure a token is active before retrying original request
        # This helps ensure that when we fetch typedefs using the new token,
        # the backend has fully recognized the token as valid.
        # Without this delay, we occasionally get an empty response `[]` from the API,
        # likely because the backend hasn’t fully propagated token validity yet.
        import time

        retry_count = 1
        while retry_count <= self.retry.total:
            try:
                response = self.typedef.get(type_category=[AtlanTypeCategory.STRUCT])
                if response and response.struct_defs:
                    break
            except Exception as e:
                LOGGER.debug(
                    "Retrying to get typedefs (to ensure token is active) after token refresh failed: %s",
                    e,
                )
            time.sleep(retry_count)  # Linear backoff
            retry_count += 1

        # Retry the API call with the new token
        return self._call_api_internal(
            api,
            path,
            params,
            binary_data=binary_data,
            download_file_path=download_file_path,
            text_response=text_response,
        )

    @validate_arguments
    def upload_image(self, file, filename: str) -> AtlanImage:
        """
        Uploads an image from the provided local file.

        :param file: local file to upload
        :param filename: name of the file to be uploaded
        :returns: details of the uploaded image
        :raises AtlanError: on any API communication issue
        """
        raw_json = self._upload_file(UPLOAD_IMAGE, file=file, filename=filename)
        return AtlanImage(**raw_json)

    def get_roles(
        self,
        limit: int,
        post_filter: Optional[str] = None,
        sort: Optional[str] = None,
        count: bool = True,
        offset: int = 0,
    ) -> RoleResponse:
        """Deprecated - use role.get() instead."""
        warn(
            "This method is deprecated, please use 'role.get' instead, which offers identical functionality.",
            DeprecationWarning,
            stacklevel=2,
        )
        return self.role.get(
            limit=limit, post_filter=post_filter, sort=sort, count=count, offset=offset
        )

    def get_all_roles(self) -> RoleResponse:
        """Deprecated - use self.role.get_all() instead."""
        warn(
            "This method is deprecated, please use 'self.role.get_all' instead, which offers identical functionality.",
            DeprecationWarning,
            stacklevel=2,
        )
        return self.role.get_all()

    def create_group(
        self,
        group: AtlanGroup,
        user_ids: Optional[List[str]] = None,
    ) -> CreateGroupResponse:
        """Deprecated - use group.create() instead."""
        warn(
            "This method is deprecated, please use 'group.create' instead, which offers identical functionality.",
            DeprecationWarning,
            stacklevel=2,
        )
        return self.group.create(group=group, user_ids=user_ids)

    def update_group(
        self,
        group: AtlanGroup,
    ) -> None:
        """Deprecated - use group.update() instead."""
        warn(
            "This method is deprecated, please use 'group.update' instead, which offers identical functionality.",
            DeprecationWarning,
            stacklevel=2,
        )
        return self.group.update(group=group)

    def purge_group(
        self,
        guid: str,
    ) -> None:
        """Deprecated - use group.purge() instead."""
        warn(
            "This method is deprecated, please use 'group.purge' instead, which offers identical functionality.",
            DeprecationWarning,
            stacklevel=2,
        )
        self.group.purge(guid=guid)

    def get_groups(
        self,
        limit: Optional[int] = None,
        post_filter: Optional[str] = None,
        sort: Optional[str] = None,
        count: bool = True,
        offset: int = 0,
    ) -> GroupResponse:
        """Deprecated - use group.get() instead."""
        warn(
            "This method is deprecated, please use 'group.get' instead, which offers identical functionality.",
            DeprecationWarning,
            stacklevel=2,
        )
        return self.group.get(
            limit=limit, post_filter=post_filter, sort=sort, count=count, offset=offset
        )

    def get_all_groups(
        self,
        limit: int = 20,
    ) -> GroupResponse:
        """Deprecated - use group.get_all() instead."""
        warn(
            "This method is deprecated, please use 'group.get_all' instead, which offers identical functionality.",
            DeprecationWarning,
            stacklevel=2,
        )
        return self.group.get_all(limit=limit)

    def get_group_by_name(
        self,
        alias: str,
        limit: int = 20,
    ) -> Optional[GroupResponse]:
        """Deprecated - use group.get_by_name() instead."""
        warn(
            "This method is deprecated, please use 'group.get_by_name' instead, which offers identical functionality.",
            DeprecationWarning,
            stacklevel=2,
        )
        return self.group.get_by_name(alias=alias, limit=limit)

    def get_group_members(self, guid: str) -> UserResponse:
        """Deprecated - use group.get_members() instead."""
        warn(
            "This method is deprecated, please use 'group.get_members' instead, which offers identical functionality.",
            DeprecationWarning,
            stacklevel=2,
        )
        return self.group.get_members(guid=guid)

    def remove_users_from_group(self, guid: str, user_ids=List[str]) -> None:
        """Deprecated - use group.remove_users() instead."""
        warn(
            "This method is deprecated, please use 'group.remove_users' instead, which offers identical functionality.",
            DeprecationWarning,
            stacklevel=2,
        )
        self.group.remove_users(guid=guid, user_ids=user_ids)

    def create_users(
        self,
        users: List[AtlanUser],
    ) -> None:
        """Deprecated - use user.create() instead."""
        warn(
            "This method is deprecated, please use 'user.create' instead, which offers identical functionality.",
            DeprecationWarning,
            stacklevel=2,
        )
        self.user.create(users=users)

    def update_user(
        self,
        guid: str,
        user: AtlanUser,
    ) -> UserMinimalResponse:
        """Deprecated - use user.update() instead."""
        warn(
            "This method is deprecated, please use 'user.update' instead, which offers identical functionality.",
            DeprecationWarning,
            stacklevel=2,
        )
        return self.user.update(guid=guid, user=user)

    def get_groups_for_user(
        self,
        guid: str,
    ) -> GroupResponse:
        """Deprecated - use user.get_groups() instead."""
        warn(
            "This method is deprecated, please use 'user.get_groups' instead, which offers identical functionality.",
            DeprecationWarning,
            stacklevel=2,
        )
        return self.user.get_groups(guid=guid)

    def add_user_to_groups(
        self,
        guid: str,
        group_ids: List[str],
    ) -> None:
        """Deprecated - use user.add_to_groups() instead."""
        warn(
            "This method is deprecated, please use 'user.add_to_groups' instead, which offers identical functionality.",
            DeprecationWarning,
            stacklevel=2,
        )
        self.user.add_to_groups(guid=guid, group_ids=group_ids)

    def change_user_role(
        self,
        guid: str,
        role_id: str,
    ) -> None:
        """Deprecated - use user.change_role() instead."""
        warn(
            "This method is deprecated, please use 'user.change_role' instead, which offers identical functionality.",
            DeprecationWarning,
            stacklevel=2,
        )
        self.user.change_role(guid=guid, role_id=role_id)

    def get_current_user(
        self,
    ) -> UserMinimalResponse:
        """Deprecated - use user.get_current() instead."""
        warn(
            "This method is deprecated, please use 'user.get_current' instead, which offers identical functionality.",
            DeprecationWarning,
            stacklevel=2,
        )
        return self.user.get_current()

    def get_users(
        self,
        limit: Optional[int] = None,
        post_filter: Optional[str] = None,
        sort: Optional[str] = None,
        count: bool = True,
        offset: int = 0,
    ) -> UserResponse:
        """Deprecated - use user.get() instead."""
        warn(
            "This method is deprecated, please use 'user.get' instead, which offers identical functionality.",
            DeprecationWarning,
            stacklevel=2,
        )
        return self.user.get(
            limit=limit, post_filter=post_filter, sort=sort, count=count, offset=offset
        )

    def get_all_users(
        self,
        limit: int = 20,
    ) -> UserResponse:
        """Deprecated - use user.get_all() instead."""
        warn(
            "This method is deprecated, please use 'user.get_all' instead, which offers identical functionality.",
            DeprecationWarning,
            stacklevel=2,
        )
        return self.user.get_all(limit=limit)

    def get_users_by_email(
        self,
        email: str,
        limit: int = 20,
    ) -> Optional[UserResponse]:
        """Deprecated - use user.get_by_email() instead."""
        warn(
            "This method is deprecated, please use 'user.get_by_email' instead, which offers identical functionality.",
            DeprecationWarning,
            stacklevel=2,
        )
        return self.user.get_by_email(email=email, limit=limit)

    def get_user_by_username(self, username: str) -> Optional[AtlanUser]:
        """Deprecated - use user.get_by_username() instead."""
        warn(
            "This method is deprecated, please use 'user.get_by_username' instead, which offers identical "
            "functionality.",
            DeprecationWarning,
            stacklevel=2,
        )
        return self.user.get_by_username(username=username)

    @validate_arguments
    def parse_query(self, query: QueryParserRequest) -> Optional[ParsedQuery]:
        """
        Parses the provided query to describe its component parts.

        :param query: query to parse and configuration options
        :returns: parsed explanation of the query
        :raises AtlanError: on any API communication issue
        """
        raw_json = self._call_api(
            PARSE_QUERY,
            request_obj=query,
            exclude_unset=True,
        )
        return ParsedQuery(**raw_json)

    @validate_arguments
    def get_asset_by_qualified_name(
        self,
        qualified_name: str,
        asset_type: Type[A],
        min_ext_info: bool = False,
        ignore_relationships: bool = False,
    ) -> A:
        """Deprecated - use asset.get_by_qualified_name() instead."""
        warn(
            "This method is deprecated, please use 'asset.get_by_qualified_name' instead, which offers identical "
            "functionality.",
            DeprecationWarning,
            stacklevel=2,
        )
        return self.asset.get_by_qualified_name(
            qualified_name=qualified_name,
            asset_type=asset_type,
            min_ext_info=min_ext_info,
            ignore_relationships=ignore_relationships,
        )

    @validate_arguments
    def get_asset_by_guid(
        self,
        guid: str,
        asset_type: Type[A],
        min_ext_info: bool = False,
        ignore_relationships: bool = False,
    ) -> A:
        """Deprecated - use asset.get_by_guid() instead."""
        warn(
            "This method is deprecated, please use 'asset.get_by_guid' instead, which offers identical functionality.",
            DeprecationWarning,
            stacklevel=2,
        )
        return self.asset.get_by_guid(
            guid=guid,
            asset_type=asset_type,
            min_ext_info=min_ext_info,
            ignore_relationships=ignore_relationships,
        )

    @validate_arguments
    def retrieve_minimal(self, guid: str, asset_type: Type[A]) -> A:
        """Deprecated - use asset.retrieve_minimal() instead."""
        warn(
            "This method is deprecated, please use 'asset.retrieve_minimal' instead, which offers identical "
            "functionality.",
            DeprecationWarning,
            stacklevel=2,
        )
        return self.asset.retrieve_minimal(guid=guid, asset_type=asset_type)

    def upsert(
        self,
        entity: Union[Asset, List[Asset]],
        replace_atlan_tags: bool = False,
        replace_custom_metadata: bool = False,
        overwrite_custom_metadata: bool = False,
    ) -> AssetMutationResponse:
        """Deprecated - use asset.save() instead."""
        warn(
            "This method is deprecated, please use 'asset.save' instead, which offers identical functionality.",
            DeprecationWarning,
            stacklevel=2,
        )
        return self.asset.save(
            entity=entity,
            replace_atlan_tags=replace_atlan_tags,
            replace_custom_metadata=replace_custom_metadata,
            overwrite_custom_metadata=overwrite_custom_metadata,
        )

    def save(
        self,
        entity: Union[Asset, List[Asset]],
        replace_atlan_tags: bool = False,
        replace_custom_metadata: bool = False,
        overwrite_custom_metadata: bool = False,
    ) -> AssetMutationResponse:
        """Deprecated - use asset.save() instead."""
        warn(
            "This method is deprecated, please use 'asset.save' instead, which offers identical functionality.",
            DeprecationWarning,
            stacklevel=2,
        )
        return self.asset.save(
            entity=entity,
            replace_atlan_tags=replace_atlan_tags,
            replace_custom_metadata=replace_custom_metadata,
            overwrite_custom_metadata=overwrite_custom_metadata,
        )

    def upsert_merging_cm(
        self, entity: Union[Asset, List[Asset]], replace_atlan_tags: bool = False
    ) -> AssetMutationResponse:
        """Deprecated - use asset.save_merging_cm() instead."""
        warn(
            "This method is deprecated, please use 'asset.save_merging_cm' instead, which offers identical "
            "functionality.",
            DeprecationWarning,
            stacklevel=2,
        )
        return self.asset.save_merging_cm(
            entity=entity, replace_atlan_tags=replace_atlan_tags
        )

    def save_merging_cm(
        self, entity: Union[Asset, List[Asset]], replace_atlan_tags: bool = False
    ) -> AssetMutationResponse:
        """Deprecated - use asset.save_merging_cm() instead."""
        warn(
            "This method is deprecated, please use 'asset.save_merging_cm' instead, which offers identical "
            "functionality.",
            DeprecationWarning,
            stacklevel=2,
        )
        return self.asset.save_merging_cm(
            entity=entity, replace_atlan_tags=replace_atlan_tags
        )

    def update_merging_cm(
        self, entity: Asset, replace_atlan_tags: bool = False
    ) -> AssetMutationResponse:
        """Deprecated - use asset.update_merging_cm() instead."""
        warn(
            "This method is deprecated, please use 'asset.update_merging_cm' instead, which offers identical "
            "functionality.",
            DeprecationWarning,
            stacklevel=2,
        )
        return self.asset.update_merging_cm(
            entity=entity, replace_atlan_tags=replace_atlan_tags
        )

    def upsert_replacing_cm(
        self, entity: Union[Asset, List[Asset]], replace_atlan_tagss: bool = False
    ) -> AssetMutationResponse:
        """Deprecated - use asset.save_replacing_cm() instead."""
        warn(
            "This method is deprecated, please use 'asset.save_replacing_cm' instead, which offers identical "
            "functionality.",
            DeprecationWarning,
            stacklevel=2,
        )
        return self.asset.save_replacing_cm(
            entity=entity, replace_atlan_tags=replace_atlan_tagss
        )

    def save_replacing_cm(
        self, entity: Union[Asset, List[Asset]], replace_atlan_tags: bool = False
    ) -> AssetMutationResponse:
        """Deprecated - use asset.save_replacing_cm() instead."""
        warn(
            "This method is deprecated, please use 'asset.save_replacing_cm' instead, which offers identical "
            "functionality.",
            DeprecationWarning,
            stacklevel=2,
        )
        return self.asset.save_replacing_cm(
            entity=entity, replace_atlan_tags=replace_atlan_tags
        )

    def update_replacing_cm(
        self, entity: Asset, replace_atlan_tags: bool = False
    ) -> AssetMutationResponse:
        """Deprecated - use asset.update_replacing_cm() instead."""
        warn(
            "This method is deprecated, please use 'asset.update_replacing_cm' instead, which offers identical "
            "functionality.",
            DeprecationWarning,
            stacklevel=2,
        )
        return self.asset.update_replacing_cm(
            entity=entity, replace_atlan_tags=replace_atlan_tags
        )

    def purge_entity_by_guid(
        self, guid: Union[str, List[str]]
    ) -> AssetMutationResponse:
        """Deprecated - use asset.purge_by_guid() instead."""
        warn(
            "This method is deprecated, please use 'asset.purge_by_guid' instead, which offers identical "
            "functionality.",
            DeprecationWarning,
            stacklevel=2,
        )
        return self.asset.purge_by_guid(guid=guid)

    def delete_entity_by_guid(
        self, guid: Union[str, List[str]]
    ) -> AssetMutationResponse:
        """Deprecated - use asset.delete_by_guid() instead."""
        warn(
            "This method is deprecated, please use 'asset.delete_by_guid' instead, which offers identical "
            "functionality.",
            DeprecationWarning,
            stacklevel=2,
        )
        return self.asset.delete_by_guid(guid=guid)

    def restore(self, asset_type: Type[A], qualified_name: str) -> bool:
        """Deprecated - use asset.restore() instead."""
        warn(
            "This method is deprecated, please use 'asset.restore' instead, which offers identical functionality.",
            DeprecationWarning,
            stacklevel=2,
        )
        return self.asset.restore(asset_type=asset_type, qualified_name=qualified_name)

    def search(self, criteria: IndexSearchRequest) -> IndexSearchResults:
        """Deprecated - use asset.search() instead."""
        warn(
            "This method is deprecated, please use 'asset.search' instead, which offers identical functionality.",
            DeprecationWarning,
            stacklevel=2,
        )
        return self.asset.search(criteria=criteria)

    def get_all_typedefs(self) -> TypeDefResponse:
        """Deprecated - use typedef.get_all() instead."""
        warn(
            "This method is deprecated, please use 'typedef.get_all' instead, which offers identical functionality.",
            DeprecationWarning,
            stacklevel=2,
        )
        return self.typedef.get_all()

    def get_typedefs(
        self, type_category: Union[AtlanTypeCategory, List[AtlanTypeCategory]]
    ) -> TypeDefResponse:
        """Deprecated - use typedef.get() instead."""
        warn(
            "This method is deprecated, please use 'typedef.get' instead, which offers identical functionality.",
            DeprecationWarning,
            stacklevel=2,
        )
        return self.typedef.get(type_category=type_category)

    def create_typedef(self, typedef: TypeDef) -> TypeDefResponse:
        """Deprecated - use typedef.create() instead."""
        warn(
            "This method is deprecated, please use 'typedef.create' instead, which offers identical functionality.",
            DeprecationWarning,
            stacklevel=2,
        )
        return self.typedef.create(typedef=typedef)

    def update_typedef(self, typedef: TypeDef) -> TypeDefResponse:
        """Deprecated - use typedef.update() instead."""
        warn(
            "This method is deprecated, please use 'typedef.update' instead, which offers identical functionality.",
            DeprecationWarning,
            stacklevel=2,
        )
        return self.typedef.update(typedef=typedef)

    def purge_typedef(self, name: str, typedef_type: type) -> None:
        """Deprecated - use typedef.purge() instead."""
        warn(
            "This method is deprecated, please use 'typedef.purge' instead, which offers identical functionality.",
            DeprecationWarning,
            stacklevel=2,
        )
        self.typedef.purge(name=name, typedef_type=typedef_type)

    @validate_arguments
    def add_atlan_tags(
        self,
        asset_type: Type[A],
        qualified_name: str,
        atlan_tag_names: List[str],
        propagate: bool = False,
        remove_propagation_on_delete: bool = True,
        restrict_lineage_propagation: bool = False,
        restrict_propagation_through_hierarchy: bool = False,
    ) -> None:
        """Deprecated - use asset.add_atlan_tags() instead."""
        warn(
            "This method is deprecated, please use 'asset.add_atlan_tags' instead, which offers identical "
            "functionality.",
            DeprecationWarning,
            stacklevel=2,
        )
        self.asset.add_atlan_tags(
            asset_type=asset_type,
            qualified_name=qualified_name,
            atlan_tag_names=atlan_tag_names,
            propagate=propagate,
            remove_propagation_on_delete=remove_propagation_on_delete,
            restrict_lineage_propagation=restrict_lineage_propagation,
            restrict_propagation_through_hierarchy=restrict_propagation_through_hierarchy,
        )

    @validate_arguments
    def remove_atlan_tag(
        self, asset_type: Type[A], qualified_name: str, atlan_tag_name: str
    ) -> None:
        """Deprecated - use asset.remove_atlan_tag() instead."""
        warn(
            "This method is deprecated, please use 'asset.remove_atlan_tag' instead, which offers identical "
            "functionality.",
            DeprecationWarning,
            stacklevel=2,
        )
        self.asset.remove_atlan_tag(
            asset_type=asset_type,
            qualified_name=qualified_name,
            atlan_tag_name=atlan_tag_name,
        )

    @validate_arguments
    def update_certificate(
        self,
        asset_type: Type[A],
        qualified_name: str,
        name: str,
        certificate_status: CertificateStatus,
        message: Optional[str] = None,
    ) -> Optional[A]:
        """Deprecated - use asset.update_certificate() instead."""
        warn(
            "This method is deprecated, please use 'asset.update_certificate' instead, which offers identical "
            "functionality.",
            DeprecationWarning,
            stacklevel=2,
        )
        return self.asset.update_certificate(
            asset_type=asset_type,
            qualified_name=qualified_name,
            name=name,
            certificate_status=certificate_status,
            message=message,
        )

    @validate_arguments
    def remove_certificate(
        self, asset_type: Type[A], qualified_name: str, name: str
    ) -> Optional[A]:
        """Deprecated - use asset.remove_certificate() instead."""
        warn(
            "This method is deprecated, please use 'asset.remove_certificate' instead, which offers identical "
            "functionality.",
            DeprecationWarning,
            stacklevel=2,
        )
        return self.asset.remove_certificate(
            asset_type=asset_type, qualified_name=qualified_name, name=name
        )

    @validate_arguments
    def update_announcement(
        self,
        asset_type: Type[A],
        qualified_name: str,
        name: str,
        announcement: Announcement,
    ) -> Optional[A]:
        """Deprecated - use asset.update_announcement() instead."""
        warn(
            "This method is deprecated, please use 'asset.update_announcement' instead, which offers identical "
            "functionality.",
            DeprecationWarning,
            stacklevel=2,
        )
        return self.asset.update_announcement(
            asset_type=asset_type,
            qualified_name=qualified_name,
            name=name,
            announcement=announcement,
        )

    @validate_arguments
    def remove_announcement(
        self, asset_type: Type[A], qualified_name: str, name: str
    ) -> Optional[A]:
        """Deprecated - use asset.remove_announcement() instead."""
        warn(
            "This method is deprecated, please use 'asset.remove_announcement' instead, which offers identical "
            "functionality.",
            DeprecationWarning,
            stacklevel=2,
        )
        return self.asset.remove_announcement(
            asset_type=asset_type, qualified_name=qualified_name, name=name
        )

    def update_custom_metadata_attributes(
        self, guid: str, custom_metadata: CustomMetadataDict
    ):
        """Deprecated - use asset.update_custom_metadata_attributes() instead."""
        warn(
            "This method is deprecated, please use 'asset.update_custom_metadata_attributes' instead, which offers "
            "identical functionality.",
            DeprecationWarning,
            stacklevel=2,
        )
        self.asset.update_custom_metadata_attributes(
            guid=guid, custom_metadata=custom_metadata
        )

    def replace_custom_metadata(self, guid: str, custom_metadata: CustomMetadataDict):
        """Deprecated - use asset.replace_custom_metadata() instead."""
        warn(
            "This method is deprecated, please use 'asset.replace_custom_metadata' instead, which offers identical "
            "functionality.",
            DeprecationWarning,
            stacklevel=2,
        )
        self.asset.replace_custom_metadata(guid=guid, custom_metadata=custom_metadata)

    def remove_custom_metadata(self, guid: str, cm_name: str):
        """Deprecated - use asset.remove_custom_metadata() instead."""
        warn(
            "This method is deprecated, please use 'asset.remove_custom_metadata' instead, which offers identical "
            "functionality.",
            DeprecationWarning,
            stacklevel=2,
        )
        self.asset.remove_custom_metadata(guid=guid, cm_name=cm_name)

    @validate_arguments
    def append_terms(
        self,
        asset_type: Type[A],
        terms: List[AtlasGlossaryTerm],
        guid: Optional[str] = None,
        qualified_name: Optional[str] = None,
    ) -> A:
        """Deprecated - use asset.append_terms() instead."""
        warn(
            "This method is deprecated, please use 'asset.append_terms' instead, which offers identical functionality.",
            DeprecationWarning,
            stacklevel=2,
        )
        return self.asset.append_terms(
            asset_type=asset_type, terms=terms, guid=guid, qualified_name=qualified_name
        )

    @validate_arguments
    def replace_terms(
        self,
        asset_type: Type[A],
        terms: List[AtlasGlossaryTerm],
        guid: Optional[str] = None,
        qualified_name: Optional[str] = None,
    ) -> A:
        """Deprecated - use asset.replace_terms() instead."""
        warn(
            "This method is deprecated, please use 'asset.replace_terms' instead, which offers identical "
            "functionality.",
            DeprecationWarning,
            stacklevel=2,
        )
        return self.asset.replace_terms(
            asset_type=asset_type, terms=terms, guid=guid, qualified_name=qualified_name
        )

    @validate_arguments
    def remove_terms(
        self,
        asset_type: Type[A],
        terms: List[AtlasGlossaryTerm],
        guid: Optional[str] = None,
        qualified_name: Optional[str] = None,
    ) -> A:
        """Deprecated - use asset.remove_terms() instead."""
        warn(
            "This method is deprecated, please use 'asset.remove_terms' instead, which offers identical functionality.",
            DeprecationWarning,
            stacklevel=2,
        )
        return self.asset.remove_terms(
            asset_type=asset_type, terms=terms, guid=guid, qualified_name=qualified_name
        )

    @validate_arguments
    def find_connections_by_name(
        self,
        name: str,
        connector_type: AtlanConnectorType,
        attributes: Optional[List[str]] = None,
    ) -> List[Connection]:
        """Deprecated - use asset.find_connections_by_name() instead."""
        warn(
            "This method is deprecated, please use 'asset.find_connections_by_name' instead, which offers identical "
            "functionality.",
            DeprecationWarning,
            stacklevel=2,
        )
        return self.asset.find_connections_by_name(
            name=name, connector_type=connector_type, attributes=attributes
        )

    def get_lineage_list(
        self, lineage_request: LineageListRequest
    ) -> LineageListResults:
        """Deprecated - use asset.get_lineage_list() instead."""
        warn(
            "This method is deprecated, please use 'asset.get_lineage_list' instead, which offers identical "
            "functionality.",
            DeprecationWarning,
            stacklevel=2,
        )
        return self.asset.get_lineage_list(lineage_request=lineage_request)

    def add_api_token_as_admin(
        self, asset_guid: str, impersonation_token: str
    ) -> Optional[AssetMutationResponse]:
        """Deprecated - use user.add_as_admin() instead."""
        warn(
            "This method is deprecated, please use 'user.add_as_admin' instead, which offers identical functionality.",
            DeprecationWarning,
            stacklevel=2,
        )
        return self.user.add_as_admin(
            asset_guid=asset_guid, impersonation_token=impersonation_token
        )

    def add_api_token_as_viewer(
        self, asset_guid: str, impersonation_token: str
    ) -> Optional[AssetMutationResponse]:
        """Deprecated - use user.add_as_viewer() instead."""
        warn(
            "This method is deprecated, please use 'user.add_as_viewer' instead, which offers identical functionality.",
            DeprecationWarning,
            stacklevel=2,
        )
        return self.user.add_as_viewer(
            asset_guid=asset_guid, impersonation_token=impersonation_token
        )

    def get_api_tokens(
        self,
        limit: Optional[int] = None,
        post_filter: Optional[str] = None,
        sort: Optional[str] = None,
        count: bool = True,
        offset: int = 0,
    ) -> ApiTokenResponse:
        """Deprecated - use token.get() instead."""
        warn(
            "This method is deprecated, please use 'token.get' instead, which offers identical functionality.",
            DeprecationWarning,
            stacklevel=2,
        )
        return self.token.get(
            limit=limit, post_filter=post_filter, sort=sort, count=count, offset=offset
        )

    def get_api_token_by_name(self, display_name: str) -> Optional[ApiToken]:
        """Deprecated - use token.get_by_name() instead."""
        warn(
            "This method is deprecated, please use 'token.get_by_name' instead, which offers identical functionality.",
            DeprecationWarning,
            stacklevel=2,
        )
        return self.token.get_by_name(display_name=display_name)

    def get_api_token_by_id(self, client_id: str) -> Optional[ApiToken]:
        """Deprecated - use token.get_by_id() instead."""
        warn(
            "This method is deprecated, please use 'token.get_by_id' instead, which offers identical functionality.",
            DeprecationWarning,
            stacklevel=2,
        )
        return self.token.get_by_id(client_id=client_id)

    def create_api_token(
        self,
        display_name: str,
        description: str = "",
        personas: Optional[Set[str]] = None,
        validity_seconds: int = -1,
    ) -> ApiToken:
        """Deprecated - use token.create() instead."""
        warn(
            "This method is deprecated, please use 'token.create' instead, which offers identical functionality.",
            DeprecationWarning,
            stacklevel=2,
        )
        return self.token.create(
            display_name=display_name,
            description=description,
            personas=personas,
            validity_seconds=validity_seconds,
        )

    def update_api_token(
        self,
        guid: str,
        display_name: str,
        description: str = "",
        personas: Optional[Set[str]] = None,
    ) -> ApiToken:
        """Deprecated - use token.update() instead."""
        warn(
            "This method is deprecated, please use 'token.update' instead, which offers identical functionality.",
            DeprecationWarning,
            stacklevel=2,
        )
        return self.token.update(
            guid=guid,
            display_name=display_name,
            description=description,
            personas=personas,
        )

    def purge_api_token(self, guid: str) -> None:
        """Deprecated - use token.purge() instead."""
        warn(
            "This method is deprecated, please use 'token.purge' instead, which offers identical functionality.",
            DeprecationWarning,
            stacklevel=2,
        )
        self.token.purge(guid=guid)

    def get_keycloak_events(
        self, keycloak_request: KeycloakEventRequest
    ) -> KeycloakEventResponse:
        """Deprecated - use admin.get_keycloak_events() instead."""
        warn(
            "This method is deprecated, please use 'admin.get_keycloak_events' instead, which offers identical "
            "functionality.",
            DeprecationWarning,
            stacklevel=2,
        )
        return self.admin.get_keycloak_events(keycloak_request=keycloak_request)

    def get_admin_events(self, admin_request: AdminEventRequest) -> AdminEventResponse:
        """Deprecated - use admin.get_admin_events() instead."""
        warn(
            "This method is deprecated, please use 'admin.get_admin_events' instead, which offers identical "
            "functionality.",
            DeprecationWarning,
            stacklevel=2,
        )
        return self.admin.get_admin_events(admin_request=admin_request)

    @validate_arguments
    def find_personas_by_name(
        self,
        name: str,
        attributes: Optional[List[str]] = None,
    ) -> List[Persona]:
        """Deprecated - use asset.find_personas_by_name() instead."""
        warn(
            "This method is deprecated, please use 'asset.find_personas_by_name' instead, which offers identical "
            "functionality.",
            DeprecationWarning,
            stacklevel=2,
        )
        return self.asset.find_personas_by_name(name=name, attributes=attributes)

    def find_purposes_by_name(
        self,
        name: str,
        attributes: Optional[List[str]] = None,
    ) -> List[Purpose]:
        """Deprecated - use asset.find_personas_by_name() instead."""
        warn(
            "This method is deprecated, please use 'asset.find_purposes_by_name' instead, which offers identical "
            "functionality.",
            DeprecationWarning,
            stacklevel=2,
        )
        return self.asset.find_purposes_by_name(name=name, attributes=attributes)

    @validate_arguments
    def find_glossary_by_name(
        self,
        name: constr(strip_whitespace=True, min_length=1, strict=True),  # type: ignore
        attributes: Optional[List[StrictStr]] = None,
    ) -> AtlasGlossary:
        """Deprecated - use asset.find_glossary_by_name() instead."""
        warn(
            "This method is deprecated, please use 'asset.find_glossary_by_name' instead, which offers identical "
            "functionality.",
            DeprecationWarning,
            stacklevel=2,
        )
        return self.asset.find_glossary_by_name(name=name, attributes=attributes)

    @validate_arguments
    def find_category_fast_by_name(
        self,
        name: constr(strip_whitespace=True, min_length=1, strict=True),  # type: ignore
        glossary_qualified_name: constr(  # type: ignore
            strip_whitespace=True, min_length=1, strict=True
        ),
        attributes: Optional[List[StrictStr]] = None,
    ) -> List[AtlasGlossaryCategory]:
        """Deprecated - use asset.find_category_fast_by_name() instead."""
        warn(
            "This method is deprecated, please use 'asset.find_category_fast_by_name' instead, which offers identical "
            "functionality.",
            DeprecationWarning,
            stacklevel=2,
        )
        return self.asset.find_category_fast_by_name(
            name=name,
            glossary_qualified_name=glossary_qualified_name,
            attributes=attributes,
        )

    @validate_arguments
    def find_category_by_name(
        self,
        name: constr(strip_whitespace=True, min_length=1, strict=True),  # type: ignore
        glossary_name: constr(strip_whitespace=True, min_length=1, strict=True),  # type: ignore
        attributes: Optional[List[StrictStr]] = None,
    ) -> List[AtlasGlossaryCategory]:
        """Deprecated - use asset.find_category_by_name() instead."""
        warn(
            "This method is deprecated, please use 'asset.find_category_by_name' instead, which offers identical "
            "functionality.",
            DeprecationWarning,
            stacklevel=2,
        )
        return self.asset.find_category_by_name(
            name=name, glossary_name=glossary_name, attributes=attributes
        )

    @validate_arguments
    def find_term_fast_by_name(
        self,
        name: constr(strip_whitespace=True, min_length=1, strict=True),  # type: ignore
        glossary_qualified_name: constr(  # type: ignore
            strip_whitespace=True, min_length=1, strict=True
        ),
        attributes: Optional[List[StrictStr]] = None,
    ) -> AtlasGlossaryTerm:
        """Deprecated - use asset.find_category_by_name() instead."""
        warn(
            "This method is deprecated, please use 'asset.find_category_by_name' instead, which offers identical "
            "functionality.",
            DeprecationWarning,
            stacklevel=2,
        )
        return self.asset.find_term_fast_by_name(
            name=name,
            glossary_qualified_name=glossary_qualified_name,
            attributes=attributes,
        )

    @validate_arguments
    def find_term_by_name(
        self,
        name: constr(strip_whitespace=True, min_length=1, strict=True),  # type: ignore
        glossary_name: constr(strip_whitespace=True, min_length=1, strict=True),  # type: ignore
        attributes: Optional[List[StrictStr]] = None,
    ) -> AtlasGlossaryTerm:
        """Deprecated - use asset.find_term_by_name() instead."""
        warn(
            "This method is deprecated, please use 'asset.find_term_by_name' instead, which offers identical "
            "functionality.",
            DeprecationWarning,
            stacklevel=2,
        )
        return self.asset.find_term_by_name(
            name=name, glossary_name=glossary_name, attributes=attributes
        )

    @contextlib.contextmanager
    def max_retries(
        self, max_retries: Retry = CONNECTION_RETRY
    ) -> Generator[None, None, None]:
        """Creates a context manger that can used to temporarily change parameters used for retrying connnections.
        The original Retry information will be restored when the context is exited."""
        # Store current transport and create new one with updated retries
        current_transport = self._session._transport
        new_transport = RetryTransport(retry=max_retries)
        self._session._transport = new_transport

        LOGGER.debug(
            "max_retries set to total: %s force_list: %s",
            max_retries.total,
            max_retries.status_forcelist,
        )
        try:
            LOGGER.debug("Entering max_retries")
            yield None
            LOGGER.debug("Exiting max_retries")
        except httpx.TransportError as err:
            LOGGER.exception("Exception in max retries")
            raise ErrorCode.RETRY_OVERRUN.exception_with_parameters() from err
        finally:
            # Restore original transport
            self._session._transport = current_transport
            LOGGER.debug("max_retries restored %s", self._session._transport.retry)  # type: ignore[attr-defined]


@contextlib.contextmanager
def client_connection(
    client: AtlanClient,
    base_url: Optional[HttpUrl] = None,
    api_key: Optional[str] = None,
    connect_timeout: float = 30.0,
    read_timeout: float = 120.0,
    retry: Retry = DEFAULT_RETRY,
) -> Generator[AtlanClient, None, None]:
    """
    Creates a new client created with the given base_url and/api_key.

    :param base_url: the base_url to be used for the new connection.
    If not specified the current value will be used
    :param api_key: the api_key to be used for the new connection.
    If not specified the current value will be used
    """
    tmp_client = AtlanClient(
        base_url=base_url or client.base_url,
        api_key=api_key or client.api_key,
        connect_timeout=connect_timeout,
        read_timeout=read_timeout,
        retry=retry,
    )
    yield tmp_client


from pyatlan.model.keycloak_events import (  # noqa: E402
    AdminEventRequest,
    AdminEventResponse,
    KeycloakEventRequest,
    KeycloakEventResponse,
)<|MERGE_RESOLUTION|>--- conflicted
+++ resolved
@@ -377,16 +377,13 @@
 
         # Step 1: Initialize base client and get Atlan-Argo credentials
         # Note: Using empty api_key as we're bootstrapping authentication
-<<<<<<< HEAD
-        client = AtlanClient(base_url=base_url)
+        client = AtlanClient(base_url=final_base_url)
+        # Explicitly set api_key to empty string to avoid
+        # httpx.LocalProtocolError: Illegal header value b'Bearer '
         client.api_key = ""
-        client_info = ImpersonateUser.get_client_info()
-=======
-        client = AtlanClient(base_url=final_base_url, api_key="")
-        client_info = client.impersonate._get_client_info(
+        client_info = ImpersonateUser.get_client_info(
             client_id=client_id, client_secret=client_secret
         )
->>>>>>> fcefbdcc
 
         # Prepare credentials for Atlan-Argo token request
         argo_credentials = {
