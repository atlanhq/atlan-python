# SPDX-License-Identifier: Apache-2.0
# Copyright 2022 Atlan Pte. Ltd.
# Based on original code from https://github.com/apache/atlas (under Apache-2.0 license)
from __future__ import annotations

import abc
import contextlib
import copy
import json
import logging
import os
<<<<<<< HEAD
import uuid
=======
import time
>>>>>>> 6b6ba410
from abc import ABC
from typing import ClassVar, Generator, Optional, Type, TypeVar, Union

import requests
from pydantic import (
    BaseSettings,
    HttpUrl,
    PrivateAttr,
    StrictStr,
    ValidationError,
    constr,
    parse_obj_as,
    validate_arguments,
)
from requests.adapters import HTTPAdapter
from urllib3.util.retry import Retry

from pyatlan.client.constants import (
    ADD_BUSINESS_ATTRIBUTE_BY_ID,
    ADD_USER_TO_GROUPS,
    ADMIN_EVENTS,
    BULK_UPDATE,
    CHANGE_USER_ROLE,
    CREATE_GROUP,
    CREATE_TYPE_DEFS,
    CREATE_USERS,
    DELETE_ENTITIES_BY_GUIDS,
    DELETE_ENTITY_BY_ATTRIBUTE,
    DELETE_GROUP,
    DELETE_TYPE_DEF_BY_NAME,
    GET_ALL_TYPE_DEFS,
    GET_CURRENT_USER,
    GET_ENTITY_BY_GUID,
    GET_ENTITY_BY_UNIQUE_ATTRIBUTE,
    GET_GROUP_MEMBERS,
    GET_GROUPS,
    GET_LINEAGE,
    GET_LINEAGE_LIST,
    GET_ROLES,
    GET_USER_GROUPS,
    GET_USERS,
    INDEX_SEARCH,
    KEYCLOAK_EVENTS,
    PARSE_QUERY,
    PARTIAL_UPDATE_ENTITY_BY_ATTRIBUTE,
    REMOVE_USERS_FROM_GROUP,
    UPDATE_ENTITY_BY_ATTRIBUTE,
    UPDATE_GROUP,
    UPDATE_TYPE_DEFS,
    UPDATE_USER,
    UPLOAD_IMAGE,
)
from pyatlan.error import AtlanError, NotFoundError
from pyatlan.exceptions import AtlanServiceException, InvalidRequestException
from pyatlan.model.assets import (
    Asset,
    AtlasGlossary,
    AtlasGlossaryCategory,
    AtlasGlossaryTerm,
    Connection,
    Database,
    MaterialisedView,
    Persona,
    Purpose,
    Referenceable,
    Schema,
    Table,
    View,
)
from pyatlan.model.atlan_image import AtlanImage
from pyatlan.model.core import (
    Announcement,
    AssetRequest,
    AssetResponse,
    AtlanObject,
    AtlanTag,
    AtlanTagName,
    AtlanTags,
    BulkRequest,
    SearchRequest,
)
from pyatlan.model.custom_metadata import CustomMetadataDict, CustomMetadataRequest
from pyatlan.model.enums import (
    AtlanConnectorType,
    AtlanDeleteType,
    AtlanTypeCategory,
    CertificateStatus,
    EntityStatus,
    LineageDirection,
)
from pyatlan.model.group import (
    AtlanGroup,
    CreateGroupRequest,
    CreateGroupResponse,
    GroupResponse,
    RemoveFromGroupRequest,
)
from pyatlan.model.lineage import LineageListRequest, LineageRequest, LineageResponse
from pyatlan.model.query import ParsedQuery, QueryParserRequest
from pyatlan.model.response import AssetMutationResponse
from pyatlan.model.role import RoleResponse
from pyatlan.model.search import (
    DSL,
    IndexSearchRequest,
    Query,
    Term,
    with_active_category,
    with_active_glossary,
    with_active_term,
)
from pyatlan.model.typedef import (
    AtlanTagDef,
    CustomMetadataDef,
    EnumDef,
    TypeDef,
    TypeDefResponse,
)
from pyatlan.model.user import (
    AddToGroupsRequest,
    AtlanUser,
    ChangeRoleRequest,
    CreateUserRequest,
    UserMinimalResponse,
    UserResponse,
)
from pyatlan.multipart_data_generator import MultipartDataGenerator
from pyatlan.utils import (
    API,
    HTTPStatus,
    get_logger,
    unflatten_custom_metadata_for_entity,
)

LOGGER = get_logger()
T = TypeVar("T", bound=Referenceable)
A = TypeVar("A", bound=Asset)
Assets = Union[
    AtlasGlossary,
    AtlasGlossaryCategory,
    AtlasGlossaryTerm,
    Connection,
    Database,
    Schema,
    Table,
    View,
    MaterialisedView,
]
Asset_Types = Union[
    Type[AtlasGlossary],
    Type[AtlasGlossaryCategory],
    Type[AtlasGlossaryTerm],
    Type[Connection],
    Type[Database],
    Type[Schema],
    Type[Table],
    Type[View],
    Type[MaterialisedView],
]


def get_session():
    retry_strategy = Retry(
        total=10,
        backoff_factor=1,
        status_forcelist=[403, 500, 502, 503, 504],
        allowed_methods=["HEAD", "GET", "OPTIONS", "POST", "PUT", "DELETE"],
    )
    adapter = HTTPAdapter(max_retries=retry_strategy)
    session = requests.session()
    session.mount("https://", adapter)
    session.headers.update({"x-atlan-agent": "sdk", "x-atlan-agent-id": "python"})
    return session


def _build_typedef_request(typedef: TypeDef) -> TypeDefResponse:
    if isinstance(typedef, AtlanTagDef):
        # Set up the request payload...
        payload = TypeDefResponse(
            atlan_tag_defs=[typedef],
            enum_defs=[],
            struct_defs=[],
            entity_defs=[],
            relationship_defs=[],
            custom_metadata_defs=[],
        )
    elif isinstance(typedef, CustomMetadataDef):
        # Set up the request payload...
        payload = TypeDefResponse(
            atlan_tag_defs=[],
            enum_defs=[],
            struct_defs=[],
            entity_defs=[],
            relationship_defs=[],
            custom_metadata_defs=[typedef],
        )
    elif isinstance(typedef, EnumDef):
        # Set up the request payload...
        payload = TypeDefResponse(
            atlan_tag_defs=[],
            enum_defs=[typedef],
            struct_defs=[],
            entity_defs=[],
            relationship_defs=[],
            custom_metadata_defs=[],
        )
    else:
        raise InvalidRequestException(
            f"Unable to update type definitions of category: {typedef.category.value}",
            param="category",
        )
        # Throw an invalid request exception
    return payload


def _refresh_caches(typedef: TypeDef) -> None:
    if isinstance(typedef, AtlanTagDef):
        from pyatlan.cache.atlan_tag_cache import AtlanTagCache

        AtlanTagCache.refresh_cache()
    if isinstance(typedef, CustomMetadataDef):
        from pyatlan.cache.custom_metadata_cache import CustomMetadataCache

        CustomMetadataCache.refresh_cache()
    if isinstance(typedef, EnumDef):
        from pyatlan.cache.enum_cache import EnumCache

        EnumCache.refresh_cache()


class AtlanClient(BaseSettings):
    _default_client: "ClassVar[Optional[AtlanClient]]" = None
    base_url: HttpUrl
    api_key: str
    _session: requests.Session = PrivateAttr(default_factory=get_session)
    _request_params: dict = PrivateAttr()

    class Config:
        env_prefix = "atlan_"

    class SearchResults(ABC):
        """
        Abstract class that encapsulates results returned by various searches.
        """

        def __init__(
            self,
            client: "AtlanClient",
            endpoint: API,
            criteria: SearchRequest,
            start: int,
            size: int,
            assets: list[Asset],
        ):
            self._client = client
            self._endpoint = endpoint
            self._criteria = criteria
            self._start = start
            self._size = size
            self._assets = assets

        def current_page(self) -> list[Asset]:
            """
            Retrieve the current page of results.

            :returns: list of assets on the current page of results
            """
            return self._assets

        def next_page(self, start=None, size=None) -> bool:
            """
            Indicates whether there is a next page of results.

            :returns: True if there is a next page of results, otherwise False
            """
            self._start = start or self._start + self._size
            if size:
                self._size = size
            return self._get_next_page() if self._assets else False

        @abc.abstractmethod
        def _get_next_page(self):
            """
            Abstract method that must be implemented in subclasses, used to
            fetch the next page of results.
            """
            pass

        # TODO Rename this here and in `next_page`
        def _get_next_page_json(self):
            """
            Fetches the next page of results and returns the raw JSON of the retrieval.

            :returns: JSON for the next page of results, as-is
            """
            raw_json = self._client._call_api(
                self._endpoint,
                request_obj=self._criteria,
            )
            if "entities" not in raw_json:
                self._assets = []
                return None
            try:
                for entity in raw_json["entities"]:
                    unflatten_custom_metadata_for_entity(
                        entity=entity, attributes=self._criteria.attributes
                    )
                self._assets = parse_obj_as(list[Asset], raw_json["entities"])
                return raw_json
            except ValidationError as err:
                LOGGER.error("Problem parsing JSON: %s", raw_json["entities"])
                raise err

        def __iter__(self) -> Generator[Asset, None, None]:
            """
            Iterates through the results, lazily-fetching each next page until there
            are no more results.

            :returns: an iterable form of each result, across all pages
            """
            while True:
                yield from self.current_page()
                if not self.next_page():
                    break

    class IndexSearchResults(SearchResults):
        """
        Captures the response from a search against Atlan. Also provides the ability to
        iteratively page through results, without needing to track or re-run the original
        query.
        """

        def __init__(
            self,
            client: "AtlanClient",
            criteria: IndexSearchRequest,
            start: int,
            size: int,
            count: int,
            assets: list[Asset],
        ):
            super().__init__(client, INDEX_SEARCH, criteria, start, size, assets)
            self._count = count

        def _get_next_page(self):
            """
            Fetches the next page of results.

            :returns: True if the next page of results was fetched, False if there was no next page
            """
            self._criteria.dsl.from_ = self._start
            self._criteria.dsl.size = self._size
            if raw_json := super()._get_next_page_json():
                self._count = (
                    raw_json["approximateCount"]
                    if "approximateCount" in raw_json
                    else 0
                )
                return True
            return False

        @property
        def count(self) -> int:
            return self._count

    class LineageListResults(SearchResults):
        """
        Captures the response from a lineage retrieval against Atlan. Also provides the ability to
        iteratively page through results, without needing to track or re-run the original query.
        """

        def __init__(
            self,
            client: "AtlanClient",
            criteria: LineageListRequest,
            start: int,
            size: int,
            has_more: bool,
            assets: list[Asset],
        ):
            super().__init__(client, GET_LINEAGE_LIST, criteria, start, size, assets)
            self._has_more = has_more

        def _get_next_page(self):
            """
            Fetches the next page of results.

            :returns: True if the next page of results was fetched, False if there was no next page
            """
            self._criteria.offset = self._start
            self._criteria.size = self._size
            if raw_json := super()._get_next_page_json():
                self._has_more = parse_obj_as(bool, raw_json["hasMore"])
                return True
            return False

        @property
        def has_more(self) -> bool:
            return self._has_more

    @classmethod
    def register_client(cls, client: "AtlanClient"):
        """
        Registers a client that was initialized directly in code, rather than automatically,
        through environment variables.
        """
        if not isinstance(client, AtlanClient):
            raise ValueError("client must be an instance of AtlanClient")
        cls._default_client = client

    @classmethod
    def get_default_client(cls) -> "Optional[AtlanClient]":
        """
        Retrieves the default client.

        :returns: the default client, if it has been set
        """
        return cls._default_client

    @classmethod
    def reset_default_client(cls):
        """
        Sets the default_client to None
        """
        cls._default_client = None

    def __init__(self, **data):
        super().__init__(**data)
        self._request_params = {"headers": {"authorization": f"Bearer {self.api_key}"}}

    def _call_api_internal(self, api, path, params, binary_data=None):
        if binary_data:
            response = self._session.request(
                api.method.value, path, data=binary_data, **params
            )
        else:
            response = self._session.request(api.method.value, path, **params)
        if response is not None:
            LOGGER.debug("HTTP Status: %s", response.status_code)
        if response is None:
            return None
        if response.status_code == api.expected_status:
            try:
                if (
                    response.content is None
                    or response.content == "null"
                    or len(response.content) == 0
                    or response.status_code == HTTPStatus.NO_CONTENT
                ):
                    return None
                if LOGGER.isEnabledFor(logging.DEBUG):
                    LOGGER.debug(
                        "<== __call_api(%s,%s), result = %s",
                        vars(api),
                        params,
                        response,
                    )
                    LOGGER.debug(response.json())
                return response.json()
            except Exception as e:
                print(e)
                LOGGER.exception(
                    "Exception occurred while parsing response with msg: %s", e
                )
                raise AtlanServiceException(api, response) from e
        elif response.status_code == HTTPStatus.SERVICE_UNAVAILABLE:
            LOGGER.error(
                "Atlas Service unavailable. HTTP Status: %s",
                HTTPStatus.SERVICE_UNAVAILABLE,
            )

            return None
        else:
            with contextlib.suppress(ValueError, json.decoder.JSONDecodeError):
                error_info = json.loads(response.text)
                error_code = error_info.get("errorCode", 0)
                error_message = error_info.get("errorMessage", "")
                if error_code and error_message:
                    raise AtlanError(
                        message=error_message,
                        code=error_code,
                        status_code=response.status_code,
                    )
            raise AtlanServiceException(api, response)

    def _call_api(
        self, api, query_params=None, request_obj=None, exclude_unset: bool = True
    ):
        params, path = self._create_params(
            api, query_params, request_obj, exclude_unset
        )
        return self._call_api_internal(api, path, params)

    def _upload_file(self, api, file=None, filename=None):
        generator = MultipartDataGenerator()
        generator.add_file(file=file, filename=filename)
        post_data = generator.get_post_data()
        api.produces = f"multipart/form-data; boundary={generator.boundary}"
        params, path = self._create_params(
            api, query_params=None, request_obj=None, exclude_unset=True
        )
        return self._call_api_internal(api, path, params, binary_data=post_data)

    def _create_params(
        self, api, query_params, request_obj, exclude_unset: bool = True
    ):
        params = copy.deepcopy(self._request_params)
        path = os.path.join(self.base_url, api.path)
        request_id = str(uuid.uuid4())
        params["headers"]["Accept"] = api.consumes
        params["headers"]["content-type"] = api.produces
        params["headers"]["X-Atlan-Request-Id"] = request_id
        if query_params is not None:
            params["params"] = query_params
        if request_obj is not None:
            if isinstance(request_obj, AtlanObject):
                params["data"] = request_obj.json(
                    by_alias=True, exclude_unset=exclude_unset
                )
            else:
                params["data"] = json.dumps(request_obj)
        if LOGGER.isEnabledFor(logging.DEBUG):
            LOGGER.debug("------------------------------------------------------")
            LOGGER.debug("Call         : %s %s", api.method, path)
            LOGGER.debug("Content-type_ : %s", api.consumes)
            LOGGER.debug("Accept       : %s", api.produces)
            LOGGER.debug("Request ID   : %s", request_id)
        return params, path

    def upload_image(self, file, filename: str) -> AtlanImage:
        """
        Uploads an image from the provided local file.

        :param file: local file to upload
        :param filename: name of the file to be uploaded
        :returns: details of the uploaded image
        """
        raw_json = self._upload_file(UPLOAD_IMAGE, file=file, filename=filename)
        return AtlanImage(**raw_json)

    def get_roles(
        self,
        limit: int,
        post_filter: Optional[str] = None,
        sort: Optional[str] = None,
        count: bool = True,
        offset: int = 0,
    ) -> RoleResponse:
        """
        Retrieves a list of the roles defined in Atlan.

        :param limit: maximum number of results to be returned
        :param post_filter: which roles to retrieve
        :param sort: property by which to sort the results
        :param count: whether to return the total number of records (True) or not (False)
        :param offset: starting point for results to return, for paging
        :returns: a list of roles that match the provided criteria
        """
        query_params: dict[str, str] = {
            "count": str(count),
            "offset": str(offset),
            "limit": str(limit),
        }
        if post_filter:
            query_params["filter"] = post_filter
        if sort:
            query_params["sort"] = sort
        raw_json = self._call_api(GET_ROLES.format_path_with_params(), query_params)
        return RoleResponse(**raw_json)

    def get_all_roles(self) -> RoleResponse:
        """
        Retrieve all roles defined in Atlan.

        :returns: a list of all the roles in Atlan
        """
        raw_json = self._call_api(GET_ROLES.format_path_with_params())
        return RoleResponse(**raw_json)

    def create_group(
        self,
        group: AtlanGroup,
        user_ids: Optional[list[str]] = None,
    ) -> CreateGroupResponse:
        """
        Create a new group.

        :param group: details of the new group
        :param user_ids: list of unique identifiers (GUIDs) of users to associate with the group
        :returns: details of the created group and user association
        """
        payload = CreateGroupRequest(group=group)
        if user_ids:
            payload.users = user_ids
        raw_json = self._call_api(CREATE_GROUP, request_obj=payload, exclude_unset=True)
        return CreateGroupResponse(**raw_json)

    def update_group(
        self,
        group: AtlanGroup,
    ) -> None:
        """
        Update a group. Note that the provided 'group' must have its id populated.

        :param group: details to update on the group
        """
        self._call_api(
            UPDATE_GROUP.format_path_with_params(group.id),
            request_obj=group,
            exclude_unset=True,
        )

    def purge_group(
        self,
        guid: str,
    ) -> None:
        """
        Delete a group.

        :param guid: unique identifier (GUID) of the group to delete
        """
        self._call_api(DELETE_GROUP.format_path({"group_guid": guid}))

    def get_groups(
        self,
        limit: Optional[int] = None,
        post_filter: Optional[str] = None,
        sort: Optional[str] = None,
        count: bool = True,
        offset: int = 0,
    ) -> GroupResponse:
        """
        Retrieves a list of the groups defined in Atlan.

        :param limit: maximum number of results to be returned
        :param post_filter: which groups to retrieve
        :param sort: property by which to sort the results
        :param count: whether to return the total number of records (True) or not (False)
        :param offset: starting point for results to return, for paging
        :returns: a list of groups that match the provided criteria
        """
        query_params: dict[str, str] = {
            "count": str(count),
            "offset": str(offset),
        }
        if limit is not None:
            query_params["limit"] = str(limit)
        if post_filter is not None:
            query_params["filter"] = post_filter
        if sort is not None:
            query_params["sort"] = sort
        raw_json = self._call_api(GET_GROUPS.format_path_with_params(), query_params)
        return GroupResponse(**raw_json)

    def get_all_groups(self) -> list[AtlanGroup]:
        """
        Retrieve all groups defined in Atlan.

        :returns: a list of all the groups in Atlan
        """
        groups: list[AtlanGroup] = []
        offset = 0
        limit = 100
        response: Optional[GroupResponse] = self.get_groups(
            offset=offset, limit=limit, sort="createdAt"
        )
        while response:
            if page := response.records:
                groups.extend(page)
                offset += limit
                response = self.get_groups(offset=offset, limit=limit, sort="createdAt")
            else:
                response = None
        return groups

    def get_group_by_name(
        self, alias: str, limit: int = 100
    ) -> Optional[list[AtlanGroup]]:
        """
        Retrieve all groups with a name that contains the provided string.
        (This could include a complete group name, in which case there should be at most
        a single item in the returned list, or could be a partial group name to retrieve
        all groups with that naming convention.)

        :param alias: name (as it appears in the UI) on which to filter the groups
        :param limit: maximum number of groups to retrieve
        :returns: all groups whose name (in the UI) contains the provided string
        """
        if response := self.get_groups(
            offset=0,
            limit=limit,
            post_filter='{"$and":[{"alias":{"$ilike":"%' + alias + '%"}}]}',
        ):
            return response.records
        return None

    def get_group_members(self, guid: str) -> UserResponse:
        """
        Retrieves the members (users) of a group.

        :param guid: unique identifier (GUID) of the group from which to retrieve members
        :returns: list of users that are members of the group
        """
        raw_json = self._call_api(GET_GROUP_MEMBERS.format_path({"group_guid": guid}))
        return UserResponse(**raw_json)

    def remove_users_from_group(self, guid: str, user_ids=list[str]) -> None:
        """
        Remove one or more users from a group.

        :param guid: unique identifier (GUID) of the group from which to remove users
        :param user_ids: unique identifiers (GUIDs) of the users to remove from the group
        """
        rfgr = RemoveFromGroupRequest(users=user_ids)
        self._call_api(
            REMOVE_USERS_FROM_GROUP.format_path({"group_guid": guid}),
            request_obj=rfgr,
            exclude_unset=True,
        )

    def create_users(
        self,
        users: list[AtlanUser],
    ) -> None:
        """
        Create one or more new users.

        :param users: the details of the new users
        """
        from pyatlan.cache.role_cache import RoleCache

        cur = CreateUserRequest(users=[])
        for user in users:
            role_name = str(user.workspace_role)
            if role_id := RoleCache.get_id_for_name(role_name):
                to_create = CreateUserRequest.CreateUser(
                    email=user.email,
                    role_name=role_name,
                    role_id=role_id,
                )
                cur.users.append(to_create)
        self._call_api(CREATE_USERS, request_obj=cur, exclude_unset=True)

    def update_user(
        self,
        guid: str,
        user: AtlanUser,
    ) -> UserMinimalResponse:
        """
        Update a user.
        Note: you can only update users that have already signed up to Atlan. Users that are
        only invited (but have not yet logged in) cannot be updated.

        :param guid: unique identifier (GUID) of the user to update
        :param user: details to update on the user
        :returns: basic details about the updated user
        """
        raw_json = self._call_api(
            UPDATE_USER.format_path_with_params(guid),
            request_obj=user,
            exclude_unset=True,
        )
        return UserMinimalResponse(**raw_json)

    def activate_user(self, guid: str) -> UserMinimalResponse:
        """
        Enable the user to log into Atlan. This will only affect users who are
        deactivated, and will allow them to login again once completed.

        :param guid: unique identifier (GUID) of the user to activate
        :returns: result of the update to the user
        """
        return self.update_user(guid, user=AtlanUser(enabled=True))

    def deactivate_user(self, guid: str) -> UserMinimalResponse:
        """
        Prevent the user from logging into Atlan. This will only affect users who
        are activated, and will prevent them logging in once completed.

        :param guid: unique identifier (GUID) of the user to deactivate
        :returns: result of the update to the user
        """
        return self.update_user(guid, user=AtlanUser(enabled=False))

    def get_groups_for_user(
        self,
        guid: str,
    ) -> GroupResponse:
        """
        Retrieve the groups this user belongs to.

        :param guid: unique identifier (GUID) of the user
        :returns: groups this user belongs to
        """
        raw_json = self._call_api(GET_USER_GROUPS.format_path({"user_guid": guid}))
        return GroupResponse(**raw_json)

    def add_user_to_groups(
        self,
        guid: str,
        group_ids: list[str],
    ) -> None:
        """
        Add a user to one or more groups.

        :param guid: unique identifier (GUID) of the user to add into groups
        :param group_ids: unique identifiers (GUIDs) of the groups to add the user into
        """
        atgr = AddToGroupsRequest(groups=group_ids)
        self._call_api(
            ADD_USER_TO_GROUPS.format_path({"user_guid": guid}),
            request_obj=atgr,
            exclude_unset=True,
        )

    def change_user_role(
        self,
        guid: str,
        role_id: str,
    ) -> None:
        """
        Change the role of a user.

        :param guid: unique identifier (GUID) of the user whose role should be changed
        :param role_id: unique identifier (GUID) of the role to move the user into
        """
        crr = ChangeRoleRequest(role_id=role_id)
        self._call_api(
            CHANGE_USER_ROLE.format_path({"user_guid": guid}),
            request_obj=crr,
            exclude_unset=True,
        )

    def get_current_user(
        self,
    ) -> UserMinimalResponse:
        """
        Retrieve the current user (representing the API token).

        :returns: basic details about the current user (API token)
        """
        raw_json = self._call_api(GET_CURRENT_USER)
        return UserMinimalResponse(**raw_json)

    def get_users(
        self,
        limit: Optional[int] = None,
        post_filter: Optional[str] = None,
        sort: Optional[str] = None,
        count: bool = True,
        offset: int = 0,
    ) -> UserResponse:
        """
        Retrieves a list of users defined in Atlan.

        :param limit: maximum number of results to be returned
        :param post_filter: which users to retrieve
        :param sort: property by which to sort the results
        :param count: whether to return the total number of records (True) or not (False)
        :param offset: starting ponit for results to return, for paging
        :returns: a list of users that match the provided criteria
        """
        query_params: dict[str, str] = {
            "count": str(count),
            "offset": str(offset),
        }
        if limit is not None:
            query_params["limit"] = str(limit)
        if post_filter is not None:
            query_params["filter"] = post_filter
        if sort is not None:
            query_params["sort"] = sort
        raw_json = self._call_api(GET_USERS.format_path_with_params(), query_params)
        return UserResponse(**raw_json)

    def get_all_users(self) -> list[AtlanUser]:
        """
        Retrieve all users defined in Atlan.

        :returns: a list of all the users in Atlan
        """
        users: list[AtlanUser] = []
        offset = 0
        limit = 100
        response: Optional[UserResponse] = self.get_users(
            offset=offset, limit=limit, sort="username"
        )
        while response:
            if page := response.records:
                users.extend(page)
                offset += limit
                response = self.get_users(offset=offset, limit=limit, sort="username")
            else:
                response = None
        return users

    def get_users_by_email(
        self, email: str, limit: int = 100
    ) -> Optional[list[AtlanUser]]:
        """
        Retrieves all users with email addresses that contain the provided email.
        (This could include a complete email address, in which case there should be at
        most a single item in the returned list, or could be a partial email address
        such as "@example.com" to retrieve all users with that domain in their email
        address.)

        :param email: on which to filter the users
        :param limit: maximum number of users to retrieve
        :returns: all users whose email addresses contain the provided string
        """
        if response := self.get_users(
            offset=0,
            limit=limit,
            post_filter='{"email":{"$ilike":"%' + email + '%"}}',
        ):
            return response.records
        return None

    def get_user_by_username(self, username: str) -> Optional[AtlanUser]:
        """
        Retrieves a user based on the username. (This attempts an exact match on username
        rather than a contains search.)

        :param username: the username by which to find the user
        :returns: the user with that username
        """
        if response := self.get_users(
            offset=0,
            limit=5,
            post_filter='{"username":"' + username + '"}',
        ):
            if response.records and len(response.records) >= 1:
                return response.records[0]
        return None

    def parse_query(self, query: QueryParserRequest) -> Optional[ParsedQuery]:
        """
        Parses the provided query to describe its component parts.

        :param query: query to parse and configuration options
        :returns: parsed explanation of the query
        """
        raw_json = self._call_api(
            PARSE_QUERY,
            request_obj=query,
            exclude_unset=True,
        )
        return ParsedQuery(**raw_json)

    @validate_arguments()
    def get_asset_by_qualified_name(
        self,
        qualified_name: str,
        asset_type: Type[A],
        min_ext_info: bool = False,
        ignore_relationships: bool = False,
    ) -> A:
        """
        Retrieves an asset by its qualified_name.

        :param qualified_name: qualified_name of the asset to be retrieved
        :param asset_type: type of asset to be retrieved
        :param min_ext_info: whether to minimize extra info (True) or not (False)
        :param ignore_relationships: whether to include relationships (False) or exclude them (True)
        :returns: the requested asset
        :raises NotFoundError: if the asset does not exist
        """
        query_params = {
            "attr:qualifiedName": qualified_name,
            "minExtInfo": min_ext_info,
            "ignoreRelationships": ignore_relationships,
        }
        try:
            raw_json = self._call_api(
                GET_ENTITY_BY_UNIQUE_ATTRIBUTE.format_path_with_params(
                    asset_type.__name__
                ),
                query_params,
            )
            asset = self._handle_relationships(raw_json)
            if not isinstance(asset, asset_type):
                raise NotFoundError(
                    message=f"Asset with qualifiedName {qualified_name} "
                    f"is not of the type requested: {asset_type.__name__}.",
                    code="ATLAN-PYTHON-404-002",
                )
            return asset
        except AtlanError as ae:
            if ae.status_code == HTTPStatus.NOT_FOUND:
                raise NotFoundError(message=ae.user_message, code=ae.code) from ae
            raise ae

    @validate_arguments()
    def get_asset_by_guid(
        self,
        guid: str,
        asset_type: Type[A],
        min_ext_info: bool = False,
        ignore_relationships: bool = False,
    ) -> A:
        """
        Retrieves an asset by its GUID.

        :param guid: unique identifier (GUID) of the asset to retrieve
        :param asset_type: type of asset to be retrieved
        :param min_ext_info: whether to minimize extra info (True) or not (False)
        :param ignore_relationships: whether to include relationships (False) or exclude them (True)
        :returns: the requested asset
        :raises NotFoundError: if the asset does not exist
        """
        query_params = {
            "minExtInfo": min_ext_info,
            "ignoreRelationships": ignore_relationships,
        }

        try:
            raw_json = self._call_api(
                GET_ENTITY_BY_GUID.format_path_with_params(guid),
                query_params,
            )
            asset = self._handle_relationships(raw_json)
            if not isinstance(asset, asset_type):
                raise NotFoundError(
                    message=f"Asset with GUID {guid} is not of the type requested: {asset_type.__name__}.",
                    code="ATLAN-PYTHON-404-002",
                )
            return asset
        except AtlanError as ae:
            if ae.status_code == HTTPStatus.NOT_FOUND:
                raise NotFoundError(message=ae.user_message, code=ae.code) from ae
            raise ae

    def _handle_relationships(self, raw_json):
        if (
            "relationshipAttributes" in raw_json["entity"]
            and raw_json["entity"]["relationshipAttributes"]
        ):
            raw_json["entity"]["attributes"].update(
                raw_json["entity"]["relationshipAttributes"]
            )
        raw_json["entity"]["relationshipAttributes"] = {}
        asset = AssetResponse[A](**raw_json).entity
        asset.is_incomplete = False
        return asset

    @validate_arguments()
    def retrieve_minimal(self, guid: str, asset_type: Type[A]) -> A:
        """
        Retrieves an asset by its GUID, without any of its relationships.

        :param guid: unique identifier (GUID) of the asset to retrieve
        :param asset_type: type of asset to be retrieved
        :returns: the asset, without any of its relationships
        :raises NotFoundError: if the asset does not exist
        """
        return self.get_asset_by_guid(
            guid=guid,
            asset_type=asset_type,
            min_ext_info=True,
            ignore_relationships=True,
        )

    def upsert(
        self,
        entity: Union[Asset, list[Asset]],
        replace_atlan_tags: bool = False,
        replace_custom_metadata: bool = False,
        overwrite_custom_metadata: bool = False,
    ) -> AssetMutationResponse:
        """Deprecated - use save() instead."""
        return self.save(
            entity=entity,
            replace_atlan_tags=replace_atlan_tags,
            replace_custom_metadata=replace_custom_metadata,
            overwrite_custom_metadata=overwrite_custom_metadata,
        )

    def save(
        self,
        entity: Union[Asset, list[Asset]],
        replace_atlan_tags: bool = False,
        replace_custom_metadata: bool = False,
        overwrite_custom_metadata: bool = False,
    ) -> AssetMutationResponse:
        """
        If an asset with the same qualified_name exists, updates the existing asset. Otherwise, creates the asset.
        If an asset does exist, opertionally overwrites any Atlan tags. Custom metadata will either be
        overwritten or merged depending on the options provided.

        :param entity: one or more assets to save
        :param replace_atlan_tags: whether to replace AtlanTags during an update (True) or not (False)
        :param replace_custom_metadata: replaces any custom metadata with non-empty values provided
        :param overwrite_custom_metadata: overwrites any custom metadata, even with empty values
        :returns: the result of the save
        """
        query_params = {
            "replaceClassifications": replace_atlan_tags,
            "replaceBusinessAttributes": replace_custom_metadata,
            "overwriteBusinessAttributes": overwrite_custom_metadata,
        }
        entities: list[Asset] = []
        if isinstance(entity, list):
            entities.extend(entity)
        else:
            entities.append(entity)
        for asset in entities:
            asset.validate_required()
        request = BulkRequest[Asset](entities=entities)
        raw_json = self._call_api(BULK_UPDATE, query_params, request)
        return AssetMutationResponse(**raw_json)

    def upsert_merging_cm(
        self, entity: Union[Asset, list[Asset]], replace_atlan_tags: bool = False
    ) -> AssetMutationResponse:
        """Deprecated - use save_merging_cm() instead."""
        return self.save_merging_cm(
            entity=entity, replace_atlan_tags=replace_atlan_tags
        )

    def save_merging_cm(
        self, entity: Union[Asset, list[Asset]], replace_atlan_tags: bool = False
    ) -> AssetMutationResponse:
        """
        If no asset exists, has the same behavior as the upsert() method, while also setting
        any custom metadata provided. If an asset does exist, optionally overwrites any Atlan tags.
        Will merge any provided custom metadata with any custom metadata that already exists on the asset.

        :param entity: one or more assets to save
        :param replace_atlan_tags: whether to replace AtlanTags during an update (True) or not (False)
        :returns: details of the created or updated assets
        """
        return self.save(
            entity=entity,
            replace_atlan_tags=replace_atlan_tags,
            replace_custom_metadata=True,
            overwrite_custom_metadata=False,
        )

    def update_merging_cm(
        self, entity: Asset, replace_atlan_tags: bool = False
    ) -> AssetMutationResponse:
        """
        If no asset exists, fails with a NotFoundError. Will merge any provided
        custom metadata with any custom metadata that already exists on the asset.
        If an asset does exist, optionally overwrites any Atlan tags.

        :param entity: the asset to update
        :param replace_atlan_tags: whether to replace AtlanTags during an update (True) or not (False)
        :returns: details of the updated asset
        :raises NotFoundError: if the asset does not exist (will not create it)
        """
        self.get_asset_by_qualified_name(
            qualified_name=entity.qualified_name,
            asset_type=type(entity),
            min_ext_info=True,
            ignore_relationships=True,
        )  # Allow this to throw the NotFoundError if the entity does not exist
        return self.save_merging_cm(
            entity=entity, replace_atlan_tags=replace_atlan_tags
        )

    def upsert_replacing_cm(
        self, entity: Union[Asset, list[Asset]], replace_atlan_tagss: bool = False
    ) -> AssetMutationResponse:
        """Deprecated - use save_replacing_cm() instead."""
        return self.save_replacing_cm(
            entity=entity, replace_atlan_tags=replace_atlan_tagss
        )

    def save_replacing_cm(
        self, entity: Union[Asset, list[Asset]], replace_atlan_tags: bool = False
    ) -> AssetMutationResponse:
        """
        If no asset exists, has the same behavior as the upsert() method, while also setting
        any custom metadata provided.
        If an asset does exist, optionally overwrites any Atlan tags.
        Will overwrite all custom metadata on any existing asset with only the custom metadata provided
        (wiping out any other custom metadata on an existing asset that is not provided in the request).

        :param entity: one or more assets to save
        :param replace_atlan_tags: whether to replace AtlanTags during an update (True) or not (False)
        :returns: details of the created or updated assets
        """

        query_params = {
            "replaceClassifications": replace_atlan_tags,
            "replaceBusinessAttributes": True,
            "overwriteBusinessAttributes": True,
        }
        entities: list[Asset] = []
        if isinstance(entity, list):
            entities.extend(entity)
        else:
            entities.append(entity)
        for asset in entities:
            asset.validate_required()
        request = BulkRequest[Asset](entities=entities)
        raw_json = self._call_api(BULK_UPDATE, query_params, request)
        return AssetMutationResponse(**raw_json)

    def update_replacing_cm(
        self, entity: Asset, replace_atlan_tags: bool = False
    ) -> AssetMutationResponse:
        """
        If no asset exists, fails with a NotFoundError.
        Will overwrite all custom metadata on any existing asset with only the custom metadata provided
        (wiping out any other custom metadata on an existing asset that is not provided in the request).
        If an asset does exist, optionally overwrites any Atlan tags.

        :param entity: the asset to update
        :param replace_atlan_tags: whether to replace AtlanTags during an update (True) or not (False)
        :returns: details of the updated asset
        :raises NotFoundError: if the asset does not exist (will not create it)
        """

        self.get_asset_by_qualified_name(
            qualified_name=entity.qualified_name,
            asset_type=type(entity),
            min_ext_info=True,
            ignore_relationships=True,
        )  # Allow this to throw the NotFoundError if the entity does not exist
        return self.save_replacing_cm(
            entity=entity, replace_atlan_tags=replace_atlan_tags
        )

    def purge_entity_by_guid(
        self, guid: Union[str, list[str]]
    ) -> AssetMutationResponse:
        """
        Hard-deletes (purges) one or more assets by their unique identifier (GUID).
        This operation is irreversible.

        :param guid: unique identifier(s) (GUIDs) of one or more assets to hard-delete
        :returns: details of the hard-deleted asset(s)
        """
        guids: list[str] = []
        if isinstance(guid, list):
            guids.extend(guid)
        else:
            guids.append(guid)
        query_params = {"deleteType": AtlanDeleteType.PURGE.value, "guid": guids}
        raw_json = self._call_api(DELETE_ENTITIES_BY_GUIDS, query_params=query_params)
        return AssetMutationResponse(**raw_json)

    def delete_entity_by_guid(
        self, guid: Union[str, list[str]]
    ) -> AssetMutationResponse:
        """
        Soft-deletes (archives) one or more assets by their unique identifier (GUID).
        This operation can be reversed by updating the asset and its status to ACTIVE.

        :param guid: unique identifier(s) (GUIDs) of one or more assets to soft-delete
        :returns: details of the soft-deleted asset(s)
        """
        guids: list[str] = []
        if isinstance(guid, list):
            guids.extend(guid)
        else:
            guids.append(guid)
        query_params = {"deleteType": AtlanDeleteType.SOFT.value, "guid": guids}
        raw_json = self._call_api(DELETE_ENTITIES_BY_GUIDS, query_params=query_params)
        return AssetMutationResponse(**raw_json)

    def restore(self, asset_type: Type[A], qualified_name: str) -> bool:
        """
        Restore an archived (soft-deleted) asset to active.

        :param asset_type: type of the asset to restore
        :param qualified_name: of the asset to restore
        :returns: True if the asset is now restored, or False if not
        """
        return self._restore(asset_type, qualified_name, 0)

    def _restore(self, asset_type: Type[A], qualified_name: str, retries: int) -> bool:
        existing = self.get_asset_by_qualified_name(
            asset_type=asset_type, qualified_name=qualified_name
        )
        if not existing:
            # Nothing to restore, so cannot be restored
            return False
        elif existing.status is EntityStatus.ACTIVE:
            # Already active, but could be due to the async nature of delete handlers
            if retries < 10:
                time.sleep(2)
                return self._restore(asset_type, qualified_name, retries + 1)
            else:
                # If we have exhausted the retries, though, we will short-circuit
                return True
        else:
            response = self._restore_asset(existing)
            return response is not None and response.guid_assignments is not None

    def _restore_asset(self, asset: Asset) -> AssetMutationResponse:
        to_restore = asset.trim_to_required()
        to_restore.status = EntityStatus.ACTIVE
        query_params = {
            "replaceClassifications": False,
            "replaceBusinessAttributes": False,
            "overwriteBusinessAttributes": False,
        }
        request = BulkRequest[Asset](entities=[to_restore])
        raw_json = self._call_api(BULK_UPDATE, query_params, request)
        return AssetMutationResponse(**raw_json)

    def search(self, criteria: IndexSearchRequest) -> IndexSearchResults:
        """
        Search for assets using the provided criteria.

        :param criteria: detailing the search query, parameters, and so on to run
        :returns: the results of the search
        """
        raw_json = self._call_api(
            INDEX_SEARCH,
            request_obj=criteria,
        )
        if "entities" in raw_json:
            try:
                for entity in raw_json["entities"]:
                    unflatten_custom_metadata_for_entity(
                        entity=entity, attributes=criteria.attributes
                    )
                assets = parse_obj_as(list[Asset], raw_json["entities"])
            except ValidationError as err:
                LOGGER.error("Problem parsing JSON: %s", raw_json["entities"])
                raise err
        else:
            assets = []
        count = raw_json["approximateCount"] if "approximateCount" in raw_json else 0
        return AtlanClient.IndexSearchResults(
            client=self,
            criteria=criteria,
            start=criteria.dsl.from_,
            size=criteria.dsl.size,
            count=count,
            assets=assets,
        )

    def get_all_typedefs(self) -> TypeDefResponse:
        """
        Retrieves a list of all the type definitions in Atlan.

        :returns: a list of all the type definitions in Atlan
        """
        raw_json = self._call_api(GET_ALL_TYPE_DEFS)
        return TypeDefResponse(**raw_json)

    def get_typedefs(self, type_category: AtlanTypeCategory) -> TypeDefResponse:
        """
        Retrieves a list of the type definitions in Atlan.

        :param type_category: category of type definitions to retrieve
        :returns: the requested list of type definitions
        """
        query_params = {"type": type_category.value}
        raw_json = self._call_api(
            GET_ALL_TYPE_DEFS.format_path_with_params(),
            query_params,
        )
        return TypeDefResponse(**raw_json)

    def create_typedef(self, typedef: TypeDef) -> TypeDefResponse:
        """
        Create a new type definition in Atlan.
        Note: only custom metadata, enumerations, and Atlan tag type definitions are currently
        supported. Furthermore, if any of these are created their respective cache will be
        force-refreshed.

        :param typedef: type definition to create
        :returns: the resulting type definition that was created
        """
        payload = _build_typedef_request(typedef)
        raw_json = self._call_api(
            CREATE_TYPE_DEFS, request_obj=payload, exclude_unset=True
        )
        _refresh_caches(typedef)
        return TypeDefResponse(**raw_json)

    def update_typedef(self, typedef: TypeDef) -> TypeDefResponse:
        """
        Update an existing type definition in Atlan.
        Note: only custom metadata and Atlan tag type definitions are currently supported.
        Furthermore, if any of these are updated their respective cache will be force-refreshed.

        :param typedef: type definition to update
        :returns: the resulting type definition that was updated
        """
        payload = _build_typedef_request(typedef)
        raw_json = self._call_api(
            UPDATE_TYPE_DEFS, request_obj=payload, exclude_unset=True
        )
        _refresh_caches(typedef)
        return TypeDefResponse(**raw_json)

    def purge_typedef(self, name: str, typedef_type: type) -> None:
        """
        Delete the type definition.
        Furthermore, if an Atlan tag, enumeration or custom metadata is deleted their
        respective cache will be force-refreshed.

        :param name: internal hashed-string name of the type definition
        :param typedef_type: type of the type definition that is being deleted
        """
        if typedef_type == CustomMetadataDef:
            from pyatlan.cache.custom_metadata_cache import CustomMetadataCache

            internal_name = CustomMetadataCache.get_id_for_name(name)
        elif typedef_type == EnumDef:
            internal_name = name
        elif typedef_type == AtlanTagDef:
            from pyatlan.cache.atlan_tag_cache import AtlanTagCache

            internal_name = str(AtlanTagCache.get_id_for_name(name))
        else:
            raise InvalidRequestException(
                message=f"Unable to purge type definitions of type: {typedef_type}",
            )
            # Throw an invalid request exception
        if internal_name:
            self._call_api(
                DELETE_TYPE_DEF_BY_NAME.format_path_with_params(internal_name)
            )
        else:
            raise NotFoundError(
                message=f"Unable to find {typedef_type} with name: {name}",
                code="ATLAN-PYTHON-404-000",
            )

        if typedef_type == CustomMetadataDef:
            from pyatlan.cache.custom_metadata_cache import CustomMetadataCache

            CustomMetadataCache.refresh_cache()
        elif typedef_type == EnumDef:
            from pyatlan.cache.enum_cache import EnumCache

            EnumCache.refresh_cache()
        elif typedef_type == AtlanTagDef:
            from pyatlan.cache.atlan_tag_cache import AtlanTagCache

            AtlanTagCache.refresh_cache()

    @validate_arguments()
    def add_atlan_tags(
        self,
        asset_type: Type[A],
        qualified_name: str,
        atlan_tag_names: list[str],
        propagate: bool = True,
        remove_propagation_on_delete: bool = True,
        restrict_lineage_propagation: bool = True,
    ) -> None:
        """
        Add one or more Atlan tags to the provided asset.
        Note: if one or more of the provided Atlan tags already exist on the asset, an error
        will be raised. (In other words, this operation is NOT idempotent.)

        :param asset_type: type of asset to which to add the Atlan tags
        :param qualified_name: qualified_name of the asset to which to add the Atlan tags
        :param atlan_tag_names: human-readable names of the Atlan tags to add to the asset
        :param propagate: whether to propagate the Atlan tag (True) or not (False)
        :param remove_propagation_on_delete: whether to remove the propagated Atlan tags when the Atlan tag is removed
                                             from this asset (True) or not (False)
        :param restrict_lineage_propagation: whether to avoid propagating through lineage (True) or do propagate
                                             through lineage (False)
        """
        atlan_tags = AtlanTags(
            __root__=[
                AtlanTag(
                    type_name=AtlanTagName(display_text=name),
                    propagate=propagate,
                    remove_propagations_on_entity_delete=remove_propagation_on_delete,
                    restrict_propagation_through_lineage=restrict_lineage_propagation,
                )
                for name in atlan_tag_names
            ]
        )
        query_params = {"attr:qualifiedName": qualified_name}
        self._call_api(
            UPDATE_ENTITY_BY_ATTRIBUTE.format_path_with_params(
                asset_type.__name__, "classifications"
            ),
            query_params,
            atlan_tags,
        )

    @validate_arguments()
    def remove_atlan_tag(
        self, asset_type: Type[A], qualified_name: str, atlan_tag_name: str
    ) -> None:
        """
        Removes a single Atlan tag from the provided asset.
        Note: if the provided Atlan tag does not exist on the asset, an error will be raised.
        (In other words, this operation is NOT idempotent.)

        :param asset_type: type of asset to which to add the Atlan tags
        :param qualified_name: qualified_name of the asset to which to add the Atlan tags
        :param atlan_tag_name: human-readable name of the Atlan tag to remove from the asset
        """
        from pyatlan.cache.atlan_tag_cache import AtlanTagCache

        classification_id = AtlanTagCache.get_id_for_name(atlan_tag_name)
        if not classification_id:
            raise ValueError(f"{atlan_tag_name} is not a valid AtlanTag")
        query_params = {"attr:qualifiedName": qualified_name}
        self._call_api(
            DELETE_ENTITY_BY_ATTRIBUTE.format_path_with_params(
                asset_type.__name__, "classification", classification_id
            ),
            query_params,
        )

    @validate_arguments()
    def update_certificate(
        self,
        asset_type: Type[A],
        qualified_name: str,
        name: str,
        certificate_status: CertificateStatus,
        message: Optional[str] = None,
    ) -> Optional[A]:
        """
        Update the certificate on an asset.

        :param asset_type: type of asset on which to update the certificate
        :param qualified_name: the qualified_name of the asset on which to update the certificate
        :param name: the name of the asset on which to update the certificate
        :param certificate_status: specific certificate to set on the asset
        :param message: (optional) message to set (or None for no message)
        :returns: the result of the update, or None if the update failed
        """
        asset = asset_type()
        asset.qualified_name = qualified_name
        asset.certificate_status = certificate_status
        asset.name = name
        asset.certificate_status_message = message
        return self._update_asset_by_attribute(asset, asset_type, qualified_name)

    def _update_asset_by_attribute(self, asset, asset_type, qualified_name: str):
        query_params = {"attr:qualifiedName": qualified_name}
        raw_json = self._call_api(
            PARTIAL_UPDATE_ENTITY_BY_ATTRIBUTE.format_path_with_params(
                asset_type.__name__
            ),
            query_params,
            AssetRequest[Asset](entity=asset),
        )
        response = AssetMutationResponse(**raw_json)
        if assets := response.assets_partially_updated(asset_type=asset_type):
            return assets[0]
        if assets := response.assets_updated(asset_type=asset_type):
            return assets[0]
        return None

    @validate_arguments()
    def remove_certificate(
        self, asset_type: Type[A], qualified_name: str, name: str
    ) -> Optional[A]:
        """
        Remove the certificate from an asset.

        :param asset_type: type of asset from which to remove the certificate
        :param qualified_name: the qualified_name of the asset from which to remove the certificate
        :param name: the name of the asset from which to remove the certificate
        :returns: the result of the removal, or None if the removal failed
        """
        asset = asset_type()
        asset.qualified_name = qualified_name
        asset.name = name
        asset.remove_certificate()
        return self._update_asset_by_attribute(asset, asset_type, qualified_name)

    @validate_arguments()
    def update_announcement(
        self,
        asset_type: Type[A],
        qualified_name: str,
        name: str,
        announcement: Announcement,
    ) -> Optional[A]:
        """
        Update the announcement on an asset.

        :param asset_type: type of asset on which to update the announcement
        :param qualified_name: the qualified_name of the asset on which to update the announcement
        :param name: the name of the asset on which to update the announcement
        :param announcement: to apply to the asset
        :returns: the result of the update, or None if the update failed
        """
        asset = asset_type()
        asset.qualified_name = qualified_name
        asset.set_announcement(announcement)
        asset.name = name
        return self._update_asset_by_attribute(asset, asset_type, qualified_name)

    @validate_arguments()
    def remove_announcement(
        self, asset_type: Type[A], qualified_name: str, name: str
    ) -> Optional[A]:
        """
        Remove the announcement from an asset.

        :param asset_type: type of asset from which to remove the announcement
        :param qualified_name: the qualified_name of the asset from which to remove the announcement
        :param name: the name of the asset from which to remove the announcement
        :returns: the result of the removal, or None if the removal failed
        """
        asset = asset_type()
        asset.qualified_name = qualified_name
        asset.name = name
        asset.remove_announcement()
        return self._update_asset_by_attribute(asset, asset_type, qualified_name)

    def update_custom_metadata_attributes(
        self, guid: str, custom_metadata: CustomMetadataDict
    ):
        """
        Update only the provided custom metadata attributes on the asset. This will leave all
        other custom metadata attributes, even within the same named custom metadata, unchanged.

        :param guid: unique identifier (GUID) of the asset
        :param custom_metadata: custom metadata to update, as human-readable names mapped to values
        """
        custom_metadata_request = CustomMetadataRequest.create(
            custom_metadata_dict=custom_metadata
        )
        self._call_api(
            ADD_BUSINESS_ATTRIBUTE_BY_ID.format_path(
                {
                    "entity_guid": guid,
                    "bm_id": custom_metadata_request.custom_metadata_set_id,
                }
            ),
            None,
            custom_metadata_request,
        )

    def replace_custom_metadata(self, guid: str, custom_metadata: CustomMetadataDict):
        """
        Replace specific custom metadata on the asset. This will replace everything within the named
        custom metadata, but will not change any of hte other named custom metadata on the asset.

        :param guid: unique identifier (GUID) of the asset
        :param custom_metadata: custom metadata to replace, as human-readable names mapped to values
        """
        # clear unset attributes so that they are removed
        custom_metadata.clear_unset()
        custom_metadata_request = CustomMetadataRequest.create(
            custom_metadata_dict=custom_metadata
        )
        self._call_api(
            ADD_BUSINESS_ATTRIBUTE_BY_ID.format_path(
                {
                    "entity_guid": guid,
                    "bm_id": custom_metadata_request.custom_metadata_set_id,
                }
            ),
            None,
            custom_metadata_request,
        )

    def remove_custom_metadata(self, guid: str, cm_name: str):
        """
        Remove specific custom metadata from an asset.

        :param guid: unique identifier (GUID) of the asset
        :param cm_name: human-readable name of the custom metadata to remove
        """
        custom_metadata = CustomMetadataDict(name=cm_name)
        # invoke clear_all so all attributes are set to None and consequently removed
        custom_metadata.clear_all()
        custom_metadata_request = CustomMetadataRequest.create(
            custom_metadata_dict=custom_metadata
        )
        self._call_api(
            ADD_BUSINESS_ATTRIBUTE_BY_ID.format_path(
                {
                    "entity_guid": guid,
                    "bm_id": custom_metadata_request.custom_metadata_set_id,
                }
            ),
            None,
            custom_metadata_request,
        )

    @validate_arguments()
    def append_terms(
        self,
        asset_type: Type[A],
        terms: list[AtlasGlossaryTerm],
        guid: Optional[str] = None,
        qualified_name: Optional[str] = None,
    ) -> A:
        """
        Link additional terms to an asset, without replacing existing terms linked to the asset.
        Note: this operation must make two API calls — one to retrieve the asset's existing terms,
        and a second to append the new terms. (At least one of the GUID or qualified_name must be
        supplied, but both are not necessary.)

        :param asset_type: type of the asset
        :param terms: the list of terms to append to the asset
        :param guid: unique identifier (GUID) of the asset to which to link the terms
        :param qualified_name: the qualified_name of the asset to which to link the terms
        :returns: the asset that was updated (note that it will NOT contain details of the appended terms)
        """
        if guid:
            if qualified_name:
                raise ValueError(
                    "Either guid or qualified_name can be be specified not both"
                )
            asset = self.get_asset_by_guid(guid=guid, asset_type=asset_type)
        elif qualified_name:
            asset = self.get_asset_by_qualified_name(
                qualified_name=qualified_name, asset_type=asset_type
            )
        else:
            raise ValueError("Either guid or qualified name must be specified")
        if not terms:
            return asset
        replacement_terms: list[AtlasGlossaryTerm] = []
        if existing_terms := asset.assigned_terms:
            replacement_terms.extend(
                term for term in existing_terms if term.relationship_status != "DELETED"
            )
        replacement_terms.extend(terms)
        asset.assigned_terms = replacement_terms
        response = self.save(entity=asset)
        if assets := response.assets_updated(asset_type=asset_type):
            return assets[0]
        return asset

    @validate_arguments()
    def replace_terms(
        self,
        asset_type: Type[A],
        terms: list[AtlasGlossaryTerm],
        guid: Optional[str] = None,
        qualified_name: Optional[str] = None,
    ) -> A:
        """
        Replace the terms linked to an asset.
        (At least one of the GUID or qualified_name must be supplied, but both are not necessary.)

        :param asset_type: type of the asset
        :param terms: the list of terms to replace on the asset, or an empty list to remove all terms from an asset
        :param guid: unique identifier (GUID) of the asset to which to replace the terms
        :param qualified_name: the qualified_name of the asset to which to replace the terms
        :returns: the asset that was updated (note that it will NOT contain details of the replaced terms)
        """
        if guid:
            if qualified_name:
                raise ValueError(
                    "Either guid or qualified_name can be be specified not both"
                )
            asset = self.get_asset_by_guid(guid=guid, asset_type=asset_type)
        elif qualified_name:
            asset = self.get_asset_by_qualified_name(
                qualified_name=qualified_name, asset_type=asset_type
            )
        else:
            raise ValueError("Either guid or qualified name must be specified")
        asset.assigned_terms = terms
        response = self.save(entity=asset)
        if assets := response.assets_updated(asset_type=asset_type):
            return assets[0]
        return asset

    @validate_arguments()
    def remove_terms(
        self,
        asset_type: Type[A],
        terms: list[AtlasGlossaryTerm],
        guid: Optional[str] = None,
        qualified_name: Optional[str] = None,
    ) -> A:
        """
        Remove terms from an asset, without replacing all existing terms linked to the asset.
        Note: this operation must make two API calls — one to retrieve the asset's existing terms,
        and a second to remove the provided terms.

        :param asset_type: type of the asset
        :param terms: the list of terms to remove from the asset (note: these must be references by GUID to efficiently
                      remove any existing terms)
        :param guid: unique identifier (GUID) of the asset from which to remove the terms
        :param qualified_name: the qualified_name of the asset from which to remove the terms
        :returns: the asset that was updated (note that it will NOT contain details of the resulting terms)
        """
        if not terms:
            raise ValueError("A list of assigned_terms to remove must be specified")
        if guid:
            if qualified_name:
                raise ValueError(
                    "Either guid or qualified_name can be be specified not both"
                )
            asset = self.get_asset_by_guid(guid=guid, asset_type=asset_type)
        elif qualified_name:
            asset = self.get_asset_by_qualified_name(
                qualified_name=qualified_name, asset_type=asset_type
            )
        else:
            raise ValueError("Either guid or qualified name must be specified")
        replacement_terms: list[AtlasGlossaryTerm] = []
        guids_to_be_removed = {t.guid for t in terms}
        if existing_terms := asset.assigned_terms:
            replacement_terms.extend(
                term
                for term in existing_terms
                if term.relationship_status != "DELETED"
                and term.guid not in guids_to_be_removed
            )
        asset.assigned_terms = replacement_terms
        response = self.save(entity=asset)
        if assets := response.assets_updated(asset_type=asset_type):
            return assets[0]
        return asset

    @validate_arguments()
    def find_connections_by_name(
        self,
        name: str,
        connector_type: AtlanConnectorType,
        attributes: Optional[list[str]] = None,
    ) -> list[Connection]:
        """
        Find a connection by its human-readable name and type.

        :param name: of the connection
        :param connector_type: of the connection
        :param attributes: (optional) collection of attributes to retrieve for the connection
        :returns: all connections with that name and type, if found
        :raises NotFoundError: if the connection does not exist
        """
        if attributes is None:
            attributes = []
        query = (
            Term.with_state("ACTIVE")
            + Term.with_type_name("CONNECTION")
            + Term.with_name(name)
            + Term(field="connectorName", value=connector_type.value)
        )
        dsl = DSL(query=query)
        search_request = IndexSearchRequest(
            dsl=dsl,
            attributes=attributes,
        )
        results = self.search(search_request)
        return [asset for asset in results if isinstance(asset, Connection)]

    def get_lineage(self, lineage_request: LineageRequest) -> LineageResponse:
        """
        Fetch the requested lineage. This is an older, slower operation that may be deprecated in
        the future. If possible, use the get_lineage_list operation instead.

        :param lineage_request: detailing the lineage query, parameters, and so on to run
        :returns: the results of the lineage request
        """
        raw_json = self._call_api(
            GET_LINEAGE, None, lineage_request, exclude_unset=False
        )
        return LineageResponse(**raw_json)

    def get_lineage_list(
        self, lineage_request: LineageListRequest
    ) -> LineageListResults:
        """
        Retrieve lineage using the higher-performance "list" API.

        :param lineage_request: detailing the lineage query, parameters, and so on to run
        :returns: the results of the lineage request
        """
        if lineage_request.direction == LineageDirection.BOTH:
            raise InvalidRequestException(
                message="Unable to request both directions of lineage at the same time through the lineage list API.",
            )
        raw_json = self._call_api(
            GET_LINEAGE_LIST, None, request_obj=lineage_request, exclude_unset=True
        )
        if "entities" in raw_json:
            try:
                assets = parse_obj_as(list[Asset], raw_json["entities"])
                has_more = parse_obj_as(bool, raw_json["hasMore"])
            except ValidationError as err:
                LOGGER.error("Problem parsing JSON: %s", raw_json["entities"])
                raise err
        else:
            assets = []
            has_more = False
        return AtlanClient.LineageListResults(
            client=self,
            criteria=lineage_request,
            start=lineage_request.offset or 0,
            size=lineage_request.size or 10,
            has_more=has_more,
            assets=assets,
        )

    def get_keycloak_events(
        self, keycloak_request: KeycloakEventRequest
    ) -> KeycloakEventResponse:
        """
        Retrieve all events, based on the supplied filters.

        :param keycloak_request: details of the filters to apply when retrieving events
        :returns: the events that match the supplied filters
        """
        if raw_json := self._call_api(
            KEYCLOAK_EVENTS,
            query_params=keycloak_request.query_params,
            exclude_unset=True,
        ):
            try:
                events = parse_obj_as(list[KeycloakEvent], raw_json)
            except ValidationError as err:
                LOGGER.error("Problem parsing JSON: %s", raw_json)
                raise err
        else:
            events = []
        return KeycloakEventResponse(
            client=self,
            criteria=keycloak_request,
            start=keycloak_request.offset or 0,
            size=keycloak_request.size or 100,
            events=events,
        )

    def get_admin_events(self, admin_request: AdminEventRequest) -> AdminEventResponse:
        """
        Retrieve admin events based on the supplied filters.

        :param admin_request: details of the filters to apply when retrieving admin events
        :returns: the admin events that match the supplied filters
        """
        if raw_json := self._call_api(
            ADMIN_EVENTS, query_params=admin_request.query_params, exclude_unset=True
        ):
            try:
                events = parse_obj_as(list[AdminEvent], raw_json)
            except ValidationError as err:
                LOGGER.error("Problem parsing JSON: %s", raw_json)
                raise err
        else:
            events = []
        return AdminEventResponse(
            client=self,
            criteria=admin_request,
            start=admin_request.offset or 0,
            size=admin_request.size or 100,
            events=events,
        )

    @validate_arguments()
    def find_personas_by_name(
        self,
        name: str,
        attributes: Optional[list[str]] = None,
    ) -> list[Persona]:
        """
        Find a persona by its human-readable name.

        :param name: of the persona
        :param attributes: (optional) collection of attributes to retrieve for the persona
        :returns: all personas with that name, if found
        :raises NotFoundError: if no persona with the provided name exists
        """
        if attributes is None:
            attributes = []
        query = (
            Term.with_state("ACTIVE")
            + Term.with_type_name("PERSONA")
            + Term.with_name(name)
        )
        dsl = DSL(query=query)
        search_request = IndexSearchRequest(
            dsl=dsl,
            attributes=attributes,
        )
        results = self.search(search_request)
        return [asset for asset in results if isinstance(asset, Persona)]

    def find_purposes_by_name(
        self,
        name: str,
        attributes: Optional[list[str]] = None,
    ) -> list[Purpose]:
        """
        Find a purpose by its human-readable name.

        :param name: of the purpose
        :param attributes: (optional) collection of attributes to retrieve for the purpose
        :returns: all purposes with that name, if found
        :raises NotFoundError: if no purpose with the provided name exists
        """
        if attributes is None:
            attributes = []
        query = (
            Term.with_state("ACTIVE")
            + Term.with_type_name("PURPOSE")
            + Term.with_name(name)
        )
        dsl = DSL(query=query)
        search_request = IndexSearchRequest(
            dsl=dsl,
            attributes=attributes,
        )
        results = self.search(search_request)
        return [asset for asset in results if isinstance(asset, Purpose)]

    @validate_arguments()
    def find_glossary_by_name(
        self,
        name: constr(strip_whitespace=True, min_length=1, strict=True),  # type: ignore
        attributes: Optional[list[StrictStr]] = None,
    ) -> AtlasGlossary:
        """
        Find a glossary by its human-readable name.

        :param name: of the glossary
        :param attributes: (optional) collection of attributes to retrieve for the glossary
        :returns: the glossary, if found
        :raises NotFoundError: if no glossary with the provided name exists
        """
        if attributes is None:
            attributes = []
        query = with_active_glossary(name=name)
        return self._search_for_asset_with_name(
            query=query, name=name, asset_type=AtlasGlossary, attributes=attributes
        )[0]

    @validate_arguments()
    def find_category_fast_by_name(
        self,
        name: constr(strip_whitespace=True, min_length=1, strict=True),  # type: ignore
        glossary_qualified_name: constr(strip_whitespace=True, min_length=1, strict=True),  # type: ignore
        attributes: Optional[list[StrictStr]] = None,
    ) -> list[AtlasGlossaryCategory]:
        """
        Find a category by its human-readable name.
        Note: this operation requires first knowing the qualified_name of the glossary in which the
        category exists. Note that categories are not unique by name, so there may be
        multiple results.

        :param name: of the category
        :param glossary_qualified_name: qualified_name of the glossary in which the category exists
        :param attributes: (optional) collection of attributes to retrieve for the category
        :returns: the category, if found
        :raises NotFoundError: if no category with the provided name exists in the glossary
        """
        if attributes is None:
            attributes = []
        query = with_active_category(
            name=name, glossary_qualified_name=glossary_qualified_name
        )
        return self._search_for_asset_with_name(
            query=query,
            name=name,
            asset_type=AtlasGlossaryCategory,
            attributes=attributes,
            allow_multiple=True,
        )

    @validate_arguments()
    def find_category_by_name(
        self,
        name: constr(strip_whitespace=True, min_length=1, strict=True),  # type: ignore
        glossary_name: constr(strip_whitespace=True, min_length=1, strict=True),  # type: ignore
        attributes: Optional[list[StrictStr]] = None,
    ) -> list[AtlasGlossaryCategory]:
        """
        Find a category by its human-readable name.
        Note: this operation must run two separate queries to first resolve the qualified_name of the
        glossary, so will be somewhat slower. If you already have the qualified_name of the glossary, use
        find_category_by_name_fast instead. Note that categories are not unique by name, so there may be
        multiple results.

        :param name: of the category
        :param glossary_name: human-readable name of the glossary in which the category exists
        :param attributes: (optional) collection of attributes to retrieve for the category
        :returns: the category, if found
        :raises NotFoundError: if no category with the provided name exists in the glossary
        """
        glossary = self.find_glossary_by_name(name=glossary_name)
        return self.find_category_fast_by_name(
            name=name,
            glossary_qualified_name=glossary.qualified_name,
            attributes=attributes,
        )

    def _search_for_asset_with_name(
        self,
        query: Query,
        name: str,
        asset_type: Type[A],
        attributes: Optional[list[StrictStr]],
        allow_multiple: bool = False,
    ) -> list[A]:
        dsl = DSL(query=query)
        search_request = IndexSearchRequest(
            dsl=dsl,
            attributes=attributes,
        )
        results = self.search(search_request)
        if results.count > 0 and (
            assets := [
                asset
                for asset in results.current_page()
                if isinstance(asset, asset_type)
            ]
        ):
            if not allow_multiple and len(assets) > 1:
                LOGGER.warning(
                    "More than 1 %s found with the name '%s', returning only the first.",
                    asset_type.__name__,
                    name,
                )
            return assets
        raise NotFoundError(
            f"The {asset_type.__name__} asset could not be found by name: {name}.",
            "ATLAN-PYTHON-404-014",
        )

    @validate_arguments()
    def find_term_fast_by_name(
        self,
        name: constr(strip_whitespace=True, min_length=1, strict=True),  # type: ignore
        glossary_qualified_name: constr(strip_whitespace=True, min_length=1, strict=True),  # type: ignore
        attributes: Optional[list[StrictStr]] = None,
    ) -> AtlasGlossaryTerm:
        """
        Find a term by its human-readable name.
        Note: this operation requires first knowing the qualified_name of the glossary in which the
        term exists.

        :param name: of the term
        :param glossary_qualified_name: qualified_name of the glossary in which the term exists
        :param attributes: (optional) collection of attributes to retrieve for the term
        :returns: the term, if found
        :raises NotFoundError: if no term with the provided name exists in the glossary
        """
        if attributes is None:
            attributes = []
        query = with_active_term(
            name=name, glossary_qualified_name=glossary_qualified_name
        )
        return self._search_for_asset_with_name(
            query=query, name=name, asset_type=AtlasGlossaryTerm, attributes=attributes
        )[0]

    @validate_arguments()
    def find_term_by_name(
        self,
        name: constr(strip_whitespace=True, min_length=1, strict=True),  # type: ignore
        glossary_name: constr(strip_whitespace=True, min_length=1, strict=True),  # type: ignore
        attributes: Optional[list[StrictStr]] = None,
    ) -> AtlasGlossaryTerm:
        """
        Find a term by its human-readable name.
        Note: this operation must run two separate queries to first resolve the qualified_name of the
        glossary, so will be somewhat slower. If you already have the qualified_name of the glossary, use
        find_term_by_name_fast instead.

        :param name: of the term
        :param glossary_name: human-readable name of the glossary in which the term exists
        :param attributes: (optional) collection of attributes to retrieve for the term
        :returns: the term, if found
        :raises NotFoundError: if no term with the provided name exists in the glossary
        """
        glossary = self.find_glossary_by_name(name=glossary_name)
        return self.find_term_fast_by_name(
            name=name,
            glossary_qualified_name=glossary.qualified_name,
            attributes=attributes,
        )


from pyatlan.model.keycloak_events import (  # noqa: E402
    AdminEvent,
    AdminEventRequest,
    AdminEventResponse,
    KeycloakEvent,
    KeycloakEventRequest,
    KeycloakEventResponse,
)<|MERGE_RESOLUTION|>--- conflicted
+++ resolved
@@ -9,11 +9,8 @@
 import json
 import logging
 import os
-<<<<<<< HEAD
+import time
 import uuid
-=======
-import time
->>>>>>> 6b6ba410
 from abc import ABC
 from typing import ClassVar, Generator, Optional, Type, TypeVar, Union
 
@@ -441,7 +438,14 @@
 
     def __init__(self, **data):
         super().__init__(**data)
-        self._request_params = {"headers": {"authorization": f"Bearer {self.api_key}"}}
+        self._request_params = {
+            "headers": {
+                "authorization": f"Bearer {self.api_key}",
+                "User-Agent": "Atlan-PythonSDK/0.5.0",
+                "x-atlan-agent": "sdk",
+                "x-atlan-agent-id": "python",
+            }
+        }
 
     def _call_api_internal(self, api, path, params, binary_data=None):
         if binary_data:
