# SPDX-License-Identifier: Apache-2.0
# Copyright 2022 Atlan Pte. Ltd.
# Based on original code from https://github.com/apache/atlas (under Apache-2.0 license)
from __future__ import annotations

import contextlib
import copy
import json
import logging
import os
import uuid
from importlib.resources import read_text
from types import SimpleNamespace
from typing import ClassVar, Generator, Optional, Type, Union
from warnings import warn

import requests
from pydantic import (
    BaseSettings,
    HttpUrl,
    PrivateAttr,
    StrictStr,
    constr,
    validate_arguments,
)
from requests.adapters import HTTPAdapter
from urllib3.util.retry import Retry

from pyatlan.client.admin import AdminClient
from pyatlan.client.asset import A, AssetClient, IndexSearchResults, LineageListResults
from pyatlan.client.audit import AuditClient
from pyatlan.client.common import CONNECTION_RETRY, HTTPS_PREFIX
from pyatlan.client.constants import PARSE_QUERY, UPLOAD_IMAGE
from pyatlan.client.group import GroupClient
from pyatlan.client.role import RoleClient
from pyatlan.client.token import TokenClient
from pyatlan.client.typedef import TypeDefClient
from pyatlan.client.user import UserClient
from pyatlan.client.workflow import WorkflowClient
from pyatlan.errors import ERROR_CODE_FOR_HTTP_STATUS, AtlanError, ErrorCode
from pyatlan.model.api_tokens import ApiToken, ApiTokenResponse
from pyatlan.model.assets import (
    Asset,
    AtlasGlossary,
    AtlasGlossaryCategory,
    AtlasGlossaryTerm,
    Connection,
    Persona,
    Purpose,
)
from pyatlan.model.atlan_image import AtlanImage
from pyatlan.model.core import Announcement, AtlanObject
from pyatlan.model.custom_metadata import CustomMetadataDict
from pyatlan.model.enums import AtlanConnectorType, AtlanTypeCategory, CertificateStatus
from pyatlan.model.group import AtlanGroup, CreateGroupResponse, GroupResponse
from pyatlan.model.lineage import LineageListRequest, LineageRequest, LineageResponse
from pyatlan.model.query import ParsedQuery, QueryParserRequest
from pyatlan.model.response import AssetMutationResponse
from pyatlan.model.role import RoleResponse
from pyatlan.model.search import IndexSearchRequest
from pyatlan.model.typedef import TypeDef, TypeDefResponse
from pyatlan.model.user import AtlanUser, UserMinimalResponse, UserResponse
from pyatlan.multipart_data_generator import MultipartDataGenerator
from pyatlan.utils import HTTPStatus

SERVICE_ACCOUNT_ = "service-account-"

<<<<<<< HEAD
LOGGER = logging.getLogger(__name__)
=======

LOGGER = get_logger()
>>>>>>> fe5ace73

DEFAULT_RETRY = Retry(
    total=3,
    backoff_factor=1,
    status_forcelist=[403, 500, 502, 503, 504],
    allowed_methods=["HEAD", "GET", "OPTIONS", "POST", "PUT", "DELETE"],
)

VERSION = read_text("pyatlan", "version.txt").strip()


def get_session():
    retry_strategy = DEFAULT_RETRY
    adapter = HTTPAdapter(max_retries=retry_strategy)
    session = requests.session()
    session.mount(HTTPS_PREFIX, adapter)
    session.headers.update(
        {
            "x-atlan-agent": "sdk",
            "x-atlan-agent-id": "python",
            "User-Agent": f"Atlan-PythonSDK/{VERSION}",
        }
    )
    return session


class AtlanClient(BaseSettings):
    _default_client: "ClassVar[Optional[AtlanClient]]" = None
    base_url: HttpUrl
    api_key: str
    _session: requests.Session = PrivateAttr(default_factory=get_session)
    _request_params: dict = PrivateAttr()
    _workflow_client: Optional[WorkflowClient] = PrivateAttr(default=None)
    _admin_client: Optional[AdminClient] = PrivateAttr(default=None)
    _audit_client: Optional[AuditClient] = PrivateAttr(default=None)
    _group_client: Optional[GroupClient] = PrivateAttr(default=None)
    _role_client: Optional[RoleClient] = PrivateAttr(default=None)
    _asset_client: Optional[AssetClient] = PrivateAttr(default=None)
    _typedef_client: Optional[TypeDefClient] = PrivateAttr(default=None)
    _token_client: Optional[TokenClient] = PrivateAttr(default=None)
    _user_client: Optional[UserClient] = PrivateAttr(default=None)

    class Config:
        env_prefix = "atlan_"

    @classmethod
    def set_default_client(cls, client: "AtlanClient"):
        """
        Sets the default client to be used by caches
        """
        if not isinstance(client, AtlanClient):
            raise ErrorCode.MISSING_ATLAN_CLIENT.exception_with_parameters()
        cls._default_client = client

    @classmethod
    def get_default_client(cls) -> AtlanClient:
        """
        Retrieves the default client.

        :returns: the default client
        """
        if cls._default_client is None:
            raise ErrorCode.NO_ATLAN_CLIENT_AVAILABLE.exception_with_parameters()
        return cls._default_client

    def __init__(self, **data):
        super().__init__(**data)
        self._request_params = {
            "headers": {
                "authorization": f"Bearer {self.api_key}",
            }
        }
        AtlanClient._default_client = self

    @property
    def cache_key(self) -> int:
        return f"{self.base_url}/{self.api_key}".__hash__()

    @property
    def admin(self) -> AdminClient:
        if self._admin_client is None:
            self._admin_client = AdminClient(client=self)
        return self._admin_client

    @property
    def audit(self) -> AuditClient:
        if self._audit_client is None:
            self._audit_client = AuditClient(client=self)
        return self._audit_client

    @property
    def workflow(self) -> WorkflowClient:
        if self._workflow_client is None:
            self._workflow_client = WorkflowClient(client=self)
        return self._workflow_client

    @property
    def group(self) -> GroupClient:
        if self._group_client is None:
            self._group_client = GroupClient(client=self)
        return self._group_client

    @property
    def role(self) -> RoleClient:
        if self._role_client is None:
            self._role_client = RoleClient(client=self)
        return self._role_client

    @property
    def asset(self) -> AssetClient:
        if self._asset_client is None:
            self._asset_client = AssetClient(client=self)
        return self._asset_client

    @property
    def token(self) -> TokenClient:
        if self._token_client is None:
            self._token_client = TokenClient(client=self)
        return self._token_client

    @property
    def typedef(self) -> TypeDefClient:
        if self._typedef_client is None:
            self._typedef_client = TypeDefClient(client=self)
        return self._typedef_client

    @property
    def user(self) -> UserClient:
        if self._user_client is None:
            self._user_client = UserClient(client=self)
        return self._user_client

    def _call_api_internal(self, api, path, params, binary_data=None):
        if binary_data:
            response = self._session.request(
                api.method.value, path, data=binary_data, **params
            )
        else:
            response = self._session.request(api.method.value, path, **params)
        if response is not None:
            LOGGER.debug("HTTP Status: %s", response.status_code)
        if response is None:
            return None
        if response.status_code == api.expected_status:
            try:
                if (
                    response.content is None
                    or response.content == "null"
                    or len(response.content) == 0
                    or response.status_code == HTTPStatus.NO_CONTENT
                ):
                    return None
                if LOGGER.isEnabledFor(logging.DEBUG):
                    LOGGER.debug(
                        "<== __call_api(%s,%s), result = %s",
                        vars(api),
                        params,
                        response,
                    )
                    LOGGER.debug(response.json())
                return response.json()
            except requests.exceptions.JSONDecodeError as e:
                raise ErrorCode.JSON_ERROR.exception_with_parameters(
                    response.text, response.status_code, str(e)
                ) from e
        elif response.status_code == HTTPStatus.SERVICE_UNAVAILABLE:
            LOGGER.error(
                "Atlas Service unavailable. HTTP Status: %s",
                HTTPStatus.SERVICE_UNAVAILABLE,
            )

            return None
        else:
            with contextlib.suppress(ValueError, json.decoder.JSONDecodeError):
                error_info = json.loads(response.text)
                error_code = error_info.get("errorCode", 0) or error_info.get("code", 0)
                error_message = error_info.get("errorMessage", "") or error_info.get(
                    "message", ""
                )
                if error_code and error_message:
                    error = ERROR_CODE_FOR_HTTP_STATUS.get(
                        response.status_code, ErrorCode.ERROR_PASSTHROUGH
                    )
                    raise error.exception_with_parameters(error_code, error_message)
            raise AtlanError(
                SimpleNamespace(
                    http_error_code=response.status_code,
                    error_id=f"ATLAN-PYTHON-{response.status_code}-000",
                    error_message="",
                    user_action=ErrorCode.ERROR_PASSTHROUGH.user_action,
                )
            )

    def _call_api(
        self, api, query_params=None, request_obj=None, exclude_unset: bool = True
    ):
        params, path = self._create_params(
            api, query_params, request_obj, exclude_unset
        )
        return self._call_api_internal(api, path, params)

    def _upload_file(self, api, file=None, filename=None):
        generator = MultipartDataGenerator()
        generator.add_file(file=file, filename=filename)
        post_data = generator.get_post_data()
        api.produces = f"multipart/form-data; boundary={generator.boundary}"
        params, path = self._create_params(
            api, query_params=None, request_obj=None, exclude_unset=True
        )
        return self._call_api_internal(api, path, params, binary_data=post_data)

    def _create_params(
        self, api, query_params, request_obj, exclude_unset: bool = True
    ):
        params = copy.deepcopy(self._request_params)
        path = os.path.join(self.base_url, api.path)
        request_id = str(uuid.uuid4())
        params["headers"]["Accept"] = api.consumes
        params["headers"]["content-type"] = api.produces
        params["headers"]["X-Atlan-Request-Id"] = request_id
        if query_params is not None:
            params["params"] = query_params
        if request_obj is not None:
            if isinstance(request_obj, AtlanObject):
                params["data"] = request_obj.json(
                    by_alias=True, exclude_unset=exclude_unset
                )
            else:
                params["data"] = json.dumps(request_obj)
        if LOGGER.isEnabledFor(logging.DEBUG):
            LOGGER.debug("------------------------------------------------------")
            LOGGER.debug("Call         : %s %s", api.method, path)
            LOGGER.debug("Content-type_ : %s", api.consumes)
            LOGGER.debug("Accept       : %s", api.produces)
            LOGGER.debug("Request ID   : %s", request_id)
        return params, path

    def upload_image(self, file, filename: str) -> AtlanImage:
        """
        Uploads an image from the provided local file.

        :param file: local file to upload
        :param filename: name of the file to be uploaded
        :returns: details of the uploaded image
        :raises AtlanError: on any API communication issue
        """
        raw_json = self._upload_file(UPLOAD_IMAGE, file=file, filename=filename)
        return AtlanImage(**raw_json)

    def get_roles(
        self,
        limit: int,
        post_filter: Optional[str] = None,
        sort: Optional[str] = None,
        count: bool = True,
        offset: int = 0,
    ) -> RoleResponse:
        """Deprecated - use role.get() instead."""
        warn(
            "This method is deprecated, please use 'role.get' instead, which offers identical functionality.",
            DeprecationWarning,
            stacklevel=2,
        )
        return self.role.get(
            limit=limit, post_filter=post_filter, sort=sort, count=count, offset=offset
        )

    def get_all_roles(self) -> RoleResponse:
        """Deprecated - use self.role.get_all() instead."""
        warn(
            "This method is deprecated, please use 'self.role.get_all' instead, which offers identical "
            "functionality.",
            DeprecationWarning,
            stacklevel=2,
        )
        return self.role.get_all()

    def create_group(
        self,
        group: AtlanGroup,
        user_ids: Optional[list[str]] = None,
    ) -> CreateGroupResponse:
        """Deprecated - use group.create() instead."""
        warn(
            "This method is deprecated, please use 'group.create' instead, which offers identical functionality.",
            DeprecationWarning,
            stacklevel=2,
        )
        return self.group.create(group=group, user_ids=user_ids)

    def update_group(
        self,
        group: AtlanGroup,
    ) -> None:
        """Deprecated - use group.update() instead."""
        warn(
            "This method is deprecated, please use 'group.update' instead, which offers identical functionality.",
            DeprecationWarning,
            stacklevel=2,
        )
        return self.group.update(group=group)

    def purge_group(
        self,
        guid: str,
    ) -> None:
        """Deprecated - use group.purge() instead."""
        warn(
            "This method is deprecated, please use 'group.purge' instead, which offers identical functionality.",
            DeprecationWarning,
            stacklevel=2,
        )
        self.group.purge(guid=guid)

    def get_groups(
        self,
        limit: Optional[int] = None,
        post_filter: Optional[str] = None,
        sort: Optional[str] = None,
        count: bool = True,
        offset: int = 0,
    ) -> GroupResponse:
        """Deprecated - use group.get() instead."""
        warn(
            "This method is deprecated, please use 'group.get' instead, which offers identical functionality.",
            DeprecationWarning,
            stacklevel=2,
        )
        return self.group.get(
            limit=limit, post_filter=post_filter, sort=sort, count=count, offset=offset
        )

    def get_all_groups(
        self,
        limit: int = 20,
    ) -> list[AtlanGroup]:
        """Deprecated - use group.get_all() instead."""
        warn(
            "This method is deprecated, please use 'group.get_all' instead, which offers identical functionality.",
            DeprecationWarning,
            stacklevel=2,
        )
        return self.group.get_all(limit=limit)

    def get_group_by_name(
        self,
        alias: str,
        limit: int = 20,
    ) -> Optional[list[AtlanGroup]]:
        """Deprecated - use group.get_by_name() instead."""
        warn(
            "This method is deprecated, please use 'group.get_by_name' instead, which offers identical functionality.",
            DeprecationWarning,
            stacklevel=2,
        )
        return self.group.get_by_name(alias=alias, limit=limit)

    def get_group_members(self, guid: str) -> UserResponse:
        """Deprecated - use group.get_members() instead."""
        warn(
            "This method is deprecated, please use 'group.get_members' instead, which offers identical functionality.",
            DeprecationWarning,
            stacklevel=2,
        )
        return self.group.get_members(guid=guid)

    def remove_users_from_group(self, guid: str, user_ids=list[str]) -> None:
        """Deprecated - use group.remove_users() instead."""
        warn(
            "This method is deprecated, please use 'group.remove_users' instead, which offers identical functionality.",
            DeprecationWarning,
            stacklevel=2,
        )
        self.group.remove_users(guid=guid, user_ids=user_ids)

    def create_users(
        self,
        users: list[AtlanUser],
    ) -> None:
        """Deprecated - use user.create() instead."""
        warn(
            "This method is deprecated, please use 'user.create' instead, which offers identical functionality.",
            DeprecationWarning,
            stacklevel=2,
        )
        self.user.create(users=users)

    def update_user(
        self,
        guid: str,
        user: AtlanUser,
    ) -> UserMinimalResponse:
        """Deprecated - use user.update() instead."""
        warn(
            "This method is deprecated, please use 'user.update' instead, which offers identical functionality.",
            DeprecationWarning,
            stacklevel=2,
        )
        return self.user.update(guid=guid, user=user)

    def get_groups_for_user(
        self,
        guid: str,
    ) -> GroupResponse:
        """Deprecated - use user.get_groups() instead."""
        warn(
            "This method is deprecated, please use 'user.get_groups' instead, which offers identical "
            "functionality.",
            DeprecationWarning,
            stacklevel=2,
        )
        return self.user.get_groups(guid=guid)

    def add_user_to_groups(
        self,
        guid: str,
        group_ids: list[str],
    ) -> None:
        """Deprecated - use user.add_to_groups() instead."""
        warn(
            "This method is deprecated, please use 'user.add_to_groups' instead, which offers identical "
            "functionality.",
            DeprecationWarning,
            stacklevel=2,
        )
        self.user.add_to_groups(guid=guid, group_ids=group_ids)

    def change_user_role(
        self,
        guid: str,
        role_id: str,
    ) -> None:
        """Deprecated - use user.change_role() instead."""
        warn(
            "This method is deprecated, please use 'user.change_role' instead, which offers identical "
            "functionality.",
            DeprecationWarning,
            stacklevel=2,
        )
        self.user.change_role(guid=guid, role_id=role_id)

    def get_current_user(
        self,
    ) -> UserMinimalResponse:
        """Deprecated - use user.get_current() instead."""
        warn(
            "This method is deprecated, please use 'user.get_current' instead, which offers identical "
            "functionality.",
            DeprecationWarning,
            stacklevel=2,
        )
        return self.user.get_current()

    def get_users(
        self,
        limit: Optional[int] = None,
        post_filter: Optional[str] = None,
        sort: Optional[str] = None,
        count: bool = True,
        offset: int = 0,
    ) -> UserResponse:
        """Deprecated - use user.get() instead."""
        warn(
            "This method is deprecated, please use 'user.get' instead, which offers identical functionality.",
            DeprecationWarning,
            stacklevel=2,
        )
        return self.user.get(
            limit=limit, post_filter=post_filter, sort=sort, count=count, offset=offset
        )

    def get_all_users(
        self,
        limit: int = 20,
    ) -> list[AtlanUser]:
        """Deprecated - use user.get_all() instead."""
        warn(
            "This method is deprecated, please use 'user.get_all' instead, which offers identical functionality.",
            DeprecationWarning,
            stacklevel=2,
        )
        return self.user.get_all(limit=limit)

    def get_users_by_email(
        self,
        email: str,
        limit: int = 20,
    ) -> Optional[list[AtlanUser]]:
        """Deprecated - use user.get_by_email() instead."""
        warn(
            "This method is deprecated, please use 'user.get_by_email' instead, which offers identical "
            "functionality.",
            DeprecationWarning,
            stacklevel=2,
        )
        return self.user.get_by_email(email=email, limit=limit)

    def get_user_by_username(self, username: str) -> Optional[AtlanUser]:
        """Deprecated - use user.get_by_username() instead."""
        warn(
            "This method is deprecated, please use 'user.get_by_username' instead, which offers identical "
            "functionality.",
            DeprecationWarning,
            stacklevel=2,
        )
        return self.user.get_by_username(username=username)

    def parse_query(self, query: QueryParserRequest) -> Optional[ParsedQuery]:
        """
        Parses the provided query to describe its component parts.

        :param query: query to parse and configuration options
        :returns: parsed explanation of the query
        :raises AtlanError: on any API communication issue
        """
        raw_json = self._call_api(
            PARSE_QUERY,
            request_obj=query,
            exclude_unset=True,
        )
        return ParsedQuery(**raw_json)

    @validate_arguments()
    def get_asset_by_qualified_name(
        self,
        qualified_name: str,
        asset_type: Type[A],
        min_ext_info: bool = False,
        ignore_relationships: bool = False,
    ) -> A:
        """Deprecated - use asset.get_by_qualified_name() instead."""
        warn(
            "This method is deprecated, please use 'asset.get_by_qualified_name' instead, which offers identical "
            "functionality.",
            DeprecationWarning,
            stacklevel=2,
        )
        return self.asset.get_by_qualified_name(
            qualified_name=qualified_name,
            asset_type=asset_type,
            min_ext_info=min_ext_info,
            ignore_relationships=ignore_relationships,
        )

    @validate_arguments()
    def get_asset_by_guid(
        self,
        guid: str,
        asset_type: Type[A],
        min_ext_info: bool = False,
        ignore_relationships: bool = False,
    ) -> A:
        """Deprecated - use asset.get_by_guid() instead."""
        warn(
            "This method is deprecated, please use 'asset.get_by_guid' instead, which offers identical "
            "functionality.",
            DeprecationWarning,
            stacklevel=2,
        )
        return self.asset.get_by_guid(
            guid=guid,
            asset_type=asset_type,
            min_ext_info=min_ext_info,
            ignore_relationships=ignore_relationships,
        )

    @validate_arguments()
    def retrieve_minimal(self, guid: str, asset_type: Type[A]) -> A:
        """Deprecated - use asset.retrieve_minimal() instead."""
        warn(
            "This method is deprecated, please use 'asset.retrieve_minimal' instead, which offers identical "
            "functionality.",
            DeprecationWarning,
            stacklevel=2,
        )
        return self.asset.retrieve_minimal(guid=guid, asset_type=asset_type)

    def upsert(
        self,
        entity: Union[Asset, list[Asset]],
        replace_atlan_tags: bool = False,
        replace_custom_metadata: bool = False,
        overwrite_custom_metadata: bool = False,
    ) -> AssetMutationResponse:
        """Deprecated - use asset.save() instead."""
        warn(
            "This method is deprecated, please use 'asset.save' instead, which offers identical functionality.",
            DeprecationWarning,
            stacklevel=2,
        )
        return self.asset.save(
            entity=entity,
            replace_atlan_tags=replace_atlan_tags,
            replace_custom_metadata=replace_custom_metadata,
            overwrite_custom_metadata=overwrite_custom_metadata,
        )

    def save(
        self,
        entity: Union[Asset, list[Asset]],
        replace_atlan_tags: bool = False,
        replace_custom_metadata: bool = False,
        overwrite_custom_metadata: bool = False,
    ) -> AssetMutationResponse:
        """Deprecated - use asset.save() instead."""
        warn(
            "This method is deprecated, please use 'asset.save' instead, which offers identical functionality.",
            DeprecationWarning,
            stacklevel=2,
        )
        return self.asset.save(
            entity=entity,
            replace_atlan_tags=replace_atlan_tags,
            replace_custom_metadata=replace_custom_metadata,
            overwrite_custom_metadata=overwrite_custom_metadata,
        )

    def upsert_merging_cm(
        self, entity: Union[Asset, list[Asset]], replace_atlan_tags: bool = False
    ) -> AssetMutationResponse:
        """Deprecated - use asset.save_merging_cm() instead."""
        warn(
            "This method is deprecated, please use 'asset.save_merging_cm' instead, which offers identical "
            "functionality.",
            DeprecationWarning,
            stacklevel=2,
        )
        return self.asset.save_merging_cm(
            entity=entity, replace_atlan_tags=replace_atlan_tags
        )

    def save_merging_cm(
        self, entity: Union[Asset, list[Asset]], replace_atlan_tags: bool = False
    ) -> AssetMutationResponse:
        """Deprecated - use asset.save_merging_cm() instead."""
        warn(
            "This method is deprecated, please use 'asset.save_merging_cm' instead, which offers identical "
            "functionality.",
            DeprecationWarning,
            stacklevel=2,
        )
        return self.asset.save_merging_cm(
            entity=entity, replace_atlan_tags=replace_atlan_tags
        )

    def update_merging_cm(
        self, entity: Asset, replace_atlan_tags: bool = False
    ) -> AssetMutationResponse:
        """Deprecated - use asset.update_merging_cm() instead."""
        warn(
            "This method is deprecated, please use 'asset.update_merging_cm' instead, which offers identical "
            "functionality.",
            DeprecationWarning,
            stacklevel=2,
        )
        return self.asset.update_merging_cm(
            entity=entity, replace_atlan_tags=replace_atlan_tags
        )

    def upsert_replacing_cm(
        self, entity: Union[Asset, list[Asset]], replace_atlan_tagss: bool = False
    ) -> AssetMutationResponse:
        """Deprecated - use asset.save_replacing_cm() instead."""
        warn(
            "This method is deprecated, please use 'asset.save_replacing_cm' instead, which offers identical "
            "functionality.",
            DeprecationWarning,
            stacklevel=2,
        )
        return self.asset.save_replacing_cm(
            entity=entity, replace_atlan_tags=replace_atlan_tagss
        )

    def save_replacing_cm(
        self, entity: Union[Asset, list[Asset]], replace_atlan_tags: bool = False
    ) -> AssetMutationResponse:
        """Deprecated - use asset.save_replacing_cm() instead."""
        warn(
            "This method is deprecated, please use 'asset.save_replacing_cm' instead, which offers identical "
            "functionality.",
            DeprecationWarning,
            stacklevel=2,
        )
        return self.asset.save_replacing_cm(
            entity=entity, replace_atlan_tags=replace_atlan_tags
        )

    def update_replacing_cm(
        self, entity: Asset, replace_atlan_tags: bool = False
    ) -> AssetMutationResponse:
        """Deprecated - use asset.update_replacing_cm() instead."""
        warn(
            "This method is deprecated, please use 'asset.update_replacing_cm' instead, which offers identical "
            "functionality.",
            DeprecationWarning,
            stacklevel=2,
        )
        return self.asset.update_replacing_cm(
            entity=entity, replace_atlan_tags=replace_atlan_tags
        )

    def purge_entity_by_guid(
        self, guid: Union[str, list[str]]
    ) -> AssetMutationResponse:
        """Deprecated - use asset.purge_by_guid() instead."""
        warn(
            "This method is deprecated, please use 'asset.purge_by_guid' instead, which offers identical "
            "functionality.",
            DeprecationWarning,
            stacklevel=2,
        )
        return self.asset.purge_by_guid(guid=guid)

    def delete_entity_by_guid(
        self, guid: Union[str, list[str]]
    ) -> AssetMutationResponse:
        """Deprecated - use asset.delete_by_guid() instead."""
        warn(
            "This method is deprecated, please use 'asset.delete_by_guid' instead, which offers identical "
            "functionality.",
            DeprecationWarning,
            stacklevel=2,
        )
        return self.asset.delete_by_guid(guid=guid)

    def restore(self, asset_type: Type[A], qualified_name: str) -> bool:
        """Deprecated - use asset.restore() instead."""
        warn(
            "This method is deprecated, please use 'asset.restore' instead, which offers identical "
            "functionality.",
            DeprecationWarning,
            stacklevel=2,
        )
        return self.asset.restore(asset_type=asset_type, qualified_name=qualified_name)

    def search(self, criteria: IndexSearchRequest) -> IndexSearchResults:
        """Deprecated - use asset.search() instead."""
        warn(
            "This method is deprecated, please use 'asset.search' instead, which offers identical functionality.",
            DeprecationWarning,
            stacklevel=2,
        )
        return self.asset.search(criteria=criteria)

    def get_all_typedefs(self) -> TypeDefResponse:
        """Deprecated - use typedef.get_all() instead."""
        warn(
            "This method is deprecated, please use 'typedef.get_all' instead, which offers identical functionality.",
            DeprecationWarning,
            stacklevel=2,
        )
        return self.typedef.get_all()

    def get_typedefs(
        self, type_category: Union[AtlanTypeCategory, list[AtlanTypeCategory]]
    ) -> TypeDefResponse:
        """Deprecated - use typedef.get() instead."""
        warn(
            "This method is deprecated, please use 'typedef.get' instead, which offers identical functionality.",
            DeprecationWarning,
            stacklevel=2,
        )
        return self.typedef.get(type_category=type_category)

    def create_typedef(self, typedef: TypeDef) -> TypeDefResponse:
        """Deprecated - use typedef.create() instead."""
        warn(
            "This method is deprecated, please use 'typedef.create' instead, which offers identical functionality.",
            DeprecationWarning,
            stacklevel=2,
        )
        return self.typedef.create(typedef=typedef)

    def update_typedef(self, typedef: TypeDef) -> TypeDefResponse:
        """Deprecated - use typedef.update() instead."""
        warn(
            "This method is deprecated, please use 'typedef.update' instead, which offers identical functionality.",
            DeprecationWarning,
            stacklevel=2,
        )
        return self.typedef.update(typedef=typedef)

    def purge_typedef(self, name: str, typedef_type: type) -> None:
        """Deprecated - use typedef.purge() instead."""
        warn(
            "This method is deprecated, please use 'typedef.purge' instead, which offers identical functionality.",
            DeprecationWarning,
            stacklevel=2,
        )
        self.typedef.purge(name=name, typedef_type=typedef_type)

    @validate_arguments()
    def add_atlan_tags(
        self,
        asset_type: Type[A],
        qualified_name: str,
        atlan_tag_names: list[str],
        propagate: bool = True,
        remove_propagation_on_delete: bool = True,
        restrict_lineage_propagation: bool = True,
    ) -> None:
        """Deprecated - use asset.add_atlan_tags() instead."""
        warn(
            "This method is deprecated, please use 'asset.add_atlan_tags' instead, which offers identical "
            "functionality.",
            DeprecationWarning,
            stacklevel=2,
        )
        self.asset.add_atlan_tags(
            asset_type=asset_type,
            qualified_name=qualified_name,
            atlan_tag_names=atlan_tag_names,
            propagate=propagate,
            remove_propagation_on_delete=remove_propagation_on_delete,
            restrict_lineage_propagation=restrict_lineage_propagation,
        )

    @validate_arguments()
    def remove_atlan_tag(
        self, asset_type: Type[A], qualified_name: str, atlan_tag_name: str
    ) -> None:
        """Deprecated - use asset.remove_atlan_tag() instead."""
        warn(
            "This method is deprecated, please use 'asset.remove_atlan_tag' instead, which offers identical "
            "functionality.",
            DeprecationWarning,
            stacklevel=2,
        )
        self.asset.remove_atlan_tag(
            asset_type=asset_type,
            qualified_name=qualified_name,
            atlan_tag_name=atlan_tag_name,
        )

    @validate_arguments()
    def update_certificate(
        self,
        asset_type: Type[A],
        qualified_name: str,
        name: str,
        certificate_status: CertificateStatus,
        message: Optional[str] = None,
    ) -> Optional[A]:
        """Deprecated - use asset.update_certificate() instead."""
        warn(
            "This method is deprecated, please use 'asset.update_certificate' instead, which offers identical "
            "functionality.",
            DeprecationWarning,
            stacklevel=2,
        )
        return self.asset.update_certificate(
            asset_type=asset_type,
            qualified_name=qualified_name,
            name=name,
            certificate_status=certificate_status,
            message=message,
        )

    @validate_arguments()
    def remove_certificate(
        self, asset_type: Type[A], qualified_name: str, name: str
    ) -> Optional[A]:
        """Deprecated - use asset.remove_certificate() instead."""
        warn(
            "This method is deprecated, please use 'asset.remove_certificate' instead, which offers identical "
            "functionality.",
            DeprecationWarning,
            stacklevel=2,
        )
        return self.asset.remove_certificate(
            asset_type=asset_type, qualified_name=qualified_name, name=name
        )

    @validate_arguments()
    def update_announcement(
        self,
        asset_type: Type[A],
        qualified_name: str,
        name: str,
        announcement: Announcement,
    ) -> Optional[A]:
        """Deprecated - use asset.update_announcement() instead."""
        warn(
            "This method is deprecated, please use 'asset.update_announcement' instead, which offers identical "
            "functionality.",
            DeprecationWarning,
            stacklevel=2,
        )
        return self.asset.update_announcement(
            asset_type=asset_type,
            qualified_name=qualified_name,
            name=name,
            announcement=announcement,
        )

    @validate_arguments()
    def remove_announcement(
        self, asset_type: Type[A], qualified_name: str, name: str
    ) -> Optional[A]:
        """Deprecated - use asset.remove_announcement() instead."""
        warn(
            "This method is deprecated, please use 'asset.remove_announcement' instead, which offers identical "
            "functionality.",
            DeprecationWarning,
            stacklevel=2,
        )
        return self.asset.remove_announcement(
            asset_type=asset_type, qualified_name=qualified_name, name=name
        )

    def update_custom_metadata_attributes(
        self, guid: str, custom_metadata: CustomMetadataDict
    ):
        """Deprecated - use asset.update_custom_metadata_attributes() instead."""
        warn(
            "This method is deprecated, please use 'asset.update_custom_metadata_attributes' instead, which offers "
            "identical functionality.",
            DeprecationWarning,
            stacklevel=2,
        )
        self.asset.update_custom_metadata_attributes(
            guid=guid, custom_metadata=custom_metadata
        )

    def replace_custom_metadata(self, guid: str, custom_metadata: CustomMetadataDict):
        """Deprecated - use asset.replace_custom_metadata() instead."""
        warn(
            "This method is deprecated, please use 'asset.replace_custom_metadata' instead, which offers identical "
            "functionality.",
            DeprecationWarning,
            stacklevel=2,
        )
        self.asset.replace_custom_metadata(guid=guid, custom_metadata=custom_metadata)

    def remove_custom_metadata(self, guid: str, cm_name: str):
        """Deprecated - use asset.remove_custom_metadata() instead."""
        warn(
            "This method is deprecated, please use 'asset.remove_custom_metadata' instead, which offers identical "
            "functionality.",
            DeprecationWarning,
            stacklevel=2,
        )
        self.asset.remove_custom_metadata(guid=guid, cm_name=cm_name)

    @validate_arguments()
    def append_terms(
        self,
        asset_type: Type[A],
        terms: list[AtlasGlossaryTerm],
        guid: Optional[str] = None,
        qualified_name: Optional[str] = None,
    ) -> A:
        """Deprecated - use asset.append_terms() instead."""
        warn(
            "This method is deprecated, please use 'asset.append_terms' instead, which offers identical functionality.",
            DeprecationWarning,
            stacklevel=2,
        )
        return self.asset.append_terms(
            asset_type=asset_type, terms=terms, guid=guid, qualified_name=qualified_name
        )

    @validate_arguments()
    def replace_terms(
        self,
        asset_type: Type[A],
        terms: list[AtlasGlossaryTerm],
        guid: Optional[str] = None,
        qualified_name: Optional[str] = None,
    ) -> A:
        """Deprecated - use asset.replace_terms() instead."""
        warn(
            "This method is deprecated, please use 'asset.replace_terms' instead, which offers identical "
            "functionality.",
            DeprecationWarning,
            stacklevel=2,
        )
        return self.asset.replace_terms(
            asset_type=asset_type, terms=terms, guid=guid, qualified_name=qualified_name
        )

    @validate_arguments()
    def remove_terms(
        self,
        asset_type: Type[A],
        terms: list[AtlasGlossaryTerm],
        guid: Optional[str] = None,
        qualified_name: Optional[str] = None,
    ) -> A:
        """Deprecated - use asset.remove_terms() instead."""
        warn(
            "This method is deprecated, please use 'asset.remove_terms' instead, which offers identical functionality.",
            DeprecationWarning,
            stacklevel=2,
        )
        return self.asset.remove_terms(
            asset_type=asset_type, terms=terms, guid=guid, qualified_name=qualified_name
        )

    @validate_arguments()
    def find_connections_by_name(
        self,
        name: str,
        connector_type: AtlanConnectorType,
        attributes: Optional[list[str]] = None,
    ) -> list[Connection]:
        """Deprecated - use asset.find_connections_by_name() instead."""
        warn(
            "This method is deprecated, please use 'asset.find_connections_by_name' instead, which offers identical "
            "functionality.",
            DeprecationWarning,
            stacklevel=2,
        )
        return self.asset.find_connections_by_name(
            name=name, connector_type=connector_type, attributes=attributes
        )

    def get_lineage(self, lineage_request: LineageRequest) -> LineageResponse:
        """
        Deprecated — this is an older, slower operation to retrieve lineage that will not receive further enhancements.
        Use the get_lineage_list operation instead.

        :param lineage_request: detailing the lineage query, parameters, and so on to run
        :returns: the results of the lineage request
        :raises AtlanError: on any API communication issue
        """
        warn(
            "Lineage retrieval using this method is deprecated, please use 'get_lineage_list' instead.",
            DeprecationWarning,
            stacklevel=2,
        )
        return self.asset.get_lineage(lineage_request=lineage_request)

    def get_lineage_list(
        self, lineage_request: LineageListRequest
    ) -> LineageListResults:
        """Deprecated - use asset.get_lineage_list() instead."""
        warn(
            "This method is deprecated, please use 'asset.get_lineage_list' instead, which offers identical "
            "functionality.",
            DeprecationWarning,
            stacklevel=2,
        )
        return self.asset.get_lineage_list(lineage_request=lineage_request)

    def add_api_token_as_admin(
        self, asset_guid: str, impersonation_token: str
    ) -> Optional[AssetMutationResponse]:
        """Deprecated - use user.add_as_admin() instead."""
        warn(
            "This method is deprecated, please use 'user.add_as_admin' instead, which offers identical functionality.",
            DeprecationWarning,
            stacklevel=2,
        )
        return self.user.add_as_admin(
            asset_guid=asset_guid, impersonation_token=impersonation_token
        )

    def add_api_token_as_viewer(
        self, asset_guid: str, impersonation_token: str
    ) -> Optional[AssetMutationResponse]:
        """Deprecated - use user.add_as_viewer() instead."""
        warn(
            "This method is deprecated, please use 'user.add_as_viewer' instead, which offers identical functionality.",
            DeprecationWarning,
            stacklevel=2,
        )
        return self.user.add_as_viewer(
            asset_guid=asset_guid, impersonation_token=impersonation_token
        )

    def get_api_tokens(
        self,
        limit: Optional[int] = None,
        post_filter: Optional[str] = None,
        sort: Optional[str] = None,
        count: bool = True,
        offset: int = 0,
    ) -> ApiTokenResponse:
        """Deprecated - use token.get() instead."""
        warn(
            "This method is deprecated, please use 'token.get' instead, which offers identical functionality.",
            DeprecationWarning,
            stacklevel=2,
        )
        return self.token.get(
            limit=limit, post_filter=post_filter, sort=sort, count=count, offset=offset
        )

    def get_api_token_by_name(self, display_name: str) -> Optional[ApiToken]:
        """Deprecated - use token.get_by_name() instead."""
        warn(
            "This method is deprecated, please use 'token.get_by_name' instead, which offers identical functionality.",
            DeprecationWarning,
            stacklevel=2,
        )
        return self.token.get_by_name(display_name=display_name)

    def get_api_token_by_id(self, client_id: str) -> Optional[ApiToken]:
        """Deprecated - use token.get_by_id() instead."""
        warn(
            "This method is deprecated, please use 'token.get_by_id' instead, which offers identical functionality.",
            DeprecationWarning,
            stacklevel=2,
        )
        return self.token.get_by_id(client_id=client_id)

    def create_api_token(
        self,
        display_name: str,
        description: str = "",
        personas: Optional[set[str]] = None,
        validity_seconds: int = -1,
    ) -> ApiToken:
        """Deprecated - use token.create() instead."""
        warn(
            "This method is deprecated, please use 'token.create' instead, which offers identical functionality.",
            DeprecationWarning,
            stacklevel=2,
        )
        return self.token.create(
            display_name=display_name,
            description=description,
            personas=personas,
            validity_seconds=validity_seconds,
        )

    def update_api_token(
        self,
        guid: str,
        display_name: str,
        description: str = "",
        personas: Optional[set[str]] = None,
    ) -> ApiToken:
        """Deprecated - use token.update() instead."""
        warn(
            "This method is deprecated, please use 'token.update' instead, which offers identical functionality.",
            DeprecationWarning,
            stacklevel=2,
        )
        return self.token.update(
            guid=guid,
            display_name=display_name,
            description=description,
            personas=personas,
        )

    def purge_api_token(self, guid: str) -> None:
        """Deprecated - use token.purge() instead."""
        warn(
            "This method is deprecated, please use 'token.purge' instead, which offers identical functionality.",
            DeprecationWarning,
            stacklevel=2,
        )
        self.token.purge(guid=guid)

    def get_keycloak_events(
        self, keycloak_request: KeycloakEventRequest
    ) -> KeycloakEventResponse:
        """Deprecated - use admin.get_keycloak_events() instead."""
        warn(
            "This method is deprecated, please use 'admin.get_keycloak_events' instead, which offers identical "
            "functionality.",
            DeprecationWarning,
            stacklevel=2,
        )
        return self.admin.get_keycloak_events(keycloak_request=keycloak_request)

    def get_admin_events(self, admin_request: AdminEventRequest) -> AdminEventResponse:
        """Deprecated - use admin.get_admin_events() instead."""
        warn(
            "This method is deprecated, please use 'admin.get_admin_events' instead, which offers identical "
            "functionality.",
            DeprecationWarning,
            stacklevel=2,
        )
        return self.admin.get_admin_events(admin_request=admin_request)

    @validate_arguments()
    def find_personas_by_name(
        self,
        name: str,
        attributes: Optional[list[str]] = None,
    ) -> list[Persona]:
        """Deprecated - use asset.find_personas_by_name() instead."""
        warn(
            "This method is deprecated, please use 'asset.find_personas_by_name' instead, which offers identical "
            "functionality.",
            DeprecationWarning,
            stacklevel=2,
        )
        return self.asset.find_personas_by_name(name=name, attributes=attributes)

    def find_purposes_by_name(
        self,
        name: str,
        attributes: Optional[list[str]] = None,
    ) -> list[Purpose]:
        """Deprecated - use asset.find_personas_by_name() instead."""
        warn(
            "This method is deprecated, please use 'asset.find_purposes_by_name' instead, which offers identical "
            "functionality.",
            DeprecationWarning,
            stacklevel=2,
        )
        return self.asset.find_purposes_by_name(name=name, attributes=attributes)

    @validate_arguments()
    def find_glossary_by_name(
        self,
        name: constr(strip_whitespace=True, min_length=1, strict=True),  # type: ignore
        attributes: Optional[list[StrictStr]] = None,
    ) -> AtlasGlossary:
        """Deprecated - use asset.find_glossary_by_name() instead."""
        warn(
            "This method is deprecated, please use 'asset.find_glossary_by_name' instead, which offers identical "
            "functionality.",
            DeprecationWarning,
            stacklevel=2,
        )
        return self.asset.find_glossary_by_name(name=name, attributes=attributes)

    @validate_arguments()
    def find_category_fast_by_name(
        self,
        name: constr(strip_whitespace=True, min_length=1, strict=True),  # type: ignore
        glossary_qualified_name: constr(strip_whitespace=True, min_length=1, strict=True),  # type: ignore
        attributes: Optional[list[StrictStr]] = None,
    ) -> list[AtlasGlossaryCategory]:
        """Deprecated - use asset.find_category_fast_by_name() instead."""
        warn(
            "This method is deprecated, please use 'asset.find_category_fast_by_name' instead, which offers identical "
            "functionality.",
            DeprecationWarning,
            stacklevel=2,
        )
        return self.asset.find_category_fast_by_name(
            name=name,
            glossary_qualified_name=glossary_qualified_name,
            attributes=attributes,
        )

    @validate_arguments()
    def find_category_by_name(
        self,
        name: constr(strip_whitespace=True, min_length=1, strict=True),  # type: ignore
        glossary_name: constr(strip_whitespace=True, min_length=1, strict=True),  # type: ignore
        attributes: Optional[list[StrictStr]] = None,
    ) -> list[AtlasGlossaryCategory]:
        """Deprecated - use asset.find_category_by_name() instead."""
        warn(
            "This method is deprecated, please use 'asset.find_category_by_name' instead, which offers identical "
            "functionality.",
            DeprecationWarning,
            stacklevel=2,
        )
        return self.asset.find_category_by_name(
            name=name, glossary_name=glossary_name, attributes=attributes
        )

    @validate_arguments()
    def find_term_fast_by_name(
        self,
        name: constr(strip_whitespace=True, min_length=1, strict=True),  # type: ignore
        glossary_qualified_name: constr(strip_whitespace=True, min_length=1, strict=True),  # type: ignore
        attributes: Optional[list[StrictStr]] = None,
    ) -> AtlasGlossaryTerm:
        """Deprecated - use asset.find_category_by_name() instead."""
        warn(
            "This method is deprecated, please use 'asset.find_category_by_name' instead, which offers identical "
            "functionality.",
            DeprecationWarning,
            stacklevel=2,
        )
        return self.asset.find_term_fast_by_name(
            name=name,
            glossary_qualified_name=glossary_qualified_name,
            attributes=attributes,
        )

    @validate_arguments()
    def find_term_by_name(
        self,
        name: constr(strip_whitespace=True, min_length=1, strict=True),  # type: ignore
        glossary_name: constr(strip_whitespace=True, min_length=1, strict=True),  # type: ignore
        attributes: Optional[list[StrictStr]] = None,
    ) -> AtlasGlossaryTerm:
        """Deprecated - use asset.find_term_by_name() instead."""
        warn(
            "This method is deprecated, please use 'asset.find_term_by_name' instead, which offers identical "
            "functionality.",
            DeprecationWarning,
            stacklevel=2,
        )
        return self.asset.find_term_by_name(
            name=name, glossary_name=glossary_name, attributes=attributes
        )

    @contextlib.contextmanager
    def max_retries(
        self, max_retries: Retry = CONNECTION_RETRY
    ) -> Generator[None, None, None]:
        """Creates a context manger that can used to temporarily change parameters used for retrying connnections.
        The original Retry information will be restored when the context is exited."""
        adapter = self._session.adapters[HTTPS_PREFIX]
        current_max = adapter.max_retries
        adapter.max_retries = max_retries
        try:
            yield None
        except requests.exceptions.RetryError as err:
            raise ErrorCode.RETRY_OVERRUN.exception_with_parameters() from err
        finally:
            adapter.max_retries = current_max


@contextlib.contextmanager
def client_connection(
    base_url: Optional[HttpUrl] = None, api_key: Optional[str] = None
) -> Generator[AtlanClient, None, None]:
    """
    Creates a new client created with the given base_url and/api_key. The AtlanClient.default_client will
    be set to the new client. AtlanClient.default_client will be reset to the current default_client before
    exiting the context.
    :param base_url: the base_url to be used for the new connection. If not specified the current value will be used
    :param api_key: the api_key to be used for the new connection. If not specified the current value will be used
    """
    current_client = AtlanClient.get_default_client()
    tmp_client = AtlanClient(
        base_url=base_url or current_client.base_url,
        api_key=api_key or current_client.api_key,
    )
    try:
        yield tmp_client
    finally:
        AtlanClient.set_default_client(current_client)


from pyatlan.model.keycloak_events import (  # noqa: E402
    AdminEventRequest,
    AdminEventResponse,
    KeycloakEventRequest,
    KeycloakEventResponse,
)<|MERGE_RESOLUTION|>--- conflicted
+++ resolved
@@ -64,13 +64,7 @@
 from pyatlan.utils import HTTPStatus
 
 SERVICE_ACCOUNT_ = "service-account-"
-
-<<<<<<< HEAD
 LOGGER = logging.getLogger(__name__)
-=======
-
-LOGGER = get_logger()
->>>>>>> fe5ace73
 
 DEFAULT_RETRY = Retry(
     total=3,
