# SPDX-License-Identifier: Apache-2.0
# Copyright 2022 Atlan Pte. Ltd.
from __future__ import annotations

from typing import Optional

from pydantic import validate_arguments

from pyatlan.client.common import ApiCaller
from pyatlan.client.constants import DELETE_API_TOKEN, GET_API_TOKENS, UPSERT_API_TOKEN
from pyatlan.errors import ErrorCode
from pyatlan.model.api_tokens import ApiToken, ApiTokenRequest, ApiTokenResponse

SERVICE_ACCOUNT_ = "service-account-"


class TokenClient:
    """
    This class can be used to retrieve information pertaining to API tokens. This class does not need to be instantiated
    directly but can be obtained through the token property of AtlanClient.
    """

    def __init__(self, client: ApiCaller):
        if not isinstance(client, ApiCaller):
            raise ErrorCode.INVALID_PARAMETER_TYPE.exception_with_parameters(
                "client", "ApiCaller"
            )
        self._client = client

    @validate_arguments
    def get(
        self,
        limit: Optional[int] = None,
        post_filter: Optional[str] = None,
        sort: Optional[str] = None,
        count: bool = True,
        offset: int = 0,
    ) -> ApiTokenResponse:
        """
        Retrieves an ApiTokenResponse which contains a list of API tokens defined in Atlan.

        :param limit: maximum number of results to be returned
        :param post_filter: which API tokens to retrieve
        :param sort: property by which to sort the results
        :param count: whether to return the total number of records (True) or not (False)
        :param offset: starting point for results to return, for paging
        :returns: an ApiTokenResponse which contains a list of API tokens that match the provided criteria
        :raises AtlanError: on any API communication issue
        """
        query_params: dict[str, str] = {
            "count": str(count),
            "offset": str(offset),
        }
        if limit is not None:
            query_params["limit"] = str(limit)
        if post_filter is not None:
            query_params["filter"] = post_filter
        if sort is not None:
            query_params["sort"] = sort
        raw_json = self._client._call_api(
            GET_API_TOKENS.format_path_with_params(), query_params
        )
        return ApiTokenResponse(**raw_json)

    @validate_arguments
    def get_by_name(self, display_name: str) -> Optional[ApiToken]:
        """
        Retrieves the API token with a name that exactly matches the provided string.

        :param display_name: name (as it appears in the UI) by which to retrieve the API token
        :returns: the API token whose name (in the UI) matches the provided string, or None if there is none
        """
        if response := self.get(
            offset=0,
            limit=5,
            post_filter='{"displayName":"' + display_name + '"}',
        ):
            if response.records and len(response.records) >= 1:
                return response.records[0]
        return None

    @validate_arguments
    def get_by_id(self, client_id: str) -> Optional[ApiToken]:
        """
        Retrieves the API token with a client ID that exactly matches the provided string.

        :param client_id: unique client identifier by which to retrieve the API token
        :returns: the API token whose clientId matches the provided string, or None if there is none
        """
        if client_id and client_id.startswith(SERVICE_ACCOUNT_):
            client_id = client_id[len(SERVICE_ACCOUNT_) :]  # noqa: E203
        if response := self.get(
            offset=0,
            limit=5,
            post_filter='{"clientId":"' + client_id + '"}',
        ):
            if response.records and len(response.records) >= 1:
                return response.records[0]
        return None

<<<<<<< HEAD
    def get_by_guid(self, guid: str) -> Optional[ApiToken]:
        """
        Retrieves the API token with a unique ID (GUID) that exactly matches the provided string.

        :param guid: unique identifier by which to retrieve the API token
        :returns: the API token whose clientId matches the provided string, or None if there is none
        """
        if response := self.get(
            offset=0, limit=5, post_filter='{"id":"' + guid + '"}', sort="createdAt"
        ):
            if response.records and len(response.records) >= 1:
                return response.records[0]
        return None

=======
    @validate_arguments
>>>>>>> e52dbab1
    def create(
        self,
        display_name: str,
        description: str = "",
        personas: Optional[set[str]] = None,
        validity_seconds: int = -1,
    ) -> ApiToken:
        """
        Create a new API token with the provided settings.

        :param display_name: human-readable name for the API token
        :param description: optional explanation of the API token
        :param personas: qualified_names of personas that should  be linked to the token
        :param validity_seconds: time in seconds after which the token should expire (negative numbers are treated as
                                 infinite)
        :returns: the created API token
        :raises AtlanError: on any API communication issue
        """
        request = ApiTokenRequest(
            display_name=display_name,
            description=description,
            persona_qualified_names=personas or set(),
            validity_seconds=validity_seconds,
        )
        raw_json = self._client._call_api(UPSERT_API_TOKEN, request_obj=request)
        return ApiToken(**raw_json)

    @validate_arguments
    def update(
        self,
        guid: str,
        display_name: str,
        description: str = "",
        personas: Optional[set[str]] = None,
    ) -> ApiToken:
        """
        Update an existing API token with the provided settings.

        :param guid: unique identifier (GUID) of the API token
        :param display_name: human-readable name for the API token
        :param description: optional explanation of the API token
        :param personas: qualified_names of personas that should  be linked to the token, note that you MUST
                         provide the complete list on any update (any not included in the list will be removed,
                         so if you do not specify any personas then ALL personas will be unlinked from the API token)
        :returns: the created API token
        :raises AtlanError: on any API communication issue
        """
        request = ApiTokenRequest(
            display_name=display_name,
            description=description,
            persona_qualified_names=personas or set(),
        )
        raw_json = self._client._call_api(
            UPSERT_API_TOKEN.format_path_with_params(guid), request_obj=request
        )
        return ApiToken(**raw_json)

    @validate_arguments
    def purge(self, guid: str) -> None:
        """
        Delete (purge) the specified API token.

        :param guid: unique identifier (GUID) of the API token to delete
        :raises AtlanError: on any API communication issue
        """
        self._client._call_api(DELETE_API_TOKEN.format_path_with_params(guid))<|MERGE_RESOLUTION|>--- conflicted
+++ resolved
@@ -98,7 +98,7 @@
                 return response.records[0]
         return None
 
-<<<<<<< HEAD
+    @validate_arguments
     def get_by_guid(self, guid: str) -> Optional[ApiToken]:
         """
         Retrieves the API token with a unique ID (GUID) that exactly matches the provided string.
@@ -113,9 +113,7 @@
                 return response.records[0]
         return None
 
-=======
     @validate_arguments
->>>>>>> e52dbab1
     def create(
         self,
         display_name: str,
