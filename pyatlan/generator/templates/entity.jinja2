# SPDX-License-Identifier: Apache-2.0
# Copyright 2022 Atlan Pte. Ltd.
# Based on original code from https://github.com/apache/atlas (under Apache-2.0 license)
from __future__ import annotations

import hashlib
import sys
from datetime import datetime
from io import StringIO
<<<<<<< HEAD
from typing import Any, ClassVar, Dict, List, Optional, TypeVar, Set
=======
from typing import Any, ClassVar, Dict, List, Optional, Type, TypeVar
>>>>>>> cdf2cdf6
from urllib.parse import quote, unquote

from pydantic import Field, PrivateAttr, StrictStr, root_validator, validator

from pyatlan.model.core import Announcement, AtlanObject, Classification, Meaning
from pyatlan.model.custom_metadata import CustomMetadataDict, CustomMetadataProxy
from pyatlan.model.enums import (
    ADLSAccessTier,
    ADLSAccountStatus,
    ADLSEncryptionTypes,
    ADLSLeaseState,
    ADLSLeaseStatus,
    ADLSObjectArchiveStatus,
    ADLSObjectType,
    ADLSPerformance,
    ADLSProvisionState,
    ADLSReplicationType,
    ADLSStorageKind,
    AnnouncementType,
    AtlanConnectorType,
    AuthPolicyCategory,
    AuthPolicyResourceCategory,
    AuthPolicyType,
    CertificateStatus,
    DataAction,
    EntityStatus,
    FileType,
    GoogleDatastudioAssetType,
    IconType,
    KafkaTopicCompressionType,
    PersonaGlossaryAction,
    PersonaMetadataAction,
    PowerbiEndorsement,
    PurposeMetadataAction,
    QueryUsernameStrategy,
    QuickSightAnalysisStatus,
    QuickSightDatasetFieldType,
    QuickSightDatasetImportMode,
    QuickSightFolderType,
    SourceCostUnitType,
)
from pyatlan.model.internal import AtlasServer, Internal
from pyatlan.model.structs import (
    AuthPolicyCondition,
    AuthPolicyValiditySchedule,
    AwsTag,
    AzureTag,
    BadgeCondition,
    ColumnValueFrequencyMap,
    DbtMetricFilter,
    GoogleLabel,
    GoogleTag,
    Histogram,
    KafkaTopicConsumption,
    MCRuleComparison,
    MCRuleSchedule,
    PopularityInsights,
    SourceTagAttribute,
)
from pyatlan.utils import next_id, validate_required_fields



def validate_single_required_field(field_names: list[str], values: list[Any]):
    indexes = [idx for idx, value in enumerate(values) if value is not None]
    if not indexes:
        raise ValueError(
            f"One of the following parameters are required: {', '.join(field_names)}"
        )
    if len(indexes) > 1:
        names = [field_names[idx] for idx in indexes]
        raise ValueError(
            f"Only one of the following parameters are allowed: {', '.join(names)}"
        )


{% from 'macros.jinja2' import gen_properties %}
SelfAsset = TypeVar("SelfAsset", bound="Asset")
{% for entity_def in entity_defs %}
{%- set super_classes = ['AtlanObject'] if not entity_def.super_types else entity_def.super_types -%}
class {{ entity_def.name }}({{super_classes[0]}} {%- if "Asset" in super_classes  %}, type_name='{{ entity_def.name }}'{% endif %}):
    """Description"""
{% if entity_def.name == "Referenceable" %}
    def __init__(__pydantic_self__, **data: Any) -> None:
        super().__init__(**data)
        __pydantic_self__.__fields_set__.update(["attributes", "type_name"])
        __pydantic_self__._metadata_proxy = CustomMetadataProxy(
            __pydantic_self__.business_attributes
        )

    def json(self, *args, **kwargs) -> str:
        self.business_attributes = self._metadata_proxy.business_attributes
        return super().json(**kwargs)
{% endif %}
    def __setattr__(self, name, value):
            if name in {{ entity_def.name }}._convience_properties:
                return object.__setattr__(self, name, value)
            super().__setattr__( name, value)

    {{ gen_properties(entity_def.attribute_defs + entity_def.relationship_attribute_defs, list_overrides) }}

{%- if entity_def.name == "Referenceable"  %}

    class Attributes(AtlanObject):
        {%- for attribute_def in entity_def.attribute_defs %}
        {%- set type = attribute_def.typeName | get_type %}
        {%- set default_value = "''" if attribute_def.name == "qualifiedName" else "None" %}
        {{attribute_def.name | to_snake_case }}: {% if attribute_def.isOptional %}Optional[{% endif %}{{type}}{% if attribute_def.isOptional %}]{% endif %} = Field({{ default_value }}, description='' , alias='{{attribute_def.name}}')
        {%- endfor %}
        {%- for attribute_def in entity_def.relationship_attribute_defs %}
        {%- set type = attribute_def.typeName | get_type %}
        {{attribute_def.name | to_snake_case }}: {% if attribute_def.isOptional %}Optional[{% endif %}{{type}}{% if attribute_def.isOptional %}]{% endif %} = Field(None, description='',  alias='{{attribute_def.name}}') # relationship
        {%- endfor %}

        def validate_required(self):
            pass

    _metadata_proxy: CustomMetadataProxy = PrivateAttr()
    attributes: '{{entity_def.name}}.Attributes' = Field(
        default_factory = lambda : {{entity_def.name}}.Attributes(),
        description='Map of attributes in the instance and their values. The specific keys of this map will vary '
                    'by type, so are described in the sub-types of this schema.\n',
    )
    business_attributes: Optional[Dict[str, Any]] = Field(
        None,
        description='Map of custom metadata attributes and values defined on the entity.\n',
        alias='businessAttributes'
    )
    created_by: Optional[str] = Field(
        None,
        description='Username of the user who created the object.\n',
        example='jsmith',
    )
    create_time: Optional[int] = Field(
        None,
        description='Time (epoch) at which this object was created, in milliseconds.\n',
        example=1648852296555,
    )
    delete_handler: Optional[str] = Field(
        None,
        description="Details on the handler used for deletion of the asset.",
        example="Hard",
    )
    guid: str = Field(
        "",
        description='Unique identifier of the entity instance.\n',
        example='917ffec9-fa84-4c59-8e6c-c7b114d04be3',
    )
    is_incomplete: Optional[bool] = Field(True, description='', example=True)
    labels: Optional[List[str]] = Field(None, description='Internal use only.')
    relationship_attributes: Optional[Dict[str, Any]] = Field(
        None,
        description='Map of relationships for the entity. The specific keys of this map will vary by type, '
                    'so are described in the sub-types of this schema.\n',
    )
    status: Optional[EntityStatus] = Field(
        None,
        description="Status of the entity",
        example=EntityStatus.ACTIVE
    )
    type_name: str = Field(
        None, description='Name of the type definition that defines this instance.\n'
    )
    updated_by: Optional[str] = Field(
        None,
        description='Username of the user who last assets_updated the object.\n',
        example='jsmith',
    )
    update_time: Optional[int] = Field(
        None,
        description='Time (epoch) at which this object was last assets_updated, in milliseconds.\n',
        example=1649172284333,
    )
    version: Optional[int] = Field(
        None, description='Version of this object.\n', example=2
    )
    classifications: Optional[list[Classification]] = Field(
        None, description="classifications"
    )
    classification_names: Optional[list[str]] = Field(
        None, description="The names of the classifications that exist on the asset."
    )
    display_text: Optional[str] = Field(
        None,
        description="Human-readable name of the entity..\n",
    )
    entity_status: Optional[str] = Field(
        None,
        description="Status of the entity (if this is a related entity).\n",
    )
    relationship_guid: Optional[str] = Field(
        None,
        description="Unique identifier of the relationship (when this is a related entity).\n",
    )
    relationship_status: Optional[str] = Field(
        None,
        description="Status of the relationship (when this is a related entity).\n",
    )
    relationship_type: Optional[str] = Field(
        None,
        description="Status of the relationship (when this is a related entity).\n",
    )
    meaning_names: Optional[list[str]] = Field(
        None, description="Names of assigned_terms that have been linked to this asset."
    )
    meanings: Optional[list[Meaning]] = Field(
        None, description="", alias="meanings"
    )
    custom_attributes: Optional[dict[str, Any]] = Field(None, description="", alias="customAttributes")
    scrubbed: Optional[bool] = Field(
        None, description="", alias="fields removed from results"
    )
    pending_tasks: Optional[list[str]] = Field(None)

    unique_attributes: Optional[dict[str, Any]] = Field(None)

    def validate_required(self):
        if not self.create_time or self.created_by:
            self.attributes.validate_required()

    def get_custom_metadata(self, name: str) -> CustomMetadataDict:
        return self._metadata_proxy.get_custom_metadata(name=name)

    def set_custom_metadata(self, custom_metadata: CustomMetadataDict):
        return self._metadata_proxy.set_custom_metadata(custom_metadata=custom_metadata)

    def flush_custom_metadata(self):
        self.business_attributes = self._metadata_proxy.business_attributes


{%- else %}
    {%- if entity_def.name == "Asset"  %}
    _subtypes_:dict[str, type] = dict()

    def __init_subclass__(cls, type_name=None):
        cls._subtypes_[type_name or cls.__name__.lower()] = cls

    def trim_to_required(self:SelfAsset) -> SelfAsset:
        return self.create_for_modification(qualified_name=self.qualified_name, name=self.name)

    @classmethod
    def create(cls:Type[SelfAsset], *args, **kwargs)->SelfAsset:
        raise NotImplementedError("Create has not been implemented for this class. Please submit an enhancement"
                                  "request if you need it implemented.")

    @classmethod
    def create_for_modification(
        cls: type[SelfAsset], qualified_name: str = "", name: str = ""
    ) -> SelfAsset:
        validate_required_fields(
            ["name", "qualified_name"],
            [name, qualified_name],
        )
        return cls(attributes=cls.Attributes(qualified_name=qualified_name, name=name))

    @classmethod
    def ref_by_guid(cls: type[SelfAsset], guid: str) -> SelfAsset:
        retval: SelfAsset = cls(attributes=cls.Attributes())
        retval.guid = guid
        return retval

    @classmethod
    def ref_by_qualified_name(cls: type[SelfAsset], qualified_name: str) -> SelfAsset:
        ret_value: SelfAsset = cls(
            attributes=cls.Attributes(qualified_name=qualified_name)
        )
        ret_value.unique_attributes = {"qualifiedName": qualified_name}
        return ret_value

    @classmethod
    def __get_validators__(cls):
        yield cls._convert_to_real_type_

    @classmethod
    def _convert_to_real_type_(cls, data):

        if isinstance(data, Asset):
            return data

        data_type = (
            data.get("type_name") if "type_name" in data else data.get("typeName")
        )

        if data_type is None:
            if issubclass(cls, Asset):
                return cls(**data)
            raise ValueError("Missing 'type' in Asset")

        sub = cls._subtypes_.get(data_type)
        if sub is None:
            sub = getattr(sys.modules[__name__], data_type)


        if sub is None:
            raise TypeError(f"Unsupport sub-type: {data_type}")

        return sub(**data)
    {%- endif %}
    type_name: str = Field("{{ entity_def.name }}", allow_mutation=False)

    @validator('type_name')
    def validate_type_name(cls, v):
        if v != "{{ entity_def.name }}":
            raise ValueError('must be {{ entity_def.name }}')
        return v

    {%- if entity_def.name == "Badge" %}
    @classmethod
    # @validate_arguments()
    def create(
        cls,
        *,
        name: StrictStr,
        cm_name: str,
        cm_attribute: str,
        badge_conditions: list[BadgeCondition],
    ) -> Badge:
        return cls(
            status = EntityStatus.ACTIVE,
            attributes=Badge.Attributes.create(
                name=name,
                cm_name=cm_name,
                cm_attribute=cm_attribute,
                badge_conditions=badge_conditions,
            )
        )
    {%- elif entity_def.name == "Readme" %}
    @classmethod
    # @validate_arguments()
    def create(
        cls, *, asset: Asset, content: str, asset_name: Optional[str] = None
    ) -> Readme:
        return Readme(
            attributes=Readme.Attributes.create(
                asset=asset, content=content, asset_name=asset_name
            )
        )

    @property
    def description(self) -> Optional[str]:
        ret_value = self.attributes.description
        return unquote(ret_value) if ret_value is not None else ret_value

    @description.setter
    def description(self, description: Optional[str]):
        if self.attributes is None:
            self.attributes = self.Attributes()
        self.attributes.description = (
            quote(description) if description is not None else description
        )
    {%- endif %}
    {%- if entity_def.attribute_defs or entity_def.relationship_attribute_defs %}
    class Attributes({{super_classes[0]}}.Attributes):
        {%- for attribute_def in entity_def.attribute_defs %}
        {%- set type = attribute_def.typeName | get_type %}
        {{attribute_def.name | to_snake_case }}: {% if attribute_def.isOptional %}Optional[{% endif %}{% if attribute_def.name in list_overrides %}{{list_overrides.get(attribute_def.name)}}{% else %}{{type}}{% endif %}{% if attribute_def.isOptional %}]{% endif %} = Field(None, description='' , alias='{{attribute_def.name}}')
        {%- endfor %}
        {%- for attribute_def in entity_def.relationship_attribute_defs %}
        {%- set type = attribute_def.typeName | get_type %}
        {{attribute_def.name | to_snake_case }}: {% if attribute_def.isOptional %}Optional[{% endif %}{{type}}{% if attribute_def.isOptional %}]{% endif %} = Field(None, description='',  alias='{{attribute_def.name}}') # relationship
        {%- endfor %}
        {%- if entity_def.name == "Asset"  %}
        def remove_description(self):
            self.description = None

        def remove_user_description(self):
            self.user_description = None

        def remove_owners(self):
            self.owner_groups = None
            self.owner_users = None

        def remove_certificate(self):
            self.certificate_status = None
            self.certificate_status_message = None

        def remove_announcement(self):
            self.announcement_message = None
            self.announcement_title = None
            self.announcement_type = None
        {%- endif  %}
        {%- if entity_def.name == "Process" %}
        @staticmethod
        def generate_qualified_name(
            name: str,
            connection_qualified_name: str,
            inputs: list["Catalog"],
            outputs: list["Catalog"],
            parent: Optional["Process"] = None,
            process_id: Optional[str] = None,
        ) -> str:
            def append_relationship(output: StringIO, relationship: Asset):
                if relationship.guid:
                    output.write(relationship.guid)

            def append_relationships(output: StringIO, relationships: list["Catalog"]):
                for catalog in relationships:
                    append_relationship(output, catalog)

            validate_required_fields(
                ["name", "connection_qualified_name", "inputs", "outputs"],
                [name, connection_qualified_name, inputs, outputs],
            )
            if process_id and process_id.strip():
                return f"{connection_qualified_name}/{process_id}"
            buffer = StringIO()
            buffer.write(name)
            buffer.write(connection_qualified_name)
            if parent:
                append_relationship(buffer, parent)
            append_relationships(buffer, inputs)
            append_relationships(buffer, outputs)
            ret_value = hashlib.md5(
                buffer.getvalue().encode(), usedforsecurity=False
            ).hexdigest()
            buffer.close()
            return ret_value

        @classmethod
        def create(
            cls,
            name: str,
            connection_qualified_name: str,
            inputs: list["Catalog"],
            outputs: list["Catalog"],
            process_id: Optional[str] = None,
            parent: Optional[Process] = None,
        ) -> Process.Attributes:
            qualified_name = Process.Attributes.generate_qualified_name(
                name=name,
                connection_qualified_name=connection_qualified_name,
                process_id=process_id,
                inputs=inputs,
                outputs=outputs,
                parent=parent,
            )
            connector_name = connection_qualified_name.split("/")[1]
            return Process.Attributes(
                name=name,
                qualified_name=qualified_name,
                connector_name=connector_name,
                connection_qualified_name=connection_qualified_name,
                inputs=inputs,
                outputs=outputs,
            )
        {%- elif entity_def.name == "Badge"  %}
        @classmethod
        # @validate_arguments()
        def create(
            cls,
            *,
            name: StrictStr,
            cm_name: str,
            cm_attribute: str,
            badge_conditions: list[BadgeCondition],
        ) -> Badge.Attributes:
            validate_required_fields(
                ["name", "cm_name", "cm_attribute", "badge_conditions"],
                [name, cm_name, cm_attribute, badge_conditions],
            )
            from pyatlan.cache.custom_metadata_cache import CustomMetadataCache

            cm_id = CustomMetadataCache.get_id_for_name(cm_name)
            cm_attr_id = CustomMetadataCache.get_attr_id_for_name(
                set_name=cm_name, attr_name=cm_attribute
            )
            return Badge.Attributes(
                name=name,
                qualified_name=f"badges/global/{cm_id}.{cm_attr_id}",
                badge_metadata_attribute=f"{cm_id}.{cm_attr_id}",
                badge_conditions=badge_conditions,
            )
        {%- elif entity_def.name == "Readme"  %}
        @classmethod
        # @validate_arguments()
        def create(
            cls, *, asset: Asset, content: str, asset_name: Optional[str] = None
        ) -> Readme.Attributes:
            validate_required_fields(["asset", "content"], [asset, content])
            if not asset.name:
                if not asset_name:
                    raise ValueError(
                        "asset_name is required when name is not available from asset"
                    )
            elif asset_name:
                raise ValueError(
                    "asset_name can not be given when name is available from asset"
                )
            else:
                asset_name = asset.name
            return Readme.Attributes(
                qualified_name=f"{asset.guid}/readme",
                name=f"{asset_name} Readme",
                asset=asset,
                description=quote(content),
            )
        {%- elif entity_def.name == "Database"  %}
        @classmethod
        # @validate_arguments()
        def create(cls, name: str, connection_qualified_name: str)->{{ entity_def.name }}.Attributes:
            if not name:
                raise ValueError("name cannot be blank")
            validate_required_fields(["connection_qualified_name"], [connection_qualified_name])
            fields = connection_qualified_name.split("/")
            if len(fields) != 3:
                raise ValueError("Invalid connection_qualified_name")
            try:
                connector_type = AtlanConnectorType(fields[1]) # type:ignore
            except ValueError as e:
                raise ValueError("Invalid connection_qualified_name") from e
            return Database.Attributes(
                name=name,
                connection_qualified_name=connection_qualified_name,
                qualified_name=f"{connection_qualified_name}/{name}",
                connector_name=connector_type.value,
            )
        {%-  elif entity_def.name == "Schema" %}
        @classmethod
        # @validate_arguments()
        def create(
            cls, *, name: str, database_qualified_name: str
        ) -> Schema.Attributes:
            if not name:
                raise ValueError("name cannot be blank")
            validate_required_fields(
                ["database_qualified_name"], [database_qualified_name]
            )
            fields = database_qualified_name.split("/")
            if len(fields) != 4:
                raise ValueError("Invalid database_qualified_name")
            try:
                connector_type = AtlanConnectorType(fields[1])  # type:ignore
            except ValueError as e:
                raise ValueError("Invalid database_qualified_name") from e
            return Schema.Attributes(
                name=name,
                database_name=fields[3],
                connection_qualified_name=f"{fields[0]}/{fields[1]}/{fields[2]}",
                database_qualified_name=database_qualified_name,
                qualified_name=f"{database_qualified_name}/{name}",
                connector_name=connector_type.value,
                database=Database.ref_by_qualified_name(database_qualified_name),
            )
        {%- elif entity_def.name == "Table" or entity_def.name == "View" or entity_def.name == "MaterialisedView" %}
        @classmethod
        # @validate_arguments()
        def create(cls, *, name: str, schema_qualified_name: str) -> {{ entity_def.name }}.Attributes:
            if not name:
                raise ValueError("name cannot be blank")
            validate_required_fields(["schema_qualified_name"], [schema_qualified_name])
            fields = schema_qualified_name.split("/")
            if len(fields) != 5:
                raise ValueError("Invalid schema_qualified_name")
            try:
                connector_type = AtlanConnectorType(fields[1])  # type:ignore
            except ValueError as e:
                raise ValueError("Invalid schema_qualified_name") from e
            return {{  entity_def.name }}.Attributes(
                name=name,
                database_name=fields[3],
                connection_qualified_name=f"{fields[0]}/{fields[1]}/{fields[2]}",
                database_qualified_name=f"{fields[0]}/{fields[1]}/{fields[2]}/{fields[3]}",
                qualified_name=f"{schema_qualified_name}/{name}",
                schema_qualified_name=schema_qualified_name,
                schema_name=fields[4],
                connector_name=connector_type.value,
                atlan_schema=Schema.ref_by_qualified_name(schema_qualified_name),
            )
        {%- elif entity_def.name == "Column" %}
        @classmethod
        # @validate_arguments()
        def create(
            cls, *, name: str, parent_qualified_name: str, parent_type: type, order: int
        ) -> Column.Attributes:
            validate_required_fields(
                ["name", "parent_qualified_name", "parent_type", "order"],
                [name, parent_qualified_name, parent_type, order],
            )
            fields = parent_qualified_name.split("/")
            if len(fields) != 6:
                raise ValueError("Invalid parent_qualified_name")
            try:
                connector_type = AtlanConnectorType(fields[1])  # type:ignore
            except ValueError as e:
                raise ValueError("Invalid parent_qualified_name") from e
            if order < 0:
                raise ValueError("Order must be be a positive integer")
            ret_value = Column.Attributes(
                name=name,
                qualified_name=f"{parent_qualified_name}/{name}",
                connector_name=connector_type.value,
                schema_name=fields[4],
                schema_qualified_name=f"{fields[0]}/{fields[1]}/{fields[2]}/{fields[3]}/{fields[4]}",
                database_name=fields[3],
                database_qualified_name=f"{fields[0]}/{fields[1]}/{fields[2]}/{fields[3]}",
                connection_qualified_name=f"{fields[0]}/{fields[1]}/{fields[2]}",
                order=order,
            )
            if parent_type == Table:
                ret_value.table_qualified_name = parent_qualified_name
                ret_value.table = Table.ref_by_qualified_name(parent_qualified_name)
                ret_value.table_name = fields[5]
            elif parent_type == View:
                ret_value.view_qualified_name = parent_qualified_name
                ret_value.view = View.ref_by_qualified_name(parent_qualified_name)
                ret_value.view_name = fields[5]
            elif parent_type == MaterialisedView:
                ret_value.view_qualified_name = parent_qualified_name
                ret_value.materialised_view = MaterialisedView.ref_by_qualified_name(
                    parent_qualified_name
                )
                ret_value.view_name = fields[5]
            else:
                raise ValueError(
                    "parent_type must be either Table, View or MaterializeView"
                )
            return ret_value

    @classmethod
    # @validate_arguments()
    def create(
        cls, *, name: str, parent_qualified_name: str, parent_type: type, order: int
    ) -> Column:
        return Column(
            attributes=Column.Attributes.create(
                name=name,
                parent_qualified_name=parent_qualified_name,
                parent_type=parent_type,
                order=order,
            )
        )
        {%- elif entity_def.name == "S3Bucket" %}
        @classmethod
        # @validate_arguments()
        def create(
            cls, *, name: str, connection_qualified_name: str, aws_arn: str
        ) -> {{ entity_def.name }}.Attributes:
            validate_required_fields(
                ["name", "connection_qualified_name", "aws_arn"],
                [name, connection_qualified_name, aws_arn],
            )
            fields = connection_qualified_name.split("/")
            if len(fields) != 3:
                raise ValueError("Invalid connection_qualified_name")
            try:
                if fields[0].replace(" ", "") == "" or fields[2].replace(" ", "") == "":
                    raise ValueError("Invalid connection_qualified_name")
                connector_type = AtlanConnectorType(fields[1])  # type:ignore
                if connector_type != AtlanConnectorType.S3:
                    raise ValueError("Connector type must be s3")
            except ValueError as e:
                raise ValueError("Invalid connection_qualified_name") from e
            return {{ entity_def.name }}.Attributes(
                aws_arn=aws_arn,
                name=name,
                connection_qualified_name=connection_qualified_name,
                qualified_name=f"{connection_qualified_name}/{aws_arn}",
                connector_name=connector_type.value,
            )
        {%- elif entity_def.name == "S3Object" %}
        @classmethod
        # @validate_arguments()
        def create(
            cls,
            *,
            name: str,
            connection_qualified_name: str,
            aws_arn: str,
            s3_bucket_qualified_name: Optional[str] = None,
        ) -> S3Object.Attributes:
            validate_required_fields(
                ["name", "connection_qualified_name", "aws_arn"],
                [name, connection_qualified_name, aws_arn],
            )
            fields = connection_qualified_name.split("/")
            if len(fields) != 3:
                raise ValueError("Invalid connection_qualified_name")
            try:
                if fields[0].replace(" ", "") == "" or fields[2].replace(" ", "") == "":
                    raise ValueError("Invalid connection_qualified_name")
                connector_type = AtlanConnectorType(fields[1])  # type:ignore
                if connector_type != AtlanConnectorType.S3:
                    raise ValueError("Connector type must be s3")
            except ValueError as e:
                raise ValueError("Invalid connection_qualified_name") from e
            return S3Object.Attributes(
                aws_arn=aws_arn,
                name=name,
                connection_qualified_name=connection_qualified_name,
                qualified_name=f"{connection_qualified_name}/{aws_arn}",
                connector_name=connector_type.value,
                s3_bucket_qualified_name=s3_bucket_qualified_name,
            )
        {%- elif entity_def.name == "AtlasGlossary" %}
        @classmethod
        # @validate_arguments()
        def create(cls, *, name: StrictStr)->{{ entity_def.name }}.Attributes:
            validate_required_fields(["name"], [name])
            return AtlasGlossary.Attributes(name=name, qualified_name=next_id())
        {%- elif entity_def.name == "AtlasGlossaryCategory" %}
        @classmethod
        # @validate_arguments()
        def create(
            cls,
            *,
            name: StrictStr,
            anchor: AtlasGlossary,
            parent_category: Optional[AtlasGlossaryCategory] = None,
        ) -> AtlasGlossaryCategory.Attributes:
            validate_required_fields(["name", "anchor"], [name, anchor])
            return AtlasGlossaryCategory.Attributes(
                name=name, anchor=anchor, parent_category=parent_category, qualified_name=next_id()
            )
        {%- elif entity_def.name == "AtlasGlossaryTerm" %}
        @classmethod
        # @validate_arguments()
        def create(
            cls,
            *,
            name: StrictStr,
            anchor: Optional[AtlasGlossary] = None,
            glossary_qualified_name: Optional[StrictStr] = None,
            glossary_guid: Optional[StrictStr] = None,
            categories: Optional[list[AtlasGlossaryCategory]] = None,
        ) -> AtlasGlossaryTerm.Attributes:
            validate_required_fields(["name"], [name])
            validate_single_required_field(
                ["anchor", "glossary_qualified_name", "glossary_guid"],
                [anchor, glossary_qualified_name, glossary_guid],
            )
            if glossary_qualified_name:
                anchor = AtlasGlossary()
                anchor.unique_attributes = {"qualifiedName": glossary_qualified_name}
            if glossary_guid:
                anchor = AtlasGlossary()
                anchor.guid = glossary_guid
            return AtlasGlossaryTerm.Attributes(
                name=name,
                anchor=anchor,
                categories=categories,
                qualified_name=next_id(),
            )
        {%- elif entity_def.name == "Persona"  %}
        @classmethod
        # @validate_arguments()
        def create(cls, name: str) -> {{ entity_def.name }}.Attributes:
            if not name:
                raise ValueError("name cannot be blank")
            validate_required_fields(["name"], [name])
            return Persona.Attributes(
                qualified_name=name,
                name=name,
                display_name=name,
                is_access_control_enabled=True,
                description=""
            )
        {%- elif entity_def.name == "Purpose"  %}
        @classmethod
        # @validate_arguments()
        def create(cls, name: str, classifications: list[str]) -> {{ entity_def.name }}.Attributes:
            validate_required_fields(["name", "classifications"], [name, classifications])
            return Purpose.Attributes(
                qualified_name=name,
                name=name,
                display_name=name,
                is_access_control_enabled=True,
                description="",
                purpose_classifications=classifications
            )
        {%- elif entity_def.name == "AuthPolicy"  %}
        @classmethod
        # @validate_arguments()
        def create(cls, name: str) -> {{ entity_def.name }}.Attributes:
            if not name:
                raise ValueError("name cannot be blank")
            validate_required_fields(["name"], [name])
            return AuthPolicy.Attributes(
                qualified_name=name,
                name=name,
                display_name=""
            )
        {%- endif %}
    attributes: '{{entity_def.name}}.Attributes' = Field(
        default_factory = lambda: {{entity_def.name}}.Attributes(),
        description='Map of attributes in the instance and their values. The specific keys of this map will vary by '
                    'type, so are described in the sub-types of this schema.\n',
    )
    {%-  if entity_def.name == "Connection" %}
    @classmethod
    # @validate_arguments()
    def create(
        cls,
        *,
        name: str,
        connector_type: AtlanConnectorType,
        admin_users: Optional[list[str]] = None,
        admin_groups: Optional[list[str]] = None,
        admin_roles: Optional[list[str]] = None,
    )->{{ entity_def.name }}:
        if not name:
            raise ValueError("name cannot be blank")
        validate_required_fields(["connector_type"], [connector_type])
        if not admin_users and not admin_groups and not admin_roles:
            raise ValueError(
                "One of admin_user, admin_groups or admin_roles is required"
            )
        if admin_roles:
            from pyatlan.cache.role_cache import RoleCache
            for role_id in admin_roles:
                if not RoleCache.get_name_for_id(role_id):
                    raise ValueError(
                        f"Provided role ID {role_id} was not found in Atlan."
                    )
        if admin_groups:
            from pyatlan.cache.group_cache import GroupCache
            for group_alias in admin_groups:
                if not GroupCache.get_id_for_alias(group_alias):
                    raise ValueError(
                        f"Provided group name {group_alias} was not found in Atlan."
                    )
        if admin_users:
            from pyatlan.cache.user_cache import UserCache
            for username in admin_users:
                if not UserCache.get_id_for_name(username):
                    raise ValueError(
                        f"Provided username {username} was not found in Atlan."
                    )
        attr = cls.Attributes(
            name=name,
            qualified_name=connector_type.to_qualified_name(),
            connector_name=connector_type.value,
            category=connector_type.category.value,
            admin_users=admin_users or [],
            admin_groups=admin_groups or [],
            admin_roles=admin_roles or [],
        )
        return cls(attributes=attr)
    {%- elif entity_def.name == "Process" %}
    @classmethod
    def create(
        cls,
        name: str,
        connection_qualified_name: str,
        inputs: list["Catalog"],
        outputs: list["Catalog"],
        process_id: Optional[str] = None,
        parent: Optional[Process] = None,
    ) -> Process:
        return Process(
            attributes=Process.Attributes.create(
                name=name,
                connection_qualified_name=connection_qualified_name,
                process_id=process_id,
                inputs=inputs,
                outputs=outputs,
                parent=parent,
            )
        )
    {%- elif entity_def.name == "Database" %}
    @classmethod
    # @validate_arguments()
    def create(cls, *, name: str, connection_qualified_name: str)->{{ entity_def.name }}:
        if not name:
            raise ValueError("name cannot be blank")
        validate_required_fields(["connection_qualified_name"], [connection_qualified_name])
        fields = connection_qualified_name.split("/")
        if len(fields) != 3:
            raise ValueError("Invalid connection_qualified_name")
        try:
            connector_type = AtlanConnectorType(fields[1])  # type:ignore
        except ValueError as e:
            raise ValueError("Invalid connection_qualified_name") from e
        attributes = Database.Attributes(
            name=name,
            connection_qualified_name=connection_qualified_name,
            qualified_name=f"{connection_qualified_name}/{name}",
            connector_name=connector_type.value,
        )
        return cls(attributes=attributes)
    {%- elif entity_def.name == "Schema" %}
    @classmethod
    # @validate_arguments()
    def create(cls, *, name: str, database_qualified_name: str)->{{ entity_def.name }}:
        validate_required_fields(["name", "database_qualified_name"], [name, database_qualified_name])
        attributes = Schema.Attributes.create(name=name, database_qualified_name=database_qualified_name)
        return cls(attributes=attributes)
    {%- elif entity_def.name == "Table" or entity_def.name == "View" or entity_def.name == "MaterialisedView" %}
    @classmethod
    # @validate_arguments()
    def create(cls, *, name: str, schema_qualified_name: str)->{{ entity_def.name }}:
        validate_required_fields(["name", "schema_qualified_name"], [name, schema_qualified_name])
        attributes = {{ entity_def.name }}.Attributes.create(name=name, schema_qualified_name=schema_qualified_name)
        return cls(attributes=attributes)
    {%- elif entity_def.name == "S3Bucket" %}
    @classmethod
    # @validate_arguments()
    def create(
        cls, *, name: str, connection_qualified_name: str, aws_arn: str
    ) -> {{ entity_def.name }}:
        validate_required_fields(
            ["name", "connection_qualified_name", "aws_arn"],
            [name, connection_qualified_name, aws_arn],
        )
        attributes = {{ entity_def.name }}.Attributes.create(
            name=name, connection_qualified_name=connection_qualified_name, aws_arn=aws_arn
        )
        return cls(attributes=attributes)
    {%- elif entity_def.name == "S3Object" %}
    @classmethod
    # @validate_arguments()
    def create(
        cls,
        *,
        name: str,
        connection_qualified_name: str,
        aws_arn: str,
        s3_bucket_qualified_name: Optional[str] = None,
    ) -> S3Object:
        validate_required_fields(
            ["name", "connection_qualified_name", "aws_arn"],
            [name, connection_qualified_name, aws_arn],
        )
        attributes = S3Object.Attributes.create(
            name=name,
            connection_qualified_name=connection_qualified_name,
            aws_arn=aws_arn,
            s3_bucket_qualified_name=s3_bucket_qualified_name
        )
        return cls(attributes=attributes)
    {%- elif entity_def.name == "Persona" %}
    @classmethod
    # @validate_arguments()
    def create(cls, *, name: str) -> {{ entity_def.name }}:
        validate_required_fields(["name"], [name])
        attributes = Persona.Attributes.create(name=name)
        return cls(attributes=attributes)

    @classmethod
    # @validate_arguments()
    def create_metadata_policy(cls, *, name: str, persona_id: str, policy_type: AuthPolicyType, actions: Set[PersonaMetadataAction], resources: list[str]) -> AuthPolicy:
        validate_required_fields(["name", "persona_id", "policy_type", "actions", "resources"], [name, persona_id, policy_type, actions, resources])
        policy = AuthPolicy.create(name=name)
        policy.policy_actions = {x.value for x in actions}
        policy.policy_category = AuthPolicyCategory.PERSONA.value
        policy.policy_type = policy_type
        policy.policy_resources = resources
        policy.policy_resource_category = AuthPolicyResourceCategory.CUSTOM.value
        policy.policy_service_name = "atlas"
        policy.policy_sub_category = "metadata"
        persona = Persona()
        persona.guid = persona_id
        policy.access_control = persona
        return policy

    @classmethod
    # @validate_arguments()
    def create_data_policy(cls, *, name: str, persona_id: str, policy_type: AuthPolicyType, resources: list[str]) -> AuthPolicy:
        validate_required_fields(["name", "persona_id", "policy_type", "resources"], [name, persona_id, policy_type, resources])
        policy = AuthPolicy.create(name=name)
        policy.policy_actions = {DataAction.SELECT.value}
        policy.policy_category = AuthPolicyCategory.PERSONA.value
        policy.policy_type = policy_type
        policy.policy_resources = resources
        policy.policy_resources.append("entity-type:*")
        policy.policy_resource_category = AuthPolicyResourceCategory.ENTITY.value
        policy.policy_service_name = "heka"
        policy.policy_sub_category = "data"
        persona = Persona()
        persona.guid = persona_id
        policy.access_control = persona
        return policy

    @classmethod
    # @validate_arguments()
    def create_glossary_policy(cls, *, name: str, persona_id: str, policy_type: AuthPolicyType, actions: Set[PersonaGlossaryAction], resources: list[str]) -> AuthPolicy:
        validate_required_fields(["name", "persona_id", "policy_type", "actions", "resources"], [name, persona_id, policy_type, actions, resources])
        policy = AuthPolicy.create(name=name)
        policy.policy_actions = {x.value for x in actions}
        policy.policy_category = AuthPolicyCategory.PERSONA.value
        policy.policy_type = policy_type
        policy.policy_resources = resources
        policy.policy_resource_category = AuthPolicyResourceCategory.CUSTOM.value
        policy.policy_service_name = "atlas"
        policy.policy_sub_category = "glossary"
        persona = Persona()
        persona.guid = persona_id
        policy.access_control = persona
        return policy
    {%- elif entity_def.name == "Purpose" %}
    @classmethod
    # @validate_arguments()
    def create(cls, *, name: str, classifications: list[str]) -> {{ entity_def.name }}:
        validate_required_fields(["name", "classifications"], [name, classifications])
        attributes = Purpose.Attributes.create(name=name, classifications=classifications)
        return cls(attributes=attributes)

    @classmethod
    # @validate_arguments()
    def create_metadata_policy(cls, *, name: str, purpose_id: str, policy_type: AuthPolicyType, actions: Set[PurposeMetadataAction], policy_groups: Optional[Set[str]] = None, policy_users: Optional[Set[str]] = None, all_users: bool = False) -> AuthPolicy:
        validate_required_fields(["name", "purpose_id", "policy_type", "actions"], [name, purpose_id, policy_type, actions])
        target_found = False
        policy = AuthPolicy.create(name=name)
        policy.policy_actions = {x.value for x in actions}
        policy.policy_category = AuthPolicyCategory.PURPOSE.value
        policy.policy_type = policy_type
        policy.policy_resource_category = AuthPolicyResourceCategory.TAG.value
        policy.policy_service_name = "atlas_tag"
        policy.policy_sub_category = "metadata"
        purpose = Purpose()
        purpose.guid = purpose_id
        policy.access_control = purpose
        if all_users:
            target_found = True
            policy.policy_groups = {"public"}
        else:
            if policy_groups:
                from pyatlan.cache.group_cache import GroupCache
                for group_alias in policy_groups:
                    if not GroupCache.get_id_for_alias(group_alias):
                        raise ValueError(
                            f"Provided group name {group_alias} was not found in Atlan."
                        )
                target_found = True
                policy.policy_groups = policy_groups
            else:
                policy.policy_groups = None
            if policy_users:
                from pyatlan.cache.user_cache import UserCache
                for username in policy_users:
                    if not UserCache.get_id_for_name(username):
                        raise ValueError(
                            f"Provided username {username} was not found in Atlan."
                        )
                target_found = True
                policy.policy_users = policy_users
            else:
                policy.policy_users = None
        if target_found:
            return policy
        else:
            raise ValueError(
                "No user or group specified for the policy."
            )

    @classmethod
    # @validate_arguments()
    def create_data_policy(cls, *, name: str, purpose_id: str, policy_type: AuthPolicyType, policy_groups: Optional[Set[str]] = None, policy_users: Optional[Set[str]] = None, all_users: bool = False) -> AuthPolicy:
        validate_required_fields(["name", "purpose_id", "policy_type"], [name, purpose_id, policy_type])
        policy = AuthPolicy.create(name=name)
        policy.policy_actions = {DataAction.SELECT.value}
        policy.policy_category = AuthPolicyCategory.PURPOSE.value
        policy.policy_type = policy_type
        policy.policy_resource_category = AuthPolicyResourceCategory.TAG.value
        policy.policy_service_name = "atlas_tag"
        policy.policy_sub_category = "data"
        purpose = Purpose()
        purpose.guid = purpose_id
        policy.access_control = purpose
        if all_users:
            target_found = True
            policy.policy_groups = {"public"}
        else:
            if policy_groups:
                from pyatlan.cache.group_cache import GroupCache
                for group_alias in policy_groups:
                    if not GroupCache.get_id_for_alias(group_alias):
                        raise ValueError(
                            f"Provided group name {group_alias} was not found in Atlan."
                        )
                target_found = True
                policy.policy_groups = policy_groups
            else:
                policy.policy_groups = None
            if policy_users:
                from pyatlan.cache.user_cache import UserCache
                for username in policy_users:
                    if not UserCache.get_id_for_name(username):
                        raise ValueError(
                            f"Provided username {username} was not found in Atlan."
                        )
                target_found = True
                policy.policy_users = policy_users
            else:
                policy.policy_users = None
        if target_found:
            return policy
        else:
            raise ValueError(
                "No user or group specified for the policy."
            )
    {%- elif entity_def.name == "AuthPolicy" %}
    @classmethod
    # @validate_arguments()
    def create(cls, *, name: str) -> {{ entity_def.name }}:
        validate_required_fields(["name"], [name])
        attributes = AuthPolicy.Attributes.create(name=name)
        return cls(attributes=attributes)
    {%- endif %}
    {% if entity_def.name == "Persona" or entity_def.name == "Purpose" %}
    @classmethod
    def create_for_modification(
        cls: type[SelfAsset],
        qualified_name: str = "",
        name: str = "",
        is_enabled: bool = True,
    ) -> SelfAsset:
        validate_required_fields(
            ["name", "qualified_name", "is_enabled"],
            [name, qualified_name, is_enabled],
        )
        return cls(
            attributes=cls.Attributes(
                qualified_name=qualified_name,
                name=name,
                is_access_control_enabled=is_enabled
            )
        )
    {%- endif %}
    {% if entity_def.name.startswith("AtlasGlossary") %}
    @root_validator()
    def update_qualified_name(cls, values):
        if "attributes" in values  and values["attributes"] and not values["attributes"].qualified_name:
            values["attributes"].qualified_name = values["guid"]
        return values
    {%- if entity_def.name == "AtlasGlossary" %}
    @classmethod
    # @validate_arguments()
    def create(cls, *, name: StrictStr)->{{ entity_def.name }}:
        validate_required_fields(["name"], [name])
        return AtlasGlossary(attributes=AtlasGlossary.Attributes.create(name=name))
    {% elif entity_def.name == "AtlasGlossaryCategory" %}
    @classmethod
    # @validate_arguments()
    def create(
        cls,
        *,
        name: StrictStr,
        anchor: AtlasGlossary,
        parent_category: Optional[AtlasGlossaryCategory] = None,
    ) -> AtlasGlossaryCategory:
        validate_required_fields(["name", "anchor"], [name, anchor])
        return cls(
            attributes=AtlasGlossaryCategory.Attributes.create(
                name=name, anchor=anchor, parent_category=parent_category
            )
        )

    def trim_to_required(self) -> AtlasGlossaryCategory:
        if self.anchor is None or not self.anchor.guid:
            raise ValueError("anchor.guid must be available")
        return self.create_for_modification(
            qualified_name=self.qualified_name,
            name=self.name,
            glossary_guid=self.anchor.guid,
        )

    @classmethod
    def create_for_modification(
        cls: type[SelfAsset],
        qualified_name: str = "",
        name: str = "",
        glossary_guid: str = "",
    ) -> SelfAsset:
        validate_required_fields(
            ["name", "qualified_name", "glossary_guid"],
            [name, qualified_name, glossary_guid],
        )
        glossary = AtlasGlossary()
        glossary.guid = glossary_guid
        return cls(
            attributes=cls.Attributes(
                qualified_name=qualified_name, name=name, anchor=glossary
            )
        )
    {% elif entity_def.name == "AtlasGlossaryTerm"%}
    @classmethod
    # @validate_arguments()
    def create(
        cls,
        *,
        name: StrictStr,
        anchor: Optional[AtlasGlossary] = None,
        glossary_qualified_name: Optional[StrictStr] = None,
        glossary_guid: Optional[StrictStr] = None,
        categories: Optional[list[AtlasGlossaryCategory]] = None,
    ) -> AtlasGlossaryTerm:
        validate_required_fields(["name"], [name])
        return cls(
            attributes=AtlasGlossaryTerm.Attributes.create(
                name=name, anchor=anchor, glossary_qualified_name=glossary_qualified_name,  glossary_guid = glossary_guid, categories=categories
            )
        )
    def trim_to_required(self) -> AtlasGlossaryTerm:
        if self.anchor is None or not self.anchor.guid:
            raise ValueError("anchor.guid must be available")
        return self.create_for_modification(
            qualified_name=self.qualified_name,
            name=self.name,
            glossary_guid=self.anchor.guid,
        )

    @classmethod
    def create_for_modification(
        cls: type[SelfAsset],
        qualified_name: str = "",
        name: str = "",
        glossary_guid: str = "",
    ) -> SelfAsset:
        validate_required_fields(
            ["name", "qualified_name", "glossary_guid"],
            [name, qualified_name, glossary_guid],
        )
        glossary = AtlasGlossary()
        glossary.guid = glossary_guid
        return cls(
            attributes=cls.Attributes(
                qualified_name=qualified_name, name=name, anchor=glossary
            )
        )
    {%- endif  %}
    {% endif %}
    {% if entity_def.name == "Asset" %}
    def has_announcement(self) -> bool:
        return bool(
            self.attributes
            and (
                self.attributes.announcement_title
                or self.attributes.announcement_type
            )
        )

    def set_announcement(self, announcement: Announcement) -> None:
        self.attributes.announcement_type = announcement.announcement_type.value
        self.attributes.announcement_title = announcement.announcement_title
        self.attributes.announcement_message = announcement.announcement_message

    def get_announcment(self) -> Optional[Announcement]:
        if self.attributes.announcement_type and self.attributes.announcement_title:
            return Announcement(
                announcement_type=AnnouncementType[
                    self.attributes.announcement_type.upper()
                ],
                announcement_title=self.attributes.announcement_title,
                announcement_message=self.attributes.announcement_message,
            )
        return None

    def remove_announcement(self):
        self.attributes.remove_announcement()

    def remove_description(self):
        self.attributes.remove_description()

    def remove_user_description(self):
        self.attributes.remove_user_description()

    def remove_owners(self):
        self.attributes.remove_owners()

    def remove_certificate(self):
        self.attributes.remove_certificate()
    {% endif %}
    {% endif %}
{%- endif %}
{% endfor %}
Referenceable.update_forward_refs()
AtlasGlossary.update_forward_refs()
{% for entity_def in entity_defs %}
{{entity_def.name}}.Attributes.update_forward_refs()
{% endfor %}<|MERGE_RESOLUTION|>--- conflicted
+++ resolved
@@ -7,11 +7,7 @@
 import sys
 from datetime import datetime
 from io import StringIO
-<<<<<<< HEAD
-from typing import Any, ClassVar, Dict, List, Optional, TypeVar, Set
-=======
-from typing import Any, ClassVar, Dict, List, Optional, Type, TypeVar
->>>>>>> cdf2cdf6
+from typing import Any, ClassVar, Dict, List, Optional, Set, Type, TypeVar
 from urllib.parse import quote, unquote
 
 from pydantic import Field, PrivateAttr, StrictStr, root_validator, validator
