--- conflicted
+++ resolved
@@ -474,7 +474,6 @@
         )
 
 
-<<<<<<< HEAD
 class PyAtlanThreadPoolExecutor(ThreadPoolExecutor):
     """
     A ThreadPoolExecutor that preserves context variables (e.g: `AtlanClient`)
@@ -519,8 +518,7 @@
                     var.set(value)
             return fn(*args, **kwargs)
 
-        return super().submit(_fn)
-=======
+
 class ExtendableEnumMeta(EnumMeta):
     def __init__(cls, name, bases, namespace):
         super().__init__(name, bases, namespace)
@@ -536,5 +534,4 @@
         cls._value2member_map_[value] = member
         cls._member_names_.append(name)
         cls._additional_members[name] = member
-        return member
->>>>>>> 06fe81f4
+        return member