# SPDX-License-Identifier: Apache-2.0
# Copyright 2022 Atlan Pte. Ltd.
from unittest.mock import Mock, patch

import pytest
from pydantic.v1 import ValidationError

from pyatlan.client.atlan import AtlanClient
from pyatlan.client.common import ApiCaller
from pyatlan.client.constants import (
    SCHEDULE_QUERY_WORKFLOWS_MISSED,
    SCHEDULE_QUERY_WORKFLOWS_SEARCH,
    WORKFLOW_INDEX_SEARCH,
)
from pyatlan.client.workflow import WorkflowClient
from pyatlan.errors import InvalidRequestError
from pyatlan.model.enums import AtlanWorkflowPhase, WorkflowPackage
from pyatlan.model.workflow import (
    PackageParameter,
    ScheduleQueriesSearchRequest,
    Workflow,
    WorkflowMetadata,
    WorkflowResponse,
    WorkflowRunResponse,
    WorkflowSchedule,
    WorkflowScheduleResponse,
    WorkflowScheduleSpec,
    WorkflowScheduleStatus,
    WorkflowSearchHits,
    WorkflowSearchRequest,
    WorkflowSearchResponse,
    WorkflowSearchResult,
    WorkflowSearchResultDetail,
    WorkflowSearchResultStatus,
    WorkflowSpec,
)
from tests.unit.constants import TEST_WORKFLOW_CLIENT_METHODS


@pytest.fixture(autouse=True)
def set_env(monkeypatch):
    monkeypatch.setenv("ATLAN_BASE_URL", "https://test.atlan.com")
    monkeypatch.setenv("ATLAN_API_KEY", "test-api-key")


@pytest.fixture()
def mock_api_caller():
    return Mock(spec=ApiCaller)


@pytest.fixture()
def mock_workflow_time_sleep():
    with patch("pyatlan.client.workflow.sleep") as mock_time_sleep:
        yield mock_time_sleep


@pytest.fixture()
def client(mock_api_caller) -> WorkflowClient:
    return WorkflowClient(mock_api_caller)


@pytest.fixture()
def search_result_status() -> WorkflowSearchResultStatus:
    return WorkflowSearchResultStatus(phase=AtlanWorkflowPhase.RUNNING)


@pytest.fixture()
def search_result_detail(
    search_result_status: WorkflowSearchResultStatus,
) -> WorkflowSearchResultDetail:
    return WorkflowSearchResultDetail(
        api_version="1",
        kind="kind",
        metadata=WorkflowMetadata(name="name", namespace="namespace"),
        spec=WorkflowSpec(),
        status=search_result_status,
    )


@pytest.fixture()
def search_result(search_result_detail) -> WorkflowSearchResult:
    return WorkflowSearchResult(
        index="index",
        type="type",
        id="id",
        seq_no=1,
        primary_term=2,
        sort=["sort"],
        source=search_result_detail,
    )  # type: ignore[call-arg]


@pytest.fixture()
def search_response(search_result: WorkflowSearchResult) -> WorkflowSearchResponse:
    return WorkflowSearchResponse(
        hits=WorkflowSearchHits(total={"dummy": "dummy"}, hits=[search_result]),
        shards={"dummy": "dummy"},
    )  # type: ignore[call-arg]


@pytest.fixture()
def rerun_response() -> WorkflowRunResponse:
    return WorkflowRunResponse(
        status=WorkflowSearchResultStatus(),
        metadata=WorkflowMetadata(name="name", namespace="namespace"),
        spec=WorkflowSpec(),
    )


@pytest.fixture()
def rerun_response_with_idempotent(
    search_result_status: WorkflowSearchResultStatus,
) -> WorkflowRunResponse:
    return WorkflowRunResponse(
        metadata=WorkflowMetadata(name="name", namespace="namespace"),
        spec=WorkflowSpec(),
        status=search_result_status,
    )


@pytest.fixture()
def workflow_response() -> WorkflowResponse:
    return WorkflowResponse(
        metadata=WorkflowMetadata(name="name", namespace="namespace"),
        spec=WorkflowSpec(),
        payload=[PackageParameter(parameter="test-param", type="test-type", body={})],
    )


@pytest.fixture()
def workflow_run_response() -> WorkflowRunResponse:
    return WorkflowRunResponse(
        metadata=WorkflowMetadata(name="name", namespace="namespace"),
        spec=WorkflowSpec(),
        payload=[PackageParameter(parameter="test-param", type="test-type", body={})],
        status=WorkflowSearchResultStatus(phase=AtlanWorkflowPhase.RUNNING),
    )


@pytest.fixture()
<<<<<<< HEAD
=======
def schedule() -> WorkflowSchedule:
    return WorkflowSchedule(timezone="Europe/Paris", cron_schedule="45 4 * * *")


@pytest.fixture()
def schedule_response() -> WorkflowScheduleResponse:
    return WorkflowScheduleResponse(
        spec=WorkflowScheduleSpec(),
        metadata=WorkflowMetadata(name="name", namespace="namespace"),
        workflow_metadata=WorkflowMetadata(name="name", namespace="namespace"),
        status=WorkflowScheduleStatus(
            active="test-active",
            conditions="test-conditions",
            last_scheduled_time="test-last-scheduled-time",
        ),
    )


@pytest.fixture()
>>>>>>> beea7e2c
def update_response() -> WorkflowResponse:
    return WorkflowResponse(
        metadata=WorkflowMetadata(name="name", namespace="namespace"),
        spec=WorkflowSpec(),
    )


@pytest.mark.parametrize("method, params", TEST_WORKFLOW_CLIENT_METHODS.items())
def test_workflow_client_methods_validation_error(method, params):
    client_method = getattr(AtlanClient().workflow, method)
    for param_values, error_msg in params:
        with pytest.raises(ValidationError, match=error_msg):
            client_method(*param_values)


@pytest.mark.parametrize("api_caller", ["abc", None])
def test_init_when_wrong_class_raises_exception(api_caller):
    with pytest.raises(
        InvalidRequestError,
        match="ATLAN-PYTHON-400-048 Invalid parameter type for client should be ApiCaller",
    ):
        WorkflowClient(api_caller)


<<<<<<< HEAD
=======
@pytest.mark.parametrize("method, params", TEST_WORKFLOW_CLIENT_METHODS.items())
def test_workflow_client_methods_validation_error(method, params):
    client_method = getattr(AtlanClient().workflow, method)
    for param_values, error_msg in params:
        with pytest.raises(ValidationError, match=error_msg):
            client_method(*param_values)


>>>>>>> beea7e2c
def test_find_by_type(client: WorkflowClient, mock_api_caller):
    raw_json = {"shards": {"dummy": None}, "hits": {"total": {"dummy": None}}}
    mock_api_caller._call_api.return_value = raw_json

    assert client.find_by_type(prefix=WorkflowPackage.FIVETRAN) == []
    mock_api_caller._call_api.called_once()
    assert mock_api_caller._call_api.call_args.args[0] == WORKFLOW_INDEX_SEARCH
    assert isinstance(
        mock_api_caller._call_api.call_args.kwargs["request_obj"], WorkflowSearchRequest
    )


def test_re_run_when_given_workflowpackage_with_no_prior_runs_raises_invalid_request_error(
    client: WorkflowClient, mock_api_caller
):
    raw_json = {"shards": {"dummy": None}, "hits": {"total": {"dummy": None}}}
    mock_api_caller._call_api.return_value = raw_json

    with pytest.raises(
        InvalidRequestError,
        match="ATLAN-PYTHON-400-047 No prior runs of atlan-fivetran were available.",
    ):
        client.rerun(WorkflowPackage.FIVETRAN)


def test_re_run_when_given_workflowpackage(
    client: WorkflowClient,
    mock_api_caller,
    search_response: WorkflowSearchResponse,
    rerun_response: WorkflowRunResponse,
):
    mock_api_caller._call_api.side_effect = [
        search_response.dict(),
        rerun_response.dict(),
    ]

    assert client.rerun(WorkflowPackage.FIVETRAN) == rerun_response
    assert mock_api_caller._call_api.call_count == 2
    mock_api_caller.reset_mock()


def test_re_run_when_given_workflowsearchresultdetail(
    client: WorkflowClient,
    mock_api_caller,
    search_result_detail: WorkflowSearchResultDetail,
    rerun_response: WorkflowRunResponse,
):
    mock_api_caller._call_api.return_value = rerun_response.dict()

    assert client.rerun(workflow=search_result_detail) == rerun_response
    assert mock_api_caller._call_api.call_count == 1
    mock_api_caller.reset_mock()


def test_re_run_when_given_workflowsearchresult(
    client: WorkflowClient,
    mock_api_caller,
    search_result: WorkflowSearchResult,
    rerun_response: WorkflowRunResponse,
):
    mock_api_caller._call_api.return_value = rerun_response.dict()

    assert client.rerun(workflow=search_result) == rerun_response
    assert mock_api_caller._call_api.call_count == 1
    mock_api_caller.reset_mock()


def test_re_run_when_given_workflowpackage_with_idempotent(
    client: WorkflowClient,
    mock_api_caller,
    mock_workflow_time_sleep,
    search_response: WorkflowSearchResponse,
    rerun_response_with_idempotent: WorkflowRunResponse,
):
    mock_api_caller._call_api.side_effect = [
        search_response.dict(),
        search_response.dict(),
    ]

    assert (
        client.rerun(WorkflowPackage.FIVETRAN, idempotent=True)
        == rerun_response_with_idempotent
    )
    assert mock_api_caller._call_api.call_count == 2
    mock_api_caller.reset_mock()


def test_re_run_when_given_workflowsearchresultdetail_with_idempotent(
    client: WorkflowClient,
    mock_api_caller,
    mock_workflow_time_sleep,
    search_response: WorkflowSearchResponse,
    search_result_detail: WorkflowSearchResultDetail,
    rerun_response_with_idempotent: WorkflowRunResponse,
):
    mock_api_caller._call_api.return_value = search_response.dict()

    assert (
        client.rerun(workflow=search_result_detail, idempotent=True)
        == rerun_response_with_idempotent
    )
    assert mock_api_caller._call_api.call_count == 1
    mock_api_caller.reset_mock()


def test_re_run_when_given_workflowsearchresult_with_idempotent(
    client: WorkflowClient,
    mock_api_caller,
    mock_workflow_time_sleep,
    search_response: WorkflowSearchResponse,
    search_result: WorkflowSearchResult,
    rerun_response_with_idempotent: WorkflowRunResponse,
):
    mock_api_caller._call_api.return_value = search_response.dict()

    assert (
        client.rerun(workflow=search_result, idempotent=True)
        == rerun_response_with_idempotent
    )
<<<<<<< HEAD
=======
    assert mock_api_caller._call_api.call_count == 1
    mock_api_caller.reset_mock()
>>>>>>> beea7e2c


def test_run_when_given_workflow(
    client: WorkflowClient,
    mock_api_caller,
    workflow_response: WorkflowResponse,
):
    mock_api_caller._call_api.return_value = workflow_response.dict()
    response = client.run(
        Workflow(
            metadata=WorkflowMetadata(name="name", namespace="namespace"),
            spec=WorkflowSpec(),
            payload=[
                PackageParameter(parameter="test-param", type="test-type", body={})
            ],
        )  # type: ignore[call-arg]
    )
    assert response == workflow_response
<<<<<<< HEAD
=======
    assert mock_api_caller._call_api.call_count == 1
    mock_api_caller.reset_mock()


def test_run_when_given_workflow_with_schedule(
    client: WorkflowClient,
    schedule: WorkflowSchedule,
    mock_api_caller,
    workflow_response: WorkflowResponse,
):
    mock_api_caller._call_api.return_value = workflow_response.dict()
    response = client.run(
        Workflow(
            metadata=WorkflowMetadata(name="name", namespace="namespace"),
            spec=WorkflowSpec(),
            payload=[
                PackageParameter(parameter="test-param", type="test-type", body={})
            ],
        ),  # type: ignore[call-arg]
        workflow_schedule=schedule,
    )
    assert response == workflow_response
    assert mock_api_caller._call_api.call_count == 1
    mock_api_caller.reset_mock()
>>>>>>> beea7e2c


def test_update_when_given_workflow(
    client: WorkflowClient,
    mock_api_caller,
    search_result: WorkflowSearchResult,
    update_response: WorkflowResponse,
):
    mock_api_caller._call_api.return_value = update_response.dict()
    response = client.update(workflow=search_result.to_workflow())
    assert response == update_response
    assert mock_api_caller._call_api.call_count == 1
    mock_api_caller.reset_mock()


<<<<<<< HEAD
def test_workflow_update_owner(
    client: WorkflowClient,
    mock_api_caller,
    workflow_response: WorkflowResponse,
):
    mock_api_caller._call_api.return_value = workflow_response.dict()
    response = client.update_owner(workflow_name="test-workflow", username="test-owner")

    assert mock_api_caller._call_api.call_count == 1
    assert response == WorkflowResponse(**workflow_response.dict())
    mock_api_caller.reset_mock()


def test_workflow_find_schedule_query_between(
    client: WorkflowClient, mock_api_caller, workflow_run_response: WorkflowRunResponse
):
    mock_api_caller._call_api.return_value = [workflow_run_response]
    response = client.find_schedule_query_between(
        ScheduleQueriesSearchRequest(
            start_date="2024-05-03T16:30:00.000+05:30",
            end_date="2024-05-05T00:59:00.000+05:30",
        )
    )

    assert mock_api_caller._call_api.call_count == 1
    assert (
        response
        and len(response) == 1
        and response[0] == WorkflowRunResponse(**workflow_run_response.dict())
    )
    # Ensure it is called by the correct API endpoint
    assert (
        mock_api_caller._call_api.call_args[0][0].path
        == SCHEDULE_QUERY_WORKFLOWS_SEARCH.path
    )
    mock_api_caller.reset_mock()

    # Missed schedule query workflows
    mock_api_caller._call_api.return_value = [workflow_run_response]
    response = client.find_schedule_query_between(
        ScheduleQueriesSearchRequest(
            start_date="2024-05-03T16:30:00.000+05:30",
            end_date="2024-05-05T00:59:00.000+05:30",
        ),
        missed=True,
    )

    assert mock_api_caller._call_api.call_count == 1
    # Ensure it is called by the correct API endpoint
    assert (
        mock_api_caller._call_api.call_args[0][0].path
        == SCHEDULE_QUERY_WORKFLOWS_MISSED.path
    )
    assert (
        response
        and len(response) == 1
        and response[0] == WorkflowRunResponse(**workflow_run_response.dict())
    )
    mock_api_caller.reset_mock()

    # None response
    mock_api_caller._call_api.return_value = None
    response = client.find_schedule_query_between(
        ScheduleQueriesSearchRequest(
            start_date="2024-05-03T16:30:00.000+05:30",
            end_date="2024-05-05T00:59:00.000+05:30",
        )
    )

    assert mock_api_caller._call_api.call_count == 1
    assert response is None
    mock_api_caller.reset_mock()


def test_workflow_find_schedule_query(
    client: WorkflowClient,
    mock_api_caller,
    search_response: WorkflowSearchResponse,
    search_result: WorkflowSearchResult,
):
    mock_api_caller._call_api.return_value = search_response.dict()
    response = client.find_schedule_query(
        saved_query_id="test-query-id", max_results=50
    )

    assert len(response) == 1
    assert mock_api_caller._call_api.call_count == 1
    assert response[0] == WorkflowSearchResult(**search_result.dict())
    mock_api_caller.reset_mock()


def test_workflow_rerun_schedule_query_workflow(
    client,
    mock_api_caller,
    workflow_run_response: WorkflowRunResponse,
):
    mock_api_caller._call_api.return_value = workflow_run_response.dict()
    response = client.re_run_schedule_query(schedule_query_id="test-query-id")

    assert mock_api_caller._call_api.call_count == 1
    assert response == WorkflowRunResponse(**workflow_run_response.dict())
=======
def test_workflow_get_runs(
    client: WorkflowClient,
    mock_api_caller,
    search_response: WorkflowSearchResponse,
):
    mock_api_caller._call_api.return_value = search_response.dict()
    response = client.get_runs(
        workflow_name="test-workflow",
        workflow_phase=AtlanWorkflowPhase.RUNNING,
    )

    assert response == search_response.hits.hits
    assert mock_api_caller._call_api.call_count == 1
    mock_api_caller.reset_mock()


def test_workflow_stop(
    client: WorkflowClient,
    mock_api_caller,
    workflow_run_response: WorkflowRunResponse,
):
    mock_api_caller._call_api.return_value = workflow_run_response.dict()
    response = client.stop(workflow_run_id="test-workflow-run-id")

    assert response == WorkflowRunResponse(**workflow_run_response.dict())
    assert mock_api_caller._call_api.call_count == 1
    mock_api_caller.reset_mock()


def test_workflow_delete(client: WorkflowClient, mock_api_caller):
    mock_api_caller._call_api.return_value = None
    assert not client.delete(workflow_name="test-workflow")


def test_workflow_add_schedule(
    client: WorkflowClient,
    schedule: WorkflowSchedule,
    workflow_response: WorkflowResponse,
    search_response: WorkflowSearchResponse,
    search_result: WorkflowSearchResult,
    mock_api_caller,
):
    # Workflow response
    mock_api_caller._call_api.side_effect = [
        workflow_response.dict(),
    ]
    response = client.add_schedule(
        workflow=workflow_response, workflow_schedule=schedule
    )

    assert mock_api_caller._call_api.call_count == 1
    assert response == WorkflowResponse(**workflow_response.dict())
    mock_api_caller.reset_mock()

    # Workflow package
    mock_api_caller._call_api.side_effect = [
        search_response.dict(),
        workflow_response.dict(),
    ]
    response = client.add_schedule(
        workflow=WorkflowPackage.FIVETRAN, workflow_schedule=schedule
    )

    assert mock_api_caller._call_api.call_count == 2
    assert response == WorkflowResponse(**workflow_response.dict())
    mock_api_caller.reset_mock()

    # Workflow search result
    mock_api_caller._call_api.side_effect = [workflow_response.dict()]
    response = client.add_schedule(workflow=search_result, workflow_schedule=schedule)

    assert mock_api_caller._call_api.call_count == 1
    assert response == WorkflowResponse(**workflow_response.dict())
    mock_api_caller.reset_mock()


def test_workflow_remove_schedule(
    client: WorkflowClient,
    workflow_response: WorkflowResponse,
    search_response: WorkflowSearchResponse,
    search_result: WorkflowSearchResult,
    mock_api_caller,
):
    # Workflow response
    mock_api_caller._call_api.side_effect = [
        workflow_response.dict(),
    ]
    response = client.remove_schedule(workflow=workflow_response)

    assert mock_api_caller._call_api.call_count == 1
    assert response == WorkflowResponse(**workflow_response.dict())
    mock_api_caller.reset_mock()

    # Workflow package
    mock_api_caller._call_api.side_effect = [
        search_response.dict(),
        workflow_response.dict(),
    ]
    response = client.remove_schedule(workflow=WorkflowPackage.FIVETRAN)

    assert mock_api_caller._call_api.call_count == 2
    assert response == WorkflowResponse(**workflow_response.dict())
    mock_api_caller.reset_mock()

    # Workflow search result
    mock_api_caller._call_api.side_effect = [workflow_response.dict()]
    response = client.remove_schedule(workflow=search_result)

    assert mock_api_caller._call_api.call_count == 1
    assert response == WorkflowResponse(**workflow_response.dict())
    mock_api_caller.reset_mock()


def test_workflow_get_all_scheduled_runs(
    client: WorkflowClient,
    workflow_response: WorkflowResponse,
    search_response: WorkflowSearchResponse,
    search_result: WorkflowSearchResult,
    schedule_response: WorkflowScheduleResponse,
    mock_api_caller,
):
    mock_api_caller._call_api.return_value = {"items": [schedule_response]}
    response = client.get_all_scheduled_runs()

    assert mock_api_caller._call_api.call_count == 1
    assert response and len(response) == 1
    assert response[0] == WorkflowScheduleResponse(**schedule_response.dict())
    mock_api_caller.reset_mock()


def test_workflow_get_scheduled_run(
    client: WorkflowClient,
    workflow_response: WorkflowResponse,
    search_response: WorkflowSearchResponse,
    search_result: WorkflowSearchResult,
    schedule_response: WorkflowScheduleResponse,
    mock_api_caller,
):
    mock_api_caller._call_api.return_value = schedule_response
    response = client.get_scheduled_run(workflow_name="test-workflow")

    assert mock_api_caller._call_api.call_count == 1
    assert response == WorkflowScheduleResponse(**schedule_response.dict())
>>>>>>> beea7e2c
    mock_api_caller.reset_mock()<|MERGE_RESOLUTION|>--- conflicted
+++ resolved
@@ -138,8 +138,6 @@
 
 
 @pytest.fixture()
-<<<<<<< HEAD
-=======
 def schedule() -> WorkflowSchedule:
     return WorkflowSchedule(timezone="Europe/Paris", cron_schedule="45 4 * * *")
 
@@ -159,7 +157,6 @@
 
 
 @pytest.fixture()
->>>>>>> beea7e2c
 def update_response() -> WorkflowResponse:
     return WorkflowResponse(
         metadata=WorkflowMetadata(name="name", namespace="namespace"),
@@ -184,17 +181,6 @@
         WorkflowClient(api_caller)
 
 
-<<<<<<< HEAD
-=======
-@pytest.mark.parametrize("method, params", TEST_WORKFLOW_CLIENT_METHODS.items())
-def test_workflow_client_methods_validation_error(method, params):
-    client_method = getattr(AtlanClient().workflow, method)
-    for param_values, error_msg in params:
-        with pytest.raises(ValidationError, match=error_msg):
-            client_method(*param_values)
-
-
->>>>>>> beea7e2c
 def test_find_by_type(client: WorkflowClient, mock_api_caller):
     raw_json = {"shards": {"dummy": None}, "hits": {"total": {"dummy": None}}}
     mock_api_caller._call_api.return_value = raw_json
@@ -314,11 +300,8 @@
         client.rerun(workflow=search_result, idempotent=True)
         == rerun_response_with_idempotent
     )
-<<<<<<< HEAD
-=======
-    assert mock_api_caller._call_api.call_count == 1
-    mock_api_caller.reset_mock()
->>>>>>> beea7e2c
+    assert mock_api_caller._call_api.call_count == 1
+    mock_api_caller.reset_mock()
 
 
 def test_run_when_given_workflow(
@@ -337,8 +320,6 @@
         )  # type: ignore[call-arg]
     )
     assert response == workflow_response
-<<<<<<< HEAD
-=======
     assert mock_api_caller._call_api.call_count == 1
     mock_api_caller.reset_mock()
 
@@ -363,7 +344,6 @@
     assert response == workflow_response
     assert mock_api_caller._call_api.call_count == 1
     mock_api_caller.reset_mock()
->>>>>>> beea7e2c
 
 
 def test_update_when_given_workflow(
@@ -379,7 +359,6 @@
     mock_api_caller.reset_mock()
 
 
-<<<<<<< HEAD
 def test_workflow_update_owner(
     client: WorkflowClient,
     mock_api_caller,
@@ -387,6 +366,82 @@
 ):
     mock_api_caller._call_api.return_value = workflow_response.dict()
     response = client.update_owner(workflow_name="test-workflow", username="test-owner")
+
+    assert mock_api_caller._call_api.call_count == 1
+    assert response == WorkflowResponse(**workflow_response.dict())
+    mock_api_caller.reset_mock()
+
+
+def test_workflow_get_runs(
+    client: WorkflowClient,
+    mock_api_caller,
+    search_response: WorkflowSearchResponse,
+):
+    mock_api_caller._call_api.return_value = search_response.dict()
+    response = client.get_runs(
+        workflow_name="test-workflow",
+        workflow_phase=AtlanWorkflowPhase.RUNNING,
+    )
+
+    assert response == search_response.hits.hits
+    assert mock_api_caller._call_api.call_count == 1
+    mock_api_caller.reset_mock()
+
+
+def test_workflow_stop(
+    client: WorkflowClient,
+    mock_api_caller,
+    workflow_run_response: WorkflowRunResponse,
+):
+    mock_api_caller._call_api.return_value = workflow_run_response.dict()
+    response = client.stop(workflow_run_id="test-workflow-run-id")
+
+    assert response == WorkflowRunResponse(**workflow_run_response.dict())
+    assert mock_api_caller._call_api.call_count == 1
+    mock_api_caller.reset_mock()
+
+
+def test_workflow_delete(client: WorkflowClient, mock_api_caller):
+    mock_api_caller._call_api.return_value = None
+    assert not client.delete(workflow_name="test-workflow")
+
+
+def test_workflow_add_schedule(
+    client: WorkflowClient,
+    schedule: WorkflowSchedule,
+    workflow_response: WorkflowResponse,
+    search_response: WorkflowSearchResponse,
+    search_result: WorkflowSearchResult,
+    mock_api_caller,
+):
+    # Workflow response
+    mock_api_caller._call_api.side_effect = [
+        workflow_response.dict(),
+    ]
+    response = client.add_schedule(
+        workflow=workflow_response, workflow_schedule=schedule
+    )
+
+    assert mock_api_caller._call_api.call_count == 1
+    assert response == WorkflowResponse(**workflow_response.dict())
+    mock_api_caller.reset_mock()
+
+    # Workflow package
+    mock_api_caller._call_api.side_effect = [
+        search_response.dict(),
+        workflow_response.dict(),
+    ]
+    response = client.add_schedule(
+        workflow=WorkflowPackage.FIVETRAN, workflow_schedule=schedule
+    )
+
+    assert mock_api_caller._call_api.call_count == 2
+    assert response == WorkflowResponse(**workflow_response.dict())
+    mock_api_caller.reset_mock()
+
+    # Workflow search result
+    mock_api_caller._call_api.side_effect = [workflow_response.dict()]
+    response = client.add_schedule(workflow=search_result, workflow_schedule=schedule)
 
     assert mock_api_caller._call_api.call_count == 1
     assert response == WorkflowResponse(**workflow_response.dict())
@@ -481,81 +536,6 @@
 
     assert mock_api_caller._call_api.call_count == 1
     assert response == WorkflowRunResponse(**workflow_run_response.dict())
-=======
-def test_workflow_get_runs(
-    client: WorkflowClient,
-    mock_api_caller,
-    search_response: WorkflowSearchResponse,
-):
-    mock_api_caller._call_api.return_value = search_response.dict()
-    response = client.get_runs(
-        workflow_name="test-workflow",
-        workflow_phase=AtlanWorkflowPhase.RUNNING,
-    )
-
-    assert response == search_response.hits.hits
-    assert mock_api_caller._call_api.call_count == 1
-    mock_api_caller.reset_mock()
-
-
-def test_workflow_stop(
-    client: WorkflowClient,
-    mock_api_caller,
-    workflow_run_response: WorkflowRunResponse,
-):
-    mock_api_caller._call_api.return_value = workflow_run_response.dict()
-    response = client.stop(workflow_run_id="test-workflow-run-id")
-
-    assert response == WorkflowRunResponse(**workflow_run_response.dict())
-    assert mock_api_caller._call_api.call_count == 1
-    mock_api_caller.reset_mock()
-
-
-def test_workflow_delete(client: WorkflowClient, mock_api_caller):
-    mock_api_caller._call_api.return_value = None
-    assert not client.delete(workflow_name="test-workflow")
-
-
-def test_workflow_add_schedule(
-    client: WorkflowClient,
-    schedule: WorkflowSchedule,
-    workflow_response: WorkflowResponse,
-    search_response: WorkflowSearchResponse,
-    search_result: WorkflowSearchResult,
-    mock_api_caller,
-):
-    # Workflow response
-    mock_api_caller._call_api.side_effect = [
-        workflow_response.dict(),
-    ]
-    response = client.add_schedule(
-        workflow=workflow_response, workflow_schedule=schedule
-    )
-
-    assert mock_api_caller._call_api.call_count == 1
-    assert response == WorkflowResponse(**workflow_response.dict())
-    mock_api_caller.reset_mock()
-
-    # Workflow package
-    mock_api_caller._call_api.side_effect = [
-        search_response.dict(),
-        workflow_response.dict(),
-    ]
-    response = client.add_schedule(
-        workflow=WorkflowPackage.FIVETRAN, workflow_schedule=schedule
-    )
-
-    assert mock_api_caller._call_api.call_count == 2
-    assert response == WorkflowResponse(**workflow_response.dict())
-    mock_api_caller.reset_mock()
-
-    # Workflow search result
-    mock_api_caller._call_api.side_effect = [workflow_response.dict()]
-    response = client.add_schedule(workflow=search_result, workflow_schedule=schedule)
-
-    assert mock_api_caller._call_api.call_count == 1
-    assert response == WorkflowResponse(**workflow_response.dict())
-    mock_api_caller.reset_mock()
 
 
 def test_workflow_remove_schedule(
@@ -625,5 +605,4 @@
 
     assert mock_api_caller._call_api.call_count == 1
     assert response == WorkflowScheduleResponse(**schedule_response.dict())
->>>>>>> beea7e2c
     mock_api_caller.reset_mock()