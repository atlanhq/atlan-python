# SPDX-License-Identifier: Apache-2.0
# Copyright 2022 Atlan Pte. Ltd.
from importlib.resources import read_text
from json import load, loads
from pathlib import Path
from re import escape
from unittest.mock import DEFAULT, Mock, call, patch

import pytest
from pydantic.v1 import ValidationError

from pyatlan.client.asset import (
    LOGGER,
    AssetClient,
    Batch,
    CustomMetadataHandling,
    IndexSearchResults,
)
from pyatlan.client.atlan import AtlanClient
from pyatlan.client.common import ApiCaller
from pyatlan.client.group import GroupClient
from pyatlan.client.search_log import SearchLogClient
from pyatlan.client.typedef import TypeDefClient
from pyatlan.client.user import UserClient
from pyatlan.errors import (
    ERROR_CODE_FOR_HTTP_STATUS,
    ApiError,
    AtlanError,
    ErrorCode,
    InvalidRequestError,
    NotFoundError,
)
from pyatlan.model.assets import (
    Asset,
    AtlasGlossary,
    AtlasGlossaryCategory,
    AtlasGlossaryTerm,
    Column,
    DataDomain,
    DataProduct,
    Table,
    View,
)
from pyatlan.model.core import Announcement, BulkRequest
from pyatlan.model.enums import (
    AnnouncementType,
    CertificateStatus,
    LineageDirection,
    SaveSemantic,
    SortOrder,
)
from pyatlan.model.fluent_search import CompoundQuery, FluentSearch
from pyatlan.model.group import GroupRequest
from pyatlan.model.lineage import LineageListRequest
from pyatlan.model.response import AssetMutationResponse
from pyatlan.model.search import Bool, Term
from pyatlan.model.search_log import SearchLogRequest
from pyatlan.model.typedef import EnumDef
from pyatlan.model.user import AtlanUser, UserRequest
from tests.unit.constants import (
    TEST_ADMIN_CLIENT_METHODS,
    TEST_ASSET_CLIENT_METHODS,
    TEST_AUDIT_CLIENT_METHODS,
    TEST_GROUP_CLIENT_METHODS,
    TEST_ROLE_CLIENT_METHODS,
    TEST_SL_CLIENT_METHODS,
    TEST_TOKEN_CLIENT_METHODS,
    TEST_TYPEDEF_CLIENT_METHODS,
    TEST_USER_CLIENT_METHODS,
)
from tests.unit.model.constants import (
    CONNECTION_NAME,
    CONNECTOR_TYPE,
    DATA_DOMAIN_NAME,
    DATA_PRODUCT_NAME,
    GLOSSARY_CATEGORY_NAME,
    GLOSSARY_NAME,
    GLOSSARY_QUALIFIED_NAME,
    GLOSSARY_TERM_NAME,
    PERSONA_NAME,
    PURPOSE_NAME,
)

GLOSSARY = AtlasGlossary.create(name=GLOSSARY_NAME)
GLOSSARY_CATEGORY = AtlasGlossaryCategory.create(
    name=GLOSSARY_CATEGORY_NAME, anchor=GLOSSARY
)
GLOSSARY_TERM = AtlasGlossaryTerm.create(name=GLOSSARY_TERM_NAME, anchor=GLOSSARY)
UNIQUE_USERS = "uniqueUsers"
UNIQUE_ASSETS = "uniqueAssets"
LOG_IP_ADDRESS = "ipAddress"
LOG_USERNAME = "userName"
SEARCH_PARAMS = "searchParameters"
SEARCH_COUNT = "approximateCount"
TEST_DATA_DIR = Path(__file__).parent / "data"
SEARCH_LOG_RESPONSES_DIR = TEST_DATA_DIR / "search_log_responses"
SL_MOST_RECENT_VIEWERS_JSON = "sl_most_recent_viewers.json"
SL_MOST_VIEWED_ASSETS_JSON = "sl_most_viewed_assets.json"
SL_DETAILED_LOG_ENTRIES_JSON = "sl_detailed_log_entries.json"
CM_NAME = "testcm1.testcm2"
LINEAGE_LIST_JSON = "lineage_list.json"
LINEAGE_RESPONSES_DIR = TEST_DATA_DIR / "lineage_responses"
GROUP_LIST_JSON = "group_list.json"
GROUP_MEMBERS_JSON = "group_members.json"
GROUP_RESPONSES_DIR = TEST_DATA_DIR / "group_responses"
USER_LIST_JSON = "user_list.json"
USER_GROUPS_JSON = "user_groups.json"
USER_RESPONSES_DIR = TEST_DATA_DIR / "user_responses"
AGGREGATIONS_NULL_RESPONSES_DIR = "aggregations_null_value.json"
INDEX_SEARCH_PAGING_JSON = "index_search_paging.json"
GLOSSARY_CATEGORY_BY_NAME_JSON = "glossary_category_by_name.json"
SEARCH_RESPONSES_DIR = TEST_DATA_DIR / "search_responses"
USER_LIST_JSON = "user_list.json"
GET_BY_GUID_JSON = "get_by_guid.json"
RETRIEVE_MINIMAL_JSON = "retrieve_minimal.json"
ASSET_RESPONSES_DIR = TEST_DATA_DIR / "asset_responses"
TYPEDEF_GET_BY_NAME_JSON = "get_by_name.json"
TYPEDEF_RESPONSES_DIR = TEST_DATA_DIR / "typedef_responses"

TEST_ANNOUNCEMENT = Announcement(
    announcement_title="test-title",
    announcement_message="test-msg",
    announcement_type=AnnouncementType.INFORMATION,
)
TEST_MISSING_GLOSSARY_GUID_ERROR = (
    "ATLAN-PYTHON-400-055 'glossary_guid' keyword "
    "argument is missing for asset type: {0}"
)


@pytest.fixture(autouse=True)
def set_env(monkeypatch):
    monkeypatch.setenv("ATLAN_BASE_URL", "https://name.atlan.com")
    monkeypatch.setenv("ATLAN_API_KEY", "abkj")


@pytest.fixture()
def client():
    return AtlanClient()


@pytest.fixture
def group_client(mock_api_caller):
    return GroupClient(client=mock_api_caller)


@pytest.fixture
def mock_atlan_client():
    return Mock(AtlanClient)


@pytest.fixture(scope="module")
def mock_api_caller():
    return Mock(spec=ApiCaller)


@pytest.fixture()
def mock_cm_cache():
    with patch("pyatlan.model.custom_metadata.CustomMetadataCache") as cache:
        yield cache


def load_json(respones_dir, filename):
    with (respones_dir / filename).open() as input_file:
        return load(input_file)


@pytest.fixture()
def sl_most_recent_viewers_json():
    return load_json(SEARCH_LOG_RESPONSES_DIR, SL_MOST_RECENT_VIEWERS_JSON)


@pytest.fixture()
def sl_most_viewed_assets_json():
    return load_json(SEARCH_LOG_RESPONSES_DIR, SL_MOST_VIEWED_ASSETS_JSON)


@pytest.fixture()
def sl_detailed_log_entries_json():
    return load_json(SEARCH_LOG_RESPONSES_DIR, SL_DETAILED_LOG_ENTRIES_JSON)


@pytest.fixture()
def lineage_list_json():
    return load_json(LINEAGE_RESPONSES_DIR, LINEAGE_LIST_JSON)


@pytest.fixture()
def group_list_json():
    return load_json(GROUP_RESPONSES_DIR, GROUP_LIST_JSON)


@pytest.fixture()
def group_members_json():
    return load_json(GROUP_RESPONSES_DIR, GROUP_MEMBERS_JSON)


@pytest.fixture()
def user_list_json():
    return load_json(USER_RESPONSES_DIR, USER_LIST_JSON)


@pytest.fixture()
def user_groups_json():
    return load_json(USER_RESPONSES_DIR, USER_GROUPS_JSON)


@pytest.fixture()
def aggregations_null_json():
    return load_json(SEARCH_RESPONSES_DIR, AGGREGATIONS_NULL_RESPONSES_DIR)


@pytest.fixture()
def index_search_paging_json():
    return load_json(SEARCH_RESPONSES_DIR, INDEX_SEARCH_PAGING_JSON)


@pytest.fixture()
def get_by_guid_json():
    return load_json(ASSET_RESPONSES_DIR, GET_BY_GUID_JSON)


@pytest.fixture()
def retrieve_minimal_json():
    return load_json(ASSET_RESPONSES_DIR, RETRIEVE_MINIMAL_JSON)


@pytest.fixture()
def type_def_get_by_name_json():
    return load_json(TYPEDEF_RESPONSES_DIR, TYPEDEF_GET_BY_NAME_JSON)


@pytest.fixture()
def glossary_category_by_name_json():
    return load_json(SEARCH_RESPONSES_DIR, GLOSSARY_CATEGORY_BY_NAME_JSON)


@pytest.mark.parametrize(
    "guid, qualified_name, asset_type, assigned_terms, expected_message, expected_error",
    [
        (
            None,
            None,
            Table,
            [AtlasGlossaryTerm()],
            "ATLAN-PYTHON-400-043 Either qualified_name or guid should be provided.",
            InvalidRequestError,
        ),
        (
            "123",
            "default/abc",
            Table,
            [AtlasGlossaryTerm()],
            "ATLAN-PYTHON-400-042 Only qualified_name or guid should be provided but not both.",
            InvalidRequestError,
        ),
    ],
)
def test_append_terms_invalid_parameters_raises_error(
    guid, qualified_name, asset_type, assigned_terms, expected_message, expected_error
):
    client = AtlanClient()
    with pytest.raises(expected_error, match=expected_message):
        client.append_terms(
            asset_type=asset_type,
            terms=assigned_terms,
            guid=guid,
            qualified_name=qualified_name,
        )


@pytest.mark.parametrize(
    "guid, qualified_name, asset_type, assigned_terms, mock_results, expected_message, expected_error",
    [
        (
            None,
            "nonexistent_qualified_name",
            Table,
            [AtlasGlossaryTerm()],
            [],
            "ATLAN-PYTHON-404-003 Asset with qualifiedName nonexistent_qualified_name of type Table does not exist."
            " Suggestion: Verify the qualifiedName and expected type of the asset you are trying to retrieve.",
            NotFoundError,
        ),
        (
            "nonexistent_guid",
            None,
            Table,
            [AtlasGlossaryTerm()],
            [],
            "ATLAN-PYTHON-404-001 Asset with GUID nonexistent_guid does not exist."
            " Suggestion: Verify the GUID of the asset you are trying to retrieve.",
            NotFoundError,
        ),
        (
            None,
            "default/abc",
            Table,
            [AtlasGlossaryTerm()],
            ["DifferentTypeAsset"],
            "ATLAN-PYTHON-404-014 The Table asset could not be found by name: default/abc."
            " Suggestion: Verify the requested asset type and name exist in your Atlan environment.",
            NotFoundError,
        ),
        (
            "123",
            None,
            Table,
            [AtlasGlossaryTerm()],
            ["DifferentTypeAsset"],
            "ATLAN-PYTHON-404-002 Asset with GUID 123 is not of the type requested: Table."
            " Suggestion: Verify the GUID and expected type of the asset you are trying to retrieve.",
            NotFoundError,
        ),
    ],
)
@patch("pyatlan.model.fluent_search.FluentSearch.execute")
def test_append_terms_asset_retrieval_errors(
    mock_execute,
    guid,
    qualified_name,
    asset_type,
    assigned_terms,
    mock_results,
    expected_message,
    expected_error,
):
    mock_execute.return_value.current_page = lambda: mock_results
    client = AtlanClient()
    with pytest.raises(expected_error, match=expected_message):
        client.append_terms(
            asset_type=asset_type,
            terms=assigned_terms,
            guid=guid,
            qualified_name=qualified_name,
        )


@pytest.mark.parametrize(
    "guid, qualified_name, asset_type, assigned_terms, expected_message, expected_error",
    [
        (
            None,
            None,
            Table,
            [AtlasGlossaryTerm()],
            "ATLAN-PYTHON-400-043 Either qualified_name or guid should be provided.",
            InvalidRequestError,
        ),
        (
            "123",
            "default/abc",
            Table,
            [AtlasGlossaryTerm()],
            "ATLAN-PYTHON-400-042 Only qualified_name or guid should be provided but not both.",
            InvalidRequestError,
        ),
    ],
)
def test_replace_terms_invalid_parameters_raises_error(
    guid, qualified_name, asset_type, assigned_terms, expected_message, expected_error
):
    client = AtlanClient()
    with pytest.raises(expected_error, match=expected_message):
        client.replace_terms(
            asset_type=asset_type,
            terms=assigned_terms,
            guid=guid,
            qualified_name=qualified_name,
        )


@pytest.mark.parametrize(
    "guid, qualified_name, asset_type, assigned_terms, mock_results, expected_message, expected_error",
    [
        (
            None,
            "nonexistent_qualified_name",
            Table,
            [AtlasGlossaryTerm()],
            [],
            "ATLAN-PYTHON-404-003 Asset with qualifiedName nonexistent_qualified_name of type Table does not exist."
            " Suggestion: Verify the qualifiedName and expected type of the asset you are trying to retrieve.",
            NotFoundError,
        ),
        (
            "nonexistent_guid",
            None,
            Table,
            [AtlasGlossaryTerm()],
            [],
            "ATLAN-PYTHON-404-001 Asset with GUID nonexistent_guid does not exist."
            " Suggestion: Verify the GUID of the asset you are trying to retrieve.",
            NotFoundError,
        ),
        (
            None,
            "default/abc",
            Table,
            [AtlasGlossaryTerm()],
            ["DifferentTypeAsset"],
            "ATLAN-PYTHON-404-014 The Table asset could not be found by name: default/abc."
            " Suggestion: Verify the requested asset type and name exist in your Atlan environment.",
            NotFoundError,
        ),
        (
            "123",
            None,
            Table,
            [AtlasGlossaryTerm()],
            ["DifferentTypeAsset"],
            "ATLAN-PYTHON-404-002 Asset with GUID 123 is not of the type requested: Table."
            " Suggestion: Verify the GUID and expected type of the asset you are trying to retrieve.",
            NotFoundError,
        ),
    ],
)
@patch("pyatlan.model.fluent_search.FluentSearch.execute")
def test_replace_terms_asset_retrieval_errors(
    mock_execute,
    guid,
    qualified_name,
    asset_type,
    assigned_terms,
    mock_results,
    expected_message,
    expected_error,
):
    mock_execute.return_value.current_page = lambda: mock_results
    client = AtlanClient()
    with pytest.raises(expected_error, match=expected_message):
        client.replace_terms(
            asset_type=asset_type,
            terms=assigned_terms,
            guid=guid,
            qualified_name=qualified_name,
        )


@pytest.mark.parametrize(
    "guid, qualified_name, asset_type, assigned_terms, expected_message, expected_error",
    [
        (
            None,
            None,
            Table,
            [AtlasGlossaryTerm()],
            "ATLAN-PYTHON-400-043 Either qualified_name or guid should be provided.",
            InvalidRequestError,
        ),
        (
            "123",
            "default/abc",
            Table,
            [AtlasGlossaryTerm()],
            "ATLAN-PYTHON-400-042 Only qualified_name or guid should be provided but not both.",
            InvalidRequestError,
        ),
    ],
)
def test_remove_terms_invalid_parameters_raises_error(
    guid, qualified_name, asset_type, assigned_terms, expected_message, expected_error
):
    client = AtlanClient()
    with pytest.raises(expected_error, match=expected_message):
        client.remove_terms(
            asset_type=asset_type,
            terms=assigned_terms,
            guid=guid,
            qualified_name=qualified_name,
        )


@pytest.mark.parametrize(
    "guid, qualified_name, asset_type, assigned_terms, mock_results, expected_message, expected_error",
    [
        (
            None,
            "nonexistent_qualified_name",
            Table,
            [AtlasGlossaryTerm()],
            [],
            "ATLAN-PYTHON-404-003 Asset with qualifiedName nonexistent_qualified_name of type Table does not exist."
            " Suggestion: Verify the qualifiedName and expected type of the asset you are trying to retrieve.",
            NotFoundError,
        ),
        (
            "nonexistent_guid",
            None,
            Table,
            [AtlasGlossaryTerm()],
            [],
            "ATLAN-PYTHON-404-001 Asset with GUID nonexistent_guid does not exist."
            " Suggestion: Verify the GUID of the asset you are trying to retrieve.",
            NotFoundError,
        ),
        (
            None,
            "default/abc",
            Table,
            [AtlasGlossaryTerm()],
            ["DifferentTypeAsset"],
            "ATLAN-PYTHON-404-014 The Table asset could not be found by name: default/abc."
            " Suggestion: Verify the requested asset type and name exist in your Atlan environment.",
            NotFoundError,
        ),
        (
            "123",
            None,
            Table,
            [AtlasGlossaryTerm()],
            ["DifferentTypeAsset"],
            "ATLAN-PYTHON-404-002 Asset with GUID 123 is not of the type requested: Table."
            " Suggestion: Verify the GUID and expected type of the asset you are trying to retrieve.",
            NotFoundError,
        ),
    ],
)
@patch("pyatlan.model.fluent_search.FluentSearch.execute")
def test_remove_terms_asset_retrieval_errors(
    mock_execute,
    guid,
    qualified_name,
    asset_type,
    assigned_terms,
    mock_results,
    expected_message,
    expected_error,
):
    mock_execute.return_value.current_page = lambda: mock_results
    client = AtlanClient()
    with pytest.raises(expected_error, match=expected_message):
        client.remove_terms(
            asset_type=asset_type,
            terms=assigned_terms,
            guid=guid,
            qualified_name=qualified_name,
        )


def test_register_client_with_bad_parameter_raises_value_error(client):
    with pytest.raises(
        InvalidRequestError, match="client must be an instance of AtlanClient"
    ):
        AtlanClient.set_default_client("")
    assert AtlanClient.get_default_client() is client


def test_register_client(client):
    other = AtlanClient(base_url="http://mark.atlan.com", api_key="123")
    assert AtlanClient.get_default_client() == other

    AtlanClient.set_default_client(client)
    assert AtlanClient.get_default_client() == client


@pytest.mark.parametrize(
    "name, attributes, message",
    [
        (
            1,
            None,
            "1 validation error for FindGlossaryByName\nname\n  str type expected",
        ),
        (
            None,
            None,
            "1 validation error for FindGlossaryByName\nname\n  none is not an allowed value",
        ),
        (
            "Bob",
            1,
            "1 validation error for FindGlossaryByName\nattributes\n  value is not a valid list",
        ),
        (
            " ",
            None,
            "1 validation error for FindGlossaryByName\nname\n  ensure this value has at least 1 characters",
        ),
    ],
)
def test_find_glossary_by_name_with_bad_values_raises_value_error(
    name, attributes, message, client: AtlanClient
):
    with pytest.raises(ValueError, match=message):
        client.asset.find_glossary_by_name(name=name, attributes=attributes)


@patch.object(AssetClient, "search")
def test_find_glossary_when_none_found_raises_not_found_error(mock_search):
    mock_search.return_value.count = 0

    client = AtlanClient()
    with pytest.raises(
        NotFoundError,
        match=f"The AtlasGlossary asset could not be found by name: {GLOSSARY_NAME}.",
    ):
        client.asset.find_glossary_by_name(GLOSSARY_NAME)


@patch.object(AssetClient, "search")
def test_find_glossary_when_non_glossary_found_raises_not_found_error(mock_search):
    mock_search.return_value.count = 1
    mock_search.return_value.current_page.return_value = [Table()]

    client = AtlanClient()
    with pytest.raises(
        NotFoundError,
        match=f"The AtlasGlossary asset could not be found by name: {GLOSSARY_NAME}.",
    ):
        client.asset.find_glossary_by_name(GLOSSARY_NAME)
    mock_search.return_value.current_page.assert_called_once()


@patch.object(AssetClient, "search")
def test_find_personas_by_name_when_none_found_raises_not_found_error(mock_search):
    mock_search.return_value.count = 0

    client = AtlanClient()
    with pytest.raises(
        NotFoundError,
        match=f"The Persona asset could not be found by name: {PERSONA_NAME}.",
    ):
        client.asset.find_personas_by_name(name=PERSONA_NAME)


@patch.object(AssetClient, "search")
def test_find_purposes_by_name_when_none_found_raises_not_found_error(mock_search):
    mock_search.return_value.count = 0

    client = AtlanClient()
    with pytest.raises(
        NotFoundError,
        match=f"The Purpose asset could not be found by name: {PURPOSE_NAME}.",
    ):
        client.asset.find_purposes_by_name(name=PURPOSE_NAME)


@patch.object(AssetClient, "search")
def test_find_connections_by_name_when_none_found_raises_not_found_error(mock_search):
    mock_search.return_value.count = 0

    client = AtlanClient()
    with pytest.raises(
        NotFoundError,
        match=f"The Connection asset could not be found by name: {CONNECTION_NAME}.",
    ):
        client.asset.find_connections_by_name(
            name=CONNECTION_NAME, connector_type=CONNECTOR_TYPE
        )


@patch.object(AssetClient, "search")
def test_find_glossary(mock_search, caplog):
    request = None
    attributes = ["name"]

    def get_request(*args, **kwargs):
        nonlocal request
        request = args[0]
        mock = Mock()
        mock.count = 1
        mock.current_page.return_value = [GLOSSARY, GLOSSARY]
        return mock

    mock_search.side_effect = get_request

    client = AtlanClient()

    assert GLOSSARY == client.asset.find_glossary_by_name(
        name=GLOSSARY_NAME, attributes=attributes
    )
    assert (
        f"More than 1 AtlasGlossary found with the name '{GLOSSARY_NAME}', returning only the first."
        in caplog.text
    )
    assert request
    assert request.attributes
    assert attributes == request.attributes
    assert request.dsl
    assert request.dsl.query
    assert isinstance(request.dsl.query, Bool) is True
    assert request.dsl.query.filter
    assert 3 == len(request.dsl.query.filter)
    term1, term2, term3 = request.dsl.query.filter
    assert isinstance(term1, Term) is True
    assert term1.field == "__state"
    assert term1.value == "ACTIVE"
    assert isinstance(term2, Term) is True
    assert term2.field == "__typeName.keyword"
    assert term2.value == "AtlasGlossary"
    assert isinstance(term3, Term) is True
    assert term3.field == "name.keyword"
    assert term3.value == GLOSSARY_NAME


@pytest.mark.parametrize(
    "name, glossary_qualified_name, attributes, message",
    [
        (
            1,
            GLOSSARY_QUALIFIED_NAME,
            None,
            "1 validation error for FindCategoryFastByName\nname\n  str type expected",
        ),
        (
            None,
            GLOSSARY_QUALIFIED_NAME,
            None,
            "1 validation error for FindCategoryFastByName\nname\n  none is not an allowed value",
        ),
        (
            " ",
            GLOSSARY_QUALIFIED_NAME,
            None,
            "1 validation error for FindCategoryFastByName\nname\n  ensure this value has at least 1 characters",
        ),
        (
            GLOSSARY_CATEGORY_NAME,
            None,
            None,
            "1 validation error for FindCategoryFastByName\nglossary_qualified_name\n  none is not an allowed value",
        ),
        (
            GLOSSARY_CATEGORY_NAME,
            " ",
            None,
            "1 validation error for FindCategoryFastByName\nglossary_qualified_name\n  ensure this value has at "
            "least 1 characters",
        ),
        (
            GLOSSARY_CATEGORY_NAME,
            1,
            None,
            "1 validation error for FindCategoryFastByName\nglossary_qualified_name\n  str type expected",
        ),
        (
            GLOSSARY_NAME,
            GLOSSARY_QUALIFIED_NAME,
            1,
            "1 validation error for FindCategoryFastByName\nattributes\n  value is not a valid list",
        ),
    ],
)
def test_find_category_fast_by_name_with_bad_values_raises_value_error(
    name, glossary_qualified_name, attributes, message, client: AtlanClient
):
    with pytest.raises(ValueError, match=message):
        client.asset.find_category_fast_by_name(
            name=name,
            glossary_qualified_name=glossary_qualified_name,
            attributes=attributes,
        )


@patch.object(AssetClient, "search")
def test_find_category_fast_by_name_when_none_found_raises_not_found_error(mock_search):
    mock_search.return_value.count = 0

    client = AtlanClient()
    with pytest.raises(
        NotFoundError,
        match=f"The AtlasGlossaryCategory asset could not be found by name: {GLOSSARY_CATEGORY_NAME}.",
    ):
        client.asset.find_category_fast_by_name(
            name=GLOSSARY_CATEGORY_NAME, glossary_qualified_name=GLOSSARY_QUALIFIED_NAME
        )


@patch.object(AssetClient, "search")
def test_find_category_fast_by_name_when_non_category_found_raises_not_found_error(
    mock_search,
):
    mock_search.return_value.count = 1
    mock_search.return_value.current_page.return_value = [Table()]

    client = AtlanClient()
    with pytest.raises(
        NotFoundError,
        match=f"The AtlasGlossaryCategory asset could not be found by name: {GLOSSARY_CATEGORY_NAME}.",
    ):
        client.asset.find_category_fast_by_name(
            name=GLOSSARY_CATEGORY_NAME, glossary_qualified_name=GLOSSARY_QUALIFIED_NAME
        )
    mock_search.return_value.current_page.assert_called_once()


@patch.object(AssetClient, "search")
def test_find_category_fast_by_name(mock_search, caplog):
    request = None
    attributes = ["name"]

    def get_request(*args, **kwargs):
        nonlocal request
        request = args[0]
        mock = Mock()
        mock.count = 1
        mock.current_page.return_value = [GLOSSARY_CATEGORY, GLOSSARY_CATEGORY]
        return mock

    mock_search.side_effect = get_request

    client = AtlanClient()

    assert (
        GLOSSARY_CATEGORY
        == client.asset.find_category_fast_by_name(
            name=GLOSSARY_CATEGORY_NAME,
            glossary_qualified_name=GLOSSARY_QUALIFIED_NAME,
            attributes=attributes,
        )[0]
    )
    assert request
    assert request.attributes
    assert attributes == request.attributes
    assert request.dsl
    assert request.dsl.query
    assert isinstance(request.dsl.query, Bool) is True
    assert request.dsl.query.filter
    assert 4 == len(request.dsl.query.filter)
    term1, term2, term3, term4 = request.dsl.query.filter
    assert term1.field == "__state"
    assert term1.value == "ACTIVE"
    assert isinstance(term2, Term) is True
    assert term2.field == "__typeName.keyword"
    assert term2.value == "AtlasGlossaryCategory"
    assert isinstance(term3, Term) is True
    assert term3.field == "name.keyword"
    assert term3.value == GLOSSARY_CATEGORY_NAME
    assert isinstance(term4, Term) is True
    assert term4.field == "__glossary"
    assert term4.value == GLOSSARY_QUALIFIED_NAME


@pytest.mark.parametrize(
    "name, glossary_name, attributes, message",
    [
        (
            None,
            GLOSSARY_NAME,
            None,
            "1 validation error for FindCategoryByName\nname\n  none is not an allowed value",
        ),
        (
            " ",
            GLOSSARY_NAME,
            None,
            "1 validation error for FindCategoryByName\nname\n  ensure this value has at least 1 characters",
        ),
        (
            1,
            GLOSSARY_NAME,
            None,
            "1 validation error for FindCategoryByName\nname\n  str type expected",
        ),
        (
            GLOSSARY_CATEGORY_NAME,
            None,
            None,
            "1 validation error for FindCategoryByName\nglossary_name\n  none is not an allowed value",
        ),
        (
            GLOSSARY_CATEGORY_NAME,
            " ",
            None,
            "1 validation error for FindCategoryByName\nglossary_name\n  ensure this value has at least 1 characters",
        ),
        (
            GLOSSARY_CATEGORY_NAME,
            1,
            None,
            "1 validation error for FindCategoryByName\nglossary_name\n  str type expected",
        ),
        (
            GLOSSARY_CATEGORY_NAME,
            GLOSSARY_NAME,
            1,
            "1 validation error for FindCategoryByName\nattributes\n  value is not a valid list",
        ),
    ],
)
def test_find_category_by_name_when_bad_parameter_raises_value_error(
    name, glossary_name, attributes, message, client: AtlanClient
):
    sut = client

    with pytest.raises(ValueError, match=message):
        sut.asset.find_category_by_name(
            name=name, glossary_name=glossary_name, attributes=attributes
        )


def test_find_category_by_name():
    attributes = ["name"]
    with patch.multiple(
        AssetClient, find_glossary_by_name=DEFAULT, find_category_fast_by_name=DEFAULT
    ) as values:
        mock_find_glossary_by_name = values["find_glossary_by_name"]
        mock_find_glossary_by_name.return_value.qualified_name = GLOSSARY_QUALIFIED_NAME
        mock_find_category_fast_by_name = values["find_category_fast_by_name"]

        sut = AtlanClient()

        category = sut.asset.find_category_by_name(
            name=GLOSSARY_CATEGORY_NAME,
            glossary_name=GLOSSARY_NAME,
            attributes=attributes,
        )

        mock_find_glossary_by_name.assert_called_with(name=GLOSSARY_NAME)
        mock_find_category_fast_by_name.assert_called_with(
            name=GLOSSARY_CATEGORY_NAME,
            glossary_qualified_name=GLOSSARY_QUALIFIED_NAME,
            attributes=attributes,
        )
        assert mock_find_category_fast_by_name.return_value == category


@patch.object(AssetClient, "find_glossary_by_name")
def test_find_category_by_name_qn_guid_correctly_populated(
    mock_find_glossary_by_name, mock_api_caller, glossary_category_by_name_json
):
    client = AssetClient(mock_api_caller)
    mock_find_glossary_by_name.return_value.qualified_name = GLOSSARY_QUALIFIED_NAME
    mock_api_caller._call_api.side_effect = [glossary_category_by_name_json]

    category = client.find_category_by_name(
        name="test-cat-1-1",
        glossary_name="test-glossary",
        attributes=["terms", "anchor", "parentCategory"],
    )[0]
    category_json = glossary_category_by_name_json["entities"][0]

    assert category
    assert category_json
    assert category.guid == category_json.get("guid")
    category_json_attributes = category_json.get("attributes")
    assert category_json_attributes
    assert category.name == category_json_attributes.get("name")
    assert category.qualified_name == category_json_attributes.get("qualifiedName")

    # Glossary
    assert category.anchor.guid == category_json_attributes.get("anchor").get("guid")
    assert category.anchor.name == category_json_attributes.get("anchor").get(
        "attributes"
    ).get("name")
    assert category.anchor.qualified_name == category_json_attributes.get("anchor").get(
        "uniqueAttributes"
    ).get("qualifiedName")

    # Glossary category
    assert category.parent_category.guid == category_json_attributes.get(
        "parentCategory"
    ).get("guid")
    assert category.parent_category.name == category_json_attributes.get(
        "parentCategory"
    ).get("attributes").get("name")
    assert category.parent_category.qualified_name == category_json_attributes.get(
        "parentCategory"
    ).get("uniqueAttributes").get("qualifiedName")

    # Glossary term
    assert category.terms[0].guid == category_json_attributes.get("terms")[0].get(
        "guid"
    )
    assert category.terms[0].name == category_json_attributes.get("terms")[0].get(
        "attributes"
    ).get("name")
    assert category.terms[0].qualified_name == category_json_attributes.get("terms")[
        0
    ].get("uniqueAttributes").get("qualifiedName")
    mock_api_caller.reset_mock()


@pytest.mark.parametrize(
    "name, glossary_qualified_name, attributes, message",
    [
        (
            1,
            GLOSSARY_QUALIFIED_NAME,
            None,
            "1 validation error for FindTermFastByName\nname\n  str type expected",
        ),
        (
            None,
            GLOSSARY_QUALIFIED_NAME,
            None,
            "1 validation error for FindTermFastByName\nname\n  none is not an allowed value",
        ),
        (
            " ",
            GLOSSARY_QUALIFIED_NAME,
            None,
            "1 validation error for FindTermFastByName\nname\n  ensure this value has at least 1 characters",
        ),
        (
            GLOSSARY_TERM_NAME,
            None,
            None,
            "1 validation error for FindTermFastByName\nglossary_qualified_name\n  none is not an allowed value",
        ),
        (
            GLOSSARY_TERM_NAME,
            " ",
            None,
            "1 validation error for FindTermFastByName\nglossary_qualified_name\n  ensure this value has at "
            "least 1 characters",
        ),
        (
            GLOSSARY_TERM_NAME,
            1,
            None,
            "1 validation error for FindTermFastByName\nglossary_qualified_name\n  str type expected",
        ),
        (
            GLOSSARY_TERM_NAME,
            GLOSSARY_QUALIFIED_NAME,
            1,
            "1 validation error for FindTermFastByName\nattributes\n  value is not a valid list",
        ),
    ],
)
def test_find_term_fast_by_name_with_bad_values_raises_value_error(
    name, glossary_qualified_name, attributes, message, client: AtlanClient
):
    with pytest.raises(ValueError, match=message):
        client.asset.find_term_fast_by_name(
            name=name,
            glossary_qualified_name=glossary_qualified_name,
            attributes=attributes,
        )


@patch.object(AssetClient, "search")
def test_find_term_fast_by_name_when_none_found_raises_not_found_error(mock_search):
    mock_search.return_value.count = 0

    client = AtlanClient()
    with pytest.raises(
        NotFoundError,
        match=f"The AtlasGlossaryTerm asset could not be found by name: {GLOSSARY_TERM_NAME}.",
    ):
        client.asset.find_term_fast_by_name(
            name=GLOSSARY_TERM_NAME, glossary_qualified_name=GLOSSARY_QUALIFIED_NAME
        )


@patch.object(AssetClient, "search")
def test_find_term_fast_by_name_when_non_term_found_raises_not_found_error(
    mock_search,
):
    mock_search.return_value.count = 1
    mock_search.return_value.current_page.return_value = [Table()]

    client = AtlanClient()
    with pytest.raises(
        NotFoundError,
        match=f"The AtlasGlossaryTerm asset could not be found by name: {GLOSSARY_TERM_NAME}.",
    ):
        client.asset.find_term_fast_by_name(
            name=GLOSSARY_TERM_NAME, glossary_qualified_name=GLOSSARY_QUALIFIED_NAME
        )
    mock_search.return_value.current_page.assert_called_once()


@patch.object(AssetClient, "search")
def test_find_term_fast_by_name(mock_search, caplog):
    request = None
    attributes = ["name"]

    def get_request(*args, **kwargs):
        nonlocal request
        request = args[0]
        mock = Mock()
        mock.count = 1
        mock.current_page.return_value = [GLOSSARY_TERM, GLOSSARY_TERM]
        return mock

    mock_search.side_effect = get_request

    client = AtlanClient()

    assert GLOSSARY_TERM == client.asset.find_term_fast_by_name(
        name=GLOSSARY_TERM_NAME,
        glossary_qualified_name=GLOSSARY_QUALIFIED_NAME,
        attributes=attributes,
    )
    assert (
        f"More than 1 AtlasGlossaryTerm found with the name '{GLOSSARY_TERM_NAME}', returning only the first."
        in caplog.text
    )
    assert request
    assert request.attributes
    assert attributes == request.attributes
    assert request.dsl
    assert request.dsl.query
    assert isinstance(request.dsl.query, Bool) is True
    assert request.dsl.query.filter
    assert 4 == len(request.dsl.query.filter)
    term1, term2, term3, term4 = request.dsl.query.filter
    assert term1.field == "__state"
    assert term1.value == "ACTIVE"
    assert isinstance(term2, Term) is True
    assert term2.field == "__typeName.keyword"
    assert term2.value == "AtlasGlossaryTerm"
    assert isinstance(term3, Term) is True
    assert term3.field == "name.keyword"
    assert term3.value == GLOSSARY_TERM_NAME
    assert isinstance(term4, Term) is True
    assert term4.field == "__glossary"
    assert term4.value == GLOSSARY_QUALIFIED_NAME


@pytest.mark.parametrize(
    "name, glossary_name, attributes, message",
    [
        (
            None,
            GLOSSARY_NAME,
            None,
            "1 validation error for FindTermByName\nname\n  none is not an allowed value",
        ),
        (
            " ",
            GLOSSARY_NAME,
            None,
            "1 validation error for FindTermByName\nname\n  ensure this value has at least 1 characters",
        ),
        (
            1,
            GLOSSARY_NAME,
            None,
            "1 validation error for FindTermByName\nname\n  str type expected",
        ),
        (
            GLOSSARY_TERM_NAME,
            None,
            None,
            "1 validation error for FindTermByName\nglossary_name\n  none is not an allowed value",
        ),
        (
            GLOSSARY_TERM_NAME,
            " ",
            None,
            "1 validation error for FindTermByName\nglossary_name\n  ensure this value has at least 1 characters",
        ),
        (
            GLOSSARY_TERM_NAME,
            1,
            None,
            "1 validation error for FindTermByName\nglossary_name\n  str type expected",
        ),
        (
            GLOSSARY_TERM_NAME,
            GLOSSARY_NAME,
            1,
            "1 validation error for FindTermByName\nattributes\n  value is not a valid list",
        ),
    ],
)
def test_find_term_by_name_when_bad_parameter_raises_value_error(
    name, glossary_name, attributes, message, client: AtlanClient
):
    sut = client

    with pytest.raises(ValueError, match=message):
        sut.asset.find_term_by_name(
            name=name, glossary_name=glossary_name, attributes=attributes
        )


def test_find_term_by_name():
    attributes = ["name"]
    with patch.multiple(
        AssetClient, find_glossary_by_name=DEFAULT, find_term_fast_by_name=DEFAULT
    ) as values:
        mock_find_glossary_by_name = values["find_glossary_by_name"]
        mock_find_glossary_by_name.return_value.qualified_name = GLOSSARY_QUALIFIED_NAME
        mock_find_term_fast_by_name = values["find_term_fast_by_name"]

        sut = AtlanClient()

        term = sut.asset.find_term_by_name(
            name=GLOSSARY_TERM_NAME,
            glossary_name=GLOSSARY_NAME,
            attributes=attributes,
        )

        mock_find_glossary_by_name.assert_called_with(name=GLOSSARY_NAME)
        mock_find_term_fast_by_name.assert_called_with(
            name=GLOSSARY_TERM_NAME,
            glossary_qualified_name=GLOSSARY_QUALIFIED_NAME,
            attributes=attributes,
        )
        assert mock_find_term_fast_by_name.return_value == term


@patch.object(AssetClient, "_search_for_asset_with_name")
def test_find_domain_by_name(mock_search_for_asset_with_name):
    client = AtlanClient()
    test_domain = DataDomain()
    test_domain.name = DATA_DOMAIN_NAME
    mock_search_for_asset_with_name.return_value = [test_domain]

    domain = client.asset.find_domain_by_name(
        name=DATA_DOMAIN_NAME,
        attributes=["name"],
    )

    assert domain and domain == test_domain
    assert mock_search_for_asset_with_name.call_count == 1


@patch.object(AssetClient, "_search_for_asset_with_name")
def test_find_product_by_name(mock_search_for_asset_with_name):
    client = AtlanClient()
    test_product = DataProduct()
    test_product.name = DATA_PRODUCT_NAME
    mock_search_for_asset_with_name.return_value = [test_product]

    product = client.asset.find_product_by_name(
        name=DATA_PRODUCT_NAME,
        attributes=["name"],
    )

    assert product and product == test_product
    assert mock_search_for_asset_with_name.call_count == 1


@patch.object(SearchLogClient, "_call_search_api")
def test_search_log_most_recent_viewers(mock_sl_api_call, sl_most_recent_viewers_json):
    client = AtlanClient()
    mock_sl_api_call.return_value = sl_most_recent_viewers_json
    recent_viewers_aggs = sl_most_recent_viewers_json["aggregations"]
    recent_viewers_aggs_buckets = recent_viewers_aggs[UNIQUE_USERS]["buckets"]
    request = SearchLogRequest.most_recent_viewers(
        guid="test-guid-123", exclude_users=["testuser"]
    )
    request_dsl_json = loads(request.dsl.json(by_alias=True, exclude_none=True))
    response = client.search_log.search(request)
    viewers = response.user_views
    assert len(viewers) == 3
    assert response.asset_views is None
    assert request_dsl_json == sl_most_recent_viewers_json[SEARCH_PARAMS]["dsl"]
    assert response.count == sl_most_recent_viewers_json[SEARCH_COUNT]
    assert viewers[0].username == recent_viewers_aggs_buckets[0]["key"]
    assert viewers[0].view_count == recent_viewers_aggs_buckets[0]["doc_count"]
    assert viewers[0].most_recent_view
    assert viewers[1].username == recent_viewers_aggs_buckets[1]["key"]
    assert viewers[1].view_count == recent_viewers_aggs_buckets[1]["doc_count"]
    assert viewers[1].most_recent_view


@patch.object(SearchLogClient, "_call_search_api")
def test_search_log_most_viewed_assets(mock_sl_api_call, sl_most_viewed_assets_json):
    client = AtlanClient()
    mock_sl_api_call.return_value = sl_most_viewed_assets_json
    viewed_assets_aggs = sl_most_viewed_assets_json["aggregations"]
    viewed_assets_aggs_buckets = viewed_assets_aggs[UNIQUE_ASSETS]["buckets"][0]
    request = SearchLogRequest.most_viewed_assets(
        max_assets=10, exclude_users=["testuser"]
    )
    request_dsl_json = loads(request.dsl.json(by_alias=True, exclude_none=True))
    response = client.search_log.search(request)
    detail = response.asset_views
    assert len(detail) == 8
    assert response.user_views is None
    assert request_dsl_json == sl_most_viewed_assets_json[SEARCH_PARAMS]["dsl"]
    assert response.count == sl_most_viewed_assets_json[SEARCH_COUNT]
    assert detail[0].guid == viewed_assets_aggs_buckets["key"]
    assert detail[0].total_views == viewed_assets_aggs_buckets["doc_count"]
    assert detail[0].distinct_users == viewed_assets_aggs_buckets[UNIQUE_USERS]["value"]


@patch.object(SearchLogClient, "_call_search_api")
def test_search_log_views_by_guid(mock_sl_api_call, sl_detailed_log_entries_json):
    client = AtlanClient()
    mock_sl_api_call.return_value = sl_detailed_log_entries_json
    sl_detailed_log_entries = sl_detailed_log_entries_json["logs"]
    request = SearchLogRequest.views_by_guid(
        guid="test-guid-123", size=10, exclude_users=["testuser"]
    )
    request_dsl_json = loads(request.dsl.json(by_alias=True, exclude_none=True))
    response = client.search_log.search(request)
    log_entries = response.current_page()
    assert request_dsl_json == sl_detailed_log_entries_json[SEARCH_PARAMS]["dsl"]
    assert len(response.current_page()) == sl_detailed_log_entries_json[SEARCH_COUNT]
    assert log_entries[0].user_name == sl_detailed_log_entries[0][LOG_USERNAME]
    assert log_entries[0].ip_address == sl_detailed_log_entries[0][LOG_IP_ADDRESS]
    assert log_entries[0].host
    assert log_entries[0].user_agent
    assert log_entries[0].utm_tags
    assert log_entries[0].entity_guids_all
    assert log_entries[0].entity_guids_allowed
    assert log_entries[0].entity_qf_names_all
    assert log_entries[0].entity_qf_names_allowed
    assert log_entries[0].entity_type_names_all
    assert log_entries[0].entity_type_names_allowed
    assert log_entries[0].has_result
    assert log_entries[0].results_count
    assert log_entries[0].response_time
    assert log_entries[0].created_at
    assert log_entries[0].timestamp
    assert log_entries[0].failed is False
    assert log_entries[0].request_dsl
    assert log_entries[0].request_dsl_text
    assert log_entries[0].request_attributes is None
    assert log_entries[0].request_relation_attributes


def test_asset_get_lineage_list_response_with_custom_metadata(
    mock_api_caller, mock_cm_cache, lineage_list_json
):
    client = AssetClient(mock_api_caller)
    mock_cm_cache.get_name_for_id.return_value = CM_NAME
    mock_api_caller._call_api.side_effect = [lineage_list_json, {}]

    lineage_request = LineageListRequest(
        guid="test-guid", depth=1, direction=LineageDirection.UPSTREAM
    )
    lineage_request.attributes = [CM_NAME]
    lineage_response = client.get_lineage_list(lineage_request=lineage_request)

    for asset in lineage_response:
        assert asset
        assert asset.depth == 1
        assert asset.type_name == "View"
        assert asset.guid == "test-guid"
        assert asset.qualified_name == "test-qn"
        assert asset.attributes
        assert asset.business_attributes
        assert asset.business_attributes == {"testcm1": {"testcm2": "test-cm-value"}}

    assert mock_api_caller._call_api.call_count == 1
    mock_api_caller.reset_mock()


def test_group_get_pagination(mock_api_caller, group_list_json):
    client = GroupClient(mock_api_caller)
    last_page_response = {"totalRecord": 3, "filterRecord": 3, "records": None}
    mock_api_caller._call_api.side_effect = [group_list_json, last_page_response]
    response = client.get()

    assert response
    assert len(response.current_page()) == 2
    for group in response:
        assert group.name
        assert group.path
        assert group.personas
    assert len(response.current_page()) == 0
    assert mock_api_caller._call_api.call_count == 2
    mock_api_caller.reset_mock()


def test_group_get_members_pagination(mock_api_caller, group_members_json):
    client = GroupClient(mock_api_caller)
    last_page_response = {"totalRecord": 3, "filterRecord": 3, "records": None}
    mock_api_caller._call_api.side_effect = [group_members_json, last_page_response]
    response = client.get_members(guid="test-guid", request=UserRequest())

    assert response
    assert len(response.current_page()) == 3
    for user in response:
        assert user.username
        assert user.email
        assert user.attributes
    assert len(response.current_page()) == 0
    assert mock_api_caller._call_api.call_count == 2
    mock_api_caller.reset_mock()


def test_user_list_pagination(mock_api_caller, user_list_json):
    client = UserClient(mock_api_caller)
    last_page_response = {"totalRecord": 3, "filterRecord": 3, "records": None}
    mock_api_caller._call_api.side_effect = [user_list_json, last_page_response]
    response = client.get()

    assert response
    assert len(response.current_page()) == 3
    for user in response:
        assert user.username
        assert user.email
        assert user.attributes
        assert user.login_events
    assert len(response.current_page()) == 0
    assert mock_api_caller._call_api.call_count == 2
    mock_api_caller.reset_mock()


def test_user_groups_pagination(mock_api_caller, user_groups_json):
    client = UserClient(mock_api_caller)
    last_page_response = {"totalRecord": 2, "filterRecord": 2, "records": None}
    mock_api_caller._call_api.side_effect = [user_groups_json, last_page_response]
    response = client.get_groups(guid="test-guid", request=GroupRequest())

    assert response
    assert len(response.current_page()) == 2
    for group in response:
        assert group.name
        assert group.path
        assert group.alias
        assert group.attributes
    assert len(response.current_page()) == 0
    assert mock_api_caller._call_api.call_count == 2
    mock_api_caller.reset_mock()


def test_index_search_with_no_aggregation_results(
    mock_api_caller, aggregations_null_json
):
    client = AssetClient(mock_api_caller)
    mock_api_caller._call_api.side_effect = [aggregations_null_json]
    request = (
        FluentSearch(
            aggregations={"test1": {"test2": {"field": "__test_field"}}}
        ).where(Column.QUALIFIED_NAME.startswith("test-qn"))
    ).to_request()
    response = client.search(criteria=request)
    assert response
    assert response.count == 0
    assert response.aggregations is None
    mock_api_caller.reset_mock()


def _assert_search_results(results, response_json, sorts, bulk=False):
    for i, result in enumerate(results):
        assert result and response_json["entities"][i]
        assert result.guid == response_json["entities"][i]["guid"]

    assert results
    assert results.count == 2
    assert results._bulk == bulk
    assert results.aggregations is None
    assert results._criteria.dsl.sort == sorts


@patch.object(LOGGER, "debug")
def test_index_search_pagination(
    mock_logger, mock_api_caller, index_search_paging_json
):
    client = AssetClient(mock_api_caller)
    mock_api_caller._call_api.side_effect = [index_search_paging_json, {}]

    # Test search(): using default offset-based pagination
    # when results are less than the predefined threshold (i.e: 100,000 assets)
    request = (
        FluentSearch()
        .where(CompoundQuery.active_assets())
        .where(CompoundQuery.asset_type(AtlasGlossaryTerm))
        .page_size(2)
    ).to_request()
    results = client.search(criteria=request)
    expected_sorts = [Asset.GUID.order(SortOrder.ASCENDING)]

    _assert_search_results(results, index_search_paging_json, expected_sorts)
    assert mock_api_caller._call_api.call_count == 2
    mock_api_caller.reset_mock()

    # Test search(): with `bulk` option using timestamp-based pagination
    mock_api_caller._call_api.side_effect = [index_search_paging_json, {}]
    request = (
        FluentSearch()
        .where(CompoundQuery.active_assets())
        .where(CompoundQuery.asset_type(AtlasGlossaryTerm))
        .page_size(2)
    ).to_request()
    results = client.search(criteria=request, bulk=True)
    expected_sorts = [
        Asset.CREATE_TIME.order(SortOrder.ASCENDING),
        Asset.GUID.order(SortOrder.ASCENDING),
    ]

    _assert_search_results(results, index_search_paging_json, expected_sorts, True)
    assert mock_api_caller._call_api.call_count == 2
    assert mock_logger.call_count == 1
    assert "Bulk search option is enabled." in mock_logger.call_args_list[0][0][0]
    mock_logger.reset_mock()
    mock_api_caller.reset_mock()

    # Test search(): when the number of results exceeds the predefined threshold
    # it will automatically convert to a `bulk` search.
    TEST_THRESHOLD = 1
    with patch.object(IndexSearchResults, "_MASS_EXTRACT_THRESHOLD", TEST_THRESHOLD):
        mock_api_caller._call_api.side_effect = [
            index_search_paging_json,
            # Extra call to re-fetch the first page
            # results with updated timestamp sorting
            index_search_paging_json,
            {},
        ]
        request = (
            FluentSearch()
            .where(CompoundQuery.active_assets())
            .where(CompoundQuery.asset_type(AtlasGlossaryTerm))
            .page_size(2)
        ).to_request()
        results = client.search(criteria=request)
        expected_sorts = [
            Asset.CREATE_TIME.order(SortOrder.ASCENDING),
            Asset.GUID.order(SortOrder.ASCENDING),
        ]
        _assert_search_results(results, index_search_paging_json, expected_sorts)
        assert mock_api_caller._call_api.call_count == 3
        assert mock_logger.call_count == 1
        assert (
            "Result size (%s) exceeds threshold (%s)"
            in mock_logger.call_args_list[0][0][0]
        )
    mock_logger.reset_mock()
    mock_api_caller.reset_mock()

    # Test search(bulk=False): Raise an exception when the number of results exceeds
    # the predefined threshold and there are any user-defined sorting options present
    with patch.object(IndexSearchResults, "_MASS_EXTRACT_THRESHOLD", TEST_THRESHOLD):
        mock_api_caller._call_api.side_effect = [
            index_search_paging_json,
        ]
        request = (
            FluentSearch()
            .where(CompoundQuery.active_assets())
            .where(CompoundQuery.asset_type(AtlasGlossaryTerm))
            .page_size(2)
            # With some sort options
            .sort(Asset.NAME.order(SortOrder.ASCENDING))
        ).to_request()

        with pytest.raises(
            InvalidRequestError,
            match=(
                "ATLAN-PYTHON-400-063 Unable to execute "
                "bulk search with user-defined sorting options. "
                "Suggestion: Please ensure that no sorting options are "
                "included in your search request when performing a bulk search."
            ),
        ):
            client.search(criteria=request)
            assert mock_api_caller._call_api.call_count == 1
    mock_api_caller.reset_mock()
    mock_api_caller.reset_mock()

    # Test search(bulk=True): Raise an exception when bulk search is enabled
    # and there are any user-defined sorting options present
    request = (
        FluentSearch()
        .where(CompoundQuery.active_assets())
        .where(CompoundQuery.asset_type(AtlasGlossaryTerm))
        .page_size(2)
        .sort(Asset.NAME.order(SortOrder.ASCENDING))
    ).to_request()

    with pytest.raises(
        InvalidRequestError,
        match=(
            "ATLAN-PYTHON-400-063 Unable to execute "
            "bulk search with user-defined sorting options. "
            "Suggestion: Please ensure that no sorting options are "
            "included in your search request when performing a bulk search."
        ),
    ):
        client.search(criteria=request, bulk=True)


def test_asset_get_by_guid_without_asset_type(mock_api_caller, get_by_guid_json):
    client = AssetClient(mock_api_caller)
    mock_api_caller._call_api.side_effect = [get_by_guid_json]

    response = client.get_by_guid(
        guid="test-table-guid-123", ignore_relationships=False
    )

    assert response
    assert isinstance(response, Table)
    assert response.guid
    assert response.qualified_name
    assert response.attributes
    mock_api_caller.reset_mock()


def test_asset_retrieve_minimal_without_asset_type(
    mock_api_caller, retrieve_minimal_json
):
    client = AssetClient(mock_api_caller)
    mock_api_caller._call_api.side_effect = [retrieve_minimal_json]

    response = client.retrieve_minimal(guid="test-table-guid-123")

    assert response
    assert isinstance(response, Table)
    assert response.guid
    assert response.qualified_name
    assert response.attributes
    mock_api_caller.reset_mock()


def test_user_create(
    mock_api_caller,
    mock_role_cache,
):
    test_role_id = "role-guid-123"
    client = UserClient(mock_api_caller)
    mock_api_caller._call_api.side_effect = [None]
    mock_role_cache.get_id_for_name.return_value = test_role_id

    test_users = [AtlanUser.create(email="test@test.com", role_name="$member")]
    response = client.create(users=test_users)

    assert response is None
    mock_api_call_args = mock_api_caller._call_api.call_args_list
    user = mock_api_call_args[0].kwargs.get("request_obj").dict().get("users")[0]
    assert len(mock_api_call_args) == 1
    assert user.get("role_id") == test_role_id
    assert user.get("email") == test_users[0].email
    assert user.get("role_name") == test_users[0].workspace_role
    mock_api_caller.reset_mock()


def test_user_create_with_info(mock_api_caller, mock_role_cache, user_list_json):
    test_role_id = "role-guid-123"
    client = UserClient(mock_api_caller)
    mock_api_caller._call_api.side_effect = [
        None,
        {
            "totalRecord": 3,
            "filterRecord": 1,
            "records": [user_list_json["records"][0]],
        },
    ]
    mock_role_cache.get_id_for_name.return_value = test_role_id
    test_users = [AtlanUser.create(email="test@test.com", role_name="$member")]
    response = client.create(users=test_users, return_info=True)

    assert len(response) == 1
    user = response[0]
    assert user
    assert user.username
    assert user.email
    assert user.attributes
    assert user.login_events
    assert mock_api_caller._call_api.call_count == 2
    mock_api_caller.reset_mock()


def test_typedef_get_by_name(mock_api_caller, type_def_get_by_name_json):
    client = TypeDefClient(mock_api_caller)
    mock_api_caller._call_api.side_effect = [type_def_get_by_name_json]
    response = client.get_by_name(name="test-enum")
    assert response == EnumDef(**type_def_get_by_name_json)
    assert mock_api_caller._call_api.call_count == 1
    mock_api_caller.reset_mock()


def test_typedef_get_by_name_unsupported_category(mock_api_caller):
    client = TypeDefClient(mock_api_caller)
    mock_api_caller._call_api.side_effect = [{"category": "TEST"}]
    with pytest.raises(ApiError) as err:
        client.get_by_name(name="test-enum")

    assert "Unsupported type definition category: TEST" in str(err.value)
    mock_api_caller.reset_mock()


def test_typedef_get_by_name_invalid_response(mock_api_caller):
    client = TypeDefClient(mock_api_caller)
    mock_api_caller._call_api.side_effect = [123]
    with pytest.raises(ApiError) as err:
        client.get_by_name(name="test-enum")
    assert "Additional details: 'int' object has no attribute 'get'" in str(err.value)

    mock_api_caller._call_api.side_effect = [{"category": "ENUM", "test": "invalid"}]
    with pytest.raises(ApiError) as err:
        client.get_by_name(name="test-enum")
    assert "1 validation error for EnumDef\nelementDefs\n  field required" in str(
        err.value
    )
    mock_api_caller.reset_mock()


@pytest.mark.parametrize(
    "test_method, test_kwargs, test_asset_types",
    [
        [
            "update_certificate",
            {
                "qualified_name": "test-qn",
                "name": "test-name",
                "certificate_status": CertificateStatus.VERIFIED,
                "message": "test-message",
            },
            [AtlasGlossaryTerm, AtlasGlossaryCategory],
        ],
        [
            "remove_certificate",
            {
                "qualified_name": "test-qn",
                "name": "test-name",
            },
            [AtlasGlossaryTerm, AtlasGlossaryCategory],
        ],
        [
            "update_announcement",
            {
                "qualified_name": "test-qn",
                "name": "test-name",
                "announcement": TEST_ANNOUNCEMENT,
            },
            [AtlasGlossaryTerm, AtlasGlossaryCategory],
        ],
        [
            "remove_announcement",
            {"qualified_name": "test-qn", "name": "test-name"},
            [AtlasGlossaryTerm, AtlasGlossaryCategory],
        ],
    ],
)
def test_asset_client_missing_glossary_guid_raises_invalid_request_error(
    test_method: str,
    test_kwargs: dict,
    test_asset_types,
):
    client = AtlanClient()
    asset_client_method = getattr(client.asset, test_method)

    for asset_type in test_asset_types:
        test_error = TEST_MISSING_GLOSSARY_GUID_ERROR.format(asset_type.__name__)
        with pytest.raises(InvalidRequestError, match=test_error):
            asset_client_method(**test_kwargs, asset_type=asset_type)


@pytest.mark.parametrize("method, params", TEST_ASSET_CLIENT_METHODS.items())
def test_asset_client_methods_validation_error(client, method, params):
    client_method = getattr(client.asset, method)
    for param_values, error_msg in params:
        with pytest.raises(ValidationError) as err:
            client_method(*param_values)
        assert error_msg in str(err.value)


@pytest.mark.parametrize("method, params", TEST_ADMIN_CLIENT_METHODS.items())
def test_admin_client_methods_validation_error(client, method, params):
    client_method = getattr(client.admin, method)
    for param_values, error_msg in params:
        with pytest.raises(ValidationError) as err:
            client_method(*param_values)
        assert error_msg in str(err.value)


@pytest.mark.parametrize("method, params", TEST_AUDIT_CLIENT_METHODS.items())
def test_audit_client_methods_validation_error(client, method, params):
    client_method = getattr(client.audit, method)
    for param_values, error_msg in params:
        with pytest.raises(ValidationError) as err:
            client_method(*param_values)
        assert error_msg in str(err.value)


@pytest.mark.parametrize("method, params", TEST_GROUP_CLIENT_METHODS.items())
def test_group_client_methods_validation_error(client, method, params):
    client_method = getattr(client.group, method)
    for param_values, error_msg in params:
        with pytest.raises(ValidationError) as err:
            client_method(*param_values)
        assert error_msg in str(err.value)


@pytest.mark.parametrize("method, params", TEST_ROLE_CLIENT_METHODS.items())
def test_role_client_methods_validation_error(client, method, params):
    client_method = getattr(client.role, method)
    for param_values, error_msg in params:
        with pytest.raises(ValidationError) as err:
            client_method(*param_values)
        assert error_msg in str(err.value)


@pytest.mark.parametrize("method, params", TEST_SL_CLIENT_METHODS.items())
def test_search_log_client_methods_validation_error(client, method, params):
    client_method = getattr(client.search_log, method)
    for param_values, error_msg in params:
        with pytest.raises(ValidationError) as err:
            client_method(*param_values)
        assert error_msg in str(err.value)


@pytest.mark.parametrize("method, params", TEST_TOKEN_CLIENT_METHODS.items())
def test_token_client_methods_validation_error(client, method, params):
    client_method = getattr(client.token, method)
    for param_values, error_msg in params:
        with pytest.raises(ValidationError) as err:
            client_method(*param_values)
        assert error_msg in str(err.value)


@pytest.mark.parametrize("method, params", TEST_TYPEDEF_CLIENT_METHODS.items())
def test_typedef_client_methods_validation_error(client, method, params):
    client_method = getattr(client.typedef, method)
    for param_values, error_msg in params:
        with pytest.raises(ValidationError) as err:
            client_method(*param_values)
        assert error_msg in str(err.value)


@pytest.mark.parametrize("method, params", TEST_USER_CLIENT_METHODS.items())
def test_user_client_methods_validation_error(client, method, params):
    client_method = getattr(client.user, method)
    for param_values, error_msg in params:
        with pytest.raises(ValidationError) as err:
            client_method(*param_values)
        assert error_msg in str(err.value)


@pytest.mark.parametrize(
    "test_error_msg",
    [
        "{'error': 123}",
        "{'error': 123, 'code': 465}",
        "{'error': 123} with text",
        "Some error message...",
        "With unescape curly braces -> {'{}'}",
    ],
)
@patch.object(AtlanClient, "_session")
def test_atlan_call_api_server_error_messages(
    mock_session,
    client: AtlanClient,
    test_error_msg,
):
    mock_response = Mock()
    mock_response.status_code = 500
    mock_response.text = test_error_msg
    mock_session.request.return_value = mock_response
    glossary = AtlasGlossary.creator(name="test-glossary")

    with pytest.raises(
        AtlanError,
        match=(
            f"ATLAN-PYTHON-500-000 {test_error_msg} "
            "Suggestion: Check the details of the "
            "server's message to correct your request."
        ),
    ):
        client.asset.save(glossary)


@pytest.mark.parametrize(
    "test_error_msg",
    [
        """
    {
        "errorCode": 1234,
        "errorMessage": "something went wrong",
        "causes": [
            {
                "errorType": "testException",
                "errorMessage": "test error message",
                "location": "Test.Class.TestException"
            }
        ],
        "errorId": "95d80a45999cabc"
    }
    """
    ],
)
@patch.object(AtlanClient, "_session")
def test_atlan_call_api_server_error_messages_with_causes(
    mock_session,
    client: AtlanClient,
    test_error_msg,
):
    ERROR_CODE_FOR_HTTP_STATUS.update(
        {ErrorCode.ERROR_PASSTHROUGH.http_error_code: ErrorCode.ERROR_PASSTHROUGH}
    )
    STATUS_CODES = set(ERROR_CODE_FOR_HTTP_STATUS.keys())
    # For "NOT_FOUND (404)" errors, no error cause is returned by the backend,
    # so we'll exclude that from the test cases:
    STATUS_CODES.remove(ErrorCode.NOT_FOUND_PASSTHROUGH.http_error_code)

    for code in STATUS_CODES:
        error = ERROR_CODE_FOR_HTTP_STATUS.get(code)
        mock_response = Mock()
        mock_response.status_code = code
        mock_response.text = test_error_msg
        mock_session.request.return_value = mock_response
        test_error = loads(test_error_msg)
        error_code = test_error.get("errorCode")
        error_message = test_error.get("errorMessage")
        error_cause = test_error.get("causes")[0]
        glossary = AtlasGlossary.creator(name="test-glossary")
        error_cause = (
            "ErrorType: testException, "
            "Message: test error message, "
            "Location: Test.Class.TestException (errorId: 95d80a45999cabc) "
        )
        assert error and error_code and error_message and error_cause
        error_info = error.error_message.format(error_code, error_message, error_cause)

        with pytest.raises(
            AtlanError,
            match=escape(
                f"ATLAN-PYTHON-{code}-000 {error_info}"
                f"Suggestion: {error.user_action}"
            ),
        ):
            client.asset.save(glossary)


class TestBatch:
    def test_init(self, mock_atlan_client):
        sut = Batch(client=mock_atlan_client, max_size=10)

        self.assert_asset_client_not_called(mock_atlan_client, sut)

    def assert_asset_client_not_called(self, mock_atlan_client, sut):
        assert 0 == len(sut.created)
        assert 0 == len(sut.updated)
        assert 0 == len(sut.failures)
        mock_atlan_client.assert_not_called()

    @pytest.mark.parametrize(
        "custom_metadata_handling",
        [
            (CustomMetadataHandling.IGNORE),
            (CustomMetadataHandling.OVERWRITE),
            (CustomMetadataHandling.MERGE),
        ],
    )
    def test_add_when_capture_failure_true(
        self, custom_metadata_handling, mock_atlan_client
    ):
        table_1 = Mock(Table(guid="t1"))
        table_2 = Mock(Table(guid="t2"))
        table_3 = Mock(Table(guid="t3"))
        table_4 = Mock(Table(guid="t4"))
        mock_response = Mock(spec=AssetMutationResponse)
        mutated_entities = Mock()
        created = [table_1]
        updated = [table_2]
        mutated_entities.CREATE = created
        mutated_entities.UPDATE = updated
        mock_response.guid_assignments = {}
        mock_response.attach_mock(mutated_entities, "mutated_entities")

        if custom_metadata_handling == CustomMetadataHandling.IGNORE:
            mock_atlan_client.asset.save.return_value = mock_response
        elif custom_metadata_handling == CustomMetadataHandling.OVERWRITE:
            mock_atlan_client.asset.save_replacing_cm.return_value = mock_response
        else:
            mock_atlan_client.asset.save_merging_cm.return_value = mock_response

        sut = Batch(
            client=mock_atlan_client,
            max_size=2,
            capture_failures=True,
            custom_metadata_handling=custom_metadata_handling,
        )
        sut.add(table_1)
        self.assert_asset_client_not_called(mock_atlan_client, sut)

        sut.add(table_2)

        assert len(created) == sut.num_created
        assert len(updated) == sut.num_updated
        for unsaved, saved in zip(created, sut.created):
            unsaved.trim_to_required.assert_called_once()
            assert unsaved.name == saved.name
        for unsaved, saved in zip(updated, sut.updated):
            unsaved.trim_to_required.assert_called_once()
            assert unsaved.name == saved.name

        exception = ErrorCode.INVALID_REQUEST_PASSTHROUGH.exception_with_parameters(
            "bad", "stuff", ""
        )
        if custom_metadata_handling == CustomMetadataHandling.IGNORE:
            mock_atlan_client.asset.save.side_effect = exception
        elif custom_metadata_handling == CustomMetadataHandling.OVERWRITE:
            mock_atlan_client.asset.save_replacing_cm.side_effect = exception
        else:
            mock_atlan_client.asset.save_merging_cm.side_effect = exception

        sut.add(table_3)

        sut.add(table_4)

        assert 1 == len(sut.failures)
        failure = sut.failures[0]
        assert [table_3, table_4] == failure.failed_assets
        assert exception == failure.failure_reason
        if custom_metadata_handling == CustomMetadataHandling.IGNORE:
            mock_atlan_client.asset.save.has_calls(
                [
                    call([table_1, table_2], replace_atlan_tags=False),
                    call([table_3, table_4], replace_atlan_tags=False),
                ]
            )
        elif custom_metadata_handling == CustomMetadataHandling.OVERWRITE:
            mock_atlan_client.asset.save_replacing_cm.has_calls(
                [
                    call([table_1, table_2], replace_atlan_tags=False),
                    call([table_3, table_4], replace_atlan_tags=False),
                ]
            )
        else:
            mock_atlan_client.asset.save_merging_cm.has_calls(
                [
                    call([table_1, table_2], replace_atlan_tags=False),
                    call([table_3, table_4], replace_atlan_tags=False),
                ]
            )

    @pytest.mark.parametrize(
        "custom_metadata_handling",
        [
            (CustomMetadataHandling.IGNORE),
            (CustomMetadataHandling.OVERWRITE),
            (CustomMetadataHandling.MERGE),
        ],
    )
    def test_add_when_capture_failure_false_then_exception_raised(
        self, custom_metadata_handling, mock_atlan_client
    ):
        exception = ErrorCode.INVALID_REQUEST_PASSTHROUGH.exception_with_parameters(
            "bad", "stuff", ""
        )
        if custom_metadata_handling == CustomMetadataHandling.IGNORE:
            mock_atlan_client.asset.save.side_effect = exception
        elif custom_metadata_handling == CustomMetadataHandling.OVERWRITE:
            mock_atlan_client.asset.save_replacing_cm.side_effect = exception
        else:
            mock_atlan_client.asset.save_merging_cm.side_effect = exception

        sut = Batch(
            client=mock_atlan_client,
            max_size=1,
            capture_failures=False,
            custom_metadata_handling=custom_metadata_handling,
        )
        with pytest.raises(AtlanError):
            sut.add(Mock(Table))

        assert 0 == len(sut.failures)
        assert 0 == len(sut.created)
        assert 0 == len(sut.updated)

    @patch.object(AtlasGlossaryTerm, "trim_to_required")
    @patch.object(AtlasGlossaryTerm, "ref_by_guid")
    def test_term_add(self, mock_ref_by_guid, mock_trim_to_required, mock_atlan_client):
        mutated_entities = Mock()
        mock_response = Mock(spec=AssetMutationResponse)
        term_1 = AtlasGlossaryTerm(guid="test-guid1")
        term_2 = AtlasGlossaryTerm(guid="test-guid2")
        created = [term_1, term_2]
        mutated_entities.UPDATE = []
        mutated_entities.CREATE = created
        mock_response.guid_assignments = {}
        mock_response.attach_mock(mutated_entities, "mutated_entities")
        mock_atlan_client.asset.search.return_value = [term_1]
        mock_atlan_client.asset.save.return_value = mock_response
        batch = Batch(
            client=mock_atlan_client,
            max_size=2,
            track=True,
        )
        batch.add(term_1)
        # Because the batch is not yet full
        self.assert_asset_client_not_called(mock_atlan_client, batch)
        batch.add(term_2)

        assert len(created) == batch.num_created
        mock_ref_by_guid.assert_has_calls([call(term_1.guid), call(term_2.guid)])
        mock_trim_to_required.assert_not_called()


class TestBulkRequest:
    SEE_ALSO = "seeAlso"
    REMOVE = "removeRelationshipAttributes"
    APPEND = "appendRelationshipAttributes"
    PREFERRED_TO_TERMS = "preferredToTerms"

    @pytest.fixture(scope="class")
    def glossary(self):
        return GLOSSARY

    @pytest.fixture(scope="class")
    def term1(self):
        return GLOSSARY_TERM

    @pytest.fixture(scope="class")
    def term2(self):
        return AtlasGlossaryTerm(guid="term-2-guid")

    @pytest.fixture(scope="class")
    def term3(self):
        return AtlasGlossaryTerm(guid="term-3-guid")

    def to_json(self, request):
        return request.dict(by_alias=True, exclude_unset=True)["entities"][0]

    def test_process_relationship_attributes(self, glossary, term1, term2, term3):
        # Test replace (list)
        term1.attributes.see_also = [
            AtlasGlossaryTerm.ref_by_guid(guid=term2.guid),
            AtlasGlossaryTerm.ref_by_guid(
                guid=term3.guid,
            ),
        ]
        request = BulkRequest(entities=[term1])
        request_json = self.to_json(request)
        assert request_json
        assert self.SEE_ALSO in request_json["attributes"]
        replace_attributes = request_json["attributes"][self.SEE_ALSO]
        assert len(replace_attributes) == 2
        assert replace_attributes[0]["guid"] == term2.guid
        assert replace_attributes[1]["guid"] == term3.guid
        assert self.APPEND not in request_json
        assert self.REMOVE not in request_json

        # Test replace and append (list)
        term1.attributes.see_also = [
            AtlasGlossaryTerm.ref_by_guid(guid=term2.guid),
            AtlasGlossaryTerm.ref_by_guid(
                guid=term3.guid, semantic=SaveSemantic.APPEND
            ),
        ]
        request = BulkRequest(entities=[term1])
        request_json = self.to_json(request)
        assert request_json
        assert self.SEE_ALSO in request_json["attributes"]
        replace_attributes = request_json["attributes"][self.SEE_ALSO]
        assert len(replace_attributes) == 1
        assert replace_attributes[0]["guid"] == term2.guid
        assert self.APPEND in request_json
        assert self.SEE_ALSO in request_json[self.APPEND]
        append_attributes = request_json[self.APPEND][self.SEE_ALSO]
        assert len(append_attributes) == 1
        assert append_attributes[0]["guid"] == term3.guid
        assert self.REMOVE not in request_json

        # Test replace and append (list) with multiple relationships
        term1.attributes.see_also = [
            AtlasGlossaryTerm.ref_by_guid(guid=term2.guid),
            AtlasGlossaryTerm.ref_by_guid(
                guid=term3.guid, semantic=SaveSemantic.APPEND
            ),
        ]
        term1.attributes.preferred_to_terms = [
            AtlasGlossaryTerm.ref_by_guid(
                guid=term3.guid, semantic=SaveSemantic.APPEND
            ),
        ]
        request = BulkRequest(entities=[term1])
        request_json = self.to_json(request)
        assert request_json
        assert self.SEE_ALSO in request_json["attributes"]
        replace_attributes = request_json["attributes"][self.SEE_ALSO]
        assert len(replace_attributes) == 1
        assert replace_attributes[0]["guid"] == term2.guid
        assert self.APPEND in request_json
        assert self.SEE_ALSO in request_json[self.APPEND]
        append_attributes = request_json[self.APPEND][self.SEE_ALSO]
        assert len(append_attributes) == 1
        assert append_attributes[0]["guid"] == term3.guid
        append_attributes = request_json[self.APPEND][self.PREFERRED_TO_TERMS]
        assert len(append_attributes) == 1
        assert append_attributes[0]["guid"] == term3.guid
        assert self.REMOVE not in request_json

        # Test append and replace (list)
        term1.attributes.see_also = [
            AtlasGlossaryTerm.ref_by_guid(
                guid=term2.guid, semantic=SaveSemantic.APPEND
            ),
            AtlasGlossaryTerm.ref_by_guid(guid=term3.guid),
        ]
        request = BulkRequest(entities=[term1])
        request_json = self.to_json(request)
        assert request_json
        assert self.SEE_ALSO in request_json["attributes"]
        replace_attributes = request_json["attributes"][self.SEE_ALSO]
        assert len(replace_attributes) == 1
        assert replace_attributes[0]["guid"] == term3.guid
        assert self.APPEND in request_json
        assert self.SEE_ALSO in request_json[self.APPEND]
        append_attributes = request_json[self.APPEND][self.SEE_ALSO]
        assert len(append_attributes) == 1
        assert append_attributes[0]["guid"] == term2.guid
        assert self.REMOVE not in request_json

        # Test remove and append (list)
        term1.attributes.see_also = [
            AtlasGlossaryTerm.ref_by_guid(
                guid=term2.guid, semantic=SaveSemantic.REMOVE
            ),
            AtlasGlossaryTerm.ref_by_guid(
                guid=term3.guid, semantic=SaveSemantic.APPEND
            ),
        ]
        request = BulkRequest(entities=[term1])
        request_json = self.to_json(request)
        assert request_json
        assert self.APPEND in request_json
        assert self.SEE_ALSO in request_json[self.APPEND]
        append_attributes = request_json[self.APPEND][self.SEE_ALSO]
        assert len(append_attributes) == 1
        assert append_attributes[0]["guid"] == term3.guid
        assert self.REMOVE in request_json
        assert self.SEE_ALSO in request_json[self.REMOVE]
        remove_attributes = request_json[self.REMOVE][self.SEE_ALSO]
        assert len(remove_attributes) == 1
        assert remove_attributes[0]["guid"] == term2.guid
        assert self.SEE_ALSO not in request_json["attributes"]

        # Test same semantic (list)
        term1.attributes.see_also = [
            AtlasGlossaryTerm.ref_by_guid(
                guid=term2.guid, semantic=SaveSemantic.APPEND
            ),
            AtlasGlossaryTerm.ref_by_guid(
                guid=term3.guid, semantic=SaveSemantic.APPEND
            ),
        ]
        request = BulkRequest(entities=[term1])
        request_json = self.to_json(request)
        assert request_json
        assert self.APPEND in request_json
        assert self.SEE_ALSO in request_json[self.APPEND]
        append_attributes = request_json[self.APPEND][self.SEE_ALSO]
        assert len(append_attributes) == 2
        assert append_attributes[0]["guid"] == term2.guid
        assert append_attributes[1]["guid"] == term3.guid
        assert self.REMOVE not in request_json
        assert self.SEE_ALSO not in request_json["attributes"]

        # Test empty (list)
        term1.attributes.see_also = []
        term1.attributes.preferred_to_terms = []
        request = BulkRequest(entities=[term1])
        request_json = self.to_json(request)
        assert request_json
        assert self.SEE_ALSO in request_json["attributes"]
        replace_attributes = request_json["attributes"][self.SEE_ALSO]
        assert len(replace_attributes) == 0
        assert self.APPEND not in request_json
        assert self.REMOVE not in request_json

        # Test replace
        term1.attributes.anchor = AtlasGlossary.ref_by_guid(guid=glossary.guid)
        request = BulkRequest(entities=[term1])
        request_json = self.to_json(request)
        assert request_json
        assert "anchor" in request_json["attributes"]
        replace_attributes = request_json["attributes"]["anchor"]
        assert replace_attributes
        assert replace_attributes["guid"] == glossary.guid
        assert self.APPEND not in request_json
        assert self.REMOVE not in request_json

        # Test append
        term1.attributes.anchor = AtlasGlossary.ref_by_guid(
            guid=glossary.guid, semantic=SaveSemantic.APPEND
        )
        request = BulkRequest(entities=[term1])
        request_json = self.to_json(request)
        assert request_json
        assert self.APPEND in request_json
        assert "anchor" in request_json[self.APPEND]
        append_attributes = request_json[self.APPEND]["anchor"]
        assert append_attributes["guid"] == glossary.guid
        assert self.REMOVE not in request_json
        assert "anchor" not in request_json["attributes"]

        # Test remove
        term1.attributes.anchor = AtlasGlossary.ref_by_guid(
            guid=glossary.guid, semantic=SaveSemantic.REMOVE
        )
        request = BulkRequest(entities=[term1])
        request_json = self.to_json(request)
        assert request_json
        assert self.REMOVE in request_json
        assert "anchor" in request_json[self.REMOVE]
        remove_attributes = request_json[self.REMOVE]["anchor"]
        assert remove_attributes["guid"] == glossary.guid
        assert self.APPEND not in request_json
        assert "anchor" not in request_json["attributes"]

    def test_asset_attribute_none_assignment(self):
        table1 = Table.updater(name="test-table-1", qualified_name="test-qn-1")
        table1.certificate_status = None
        table1.certificate_status_message = None
        request = BulkRequest(entities=[table1])
        request_json = self.to_json(request)
        assert request_json
        assert request_json["attributes"]["certificateStatus"] is None
        assert request_json["attributes"]["certificateStatusMessage"] is None


def test_atlan_client_headers(client: AtlanClient):
    VERSION = read_text("pyatlan", "version.txt").strip()
    expected = {
        "User-Agent": f"Atlan-PythonSDK/{VERSION}",
        "Accept-Encoding": "gzip, deflate",
        "Accept": "*/*",
        "Connection": "keep-alive",
        "x-atlan-agent": "sdk",
        "x-atlan-agent-id": "python",
        "x-atlan-client-origin": "product_sdk",
    }
    assert expected == client._session.headers


def test_get_all_pagation(group_client, mock_api_caller):
    mock_page_1 = [
        {"id": "1", "alias": "Group3"},
        {"id": "2", "alias": "Group4"},
    ]
    mock_api_caller._call_api.side_effect = [
        {"records": mock_page_1},
    ]

    groups = group_client.get_all(limit=2)

    assert len(groups) == 2
    assert groups[0].id == "1"
    assert groups[1].id == "2"
    assert mock_api_caller._call_api.call_count == 1
    mock_api_caller.reset_mock()


def test_get_all_empty_response_with_raw_records(group_client, mock_api_caller):
    mock_page_1 = []
    mock_api_caller._call_api.side_effect = [
        {"records": mock_page_1},
    ]

    groups = group_client.get_all()
    assert len(groups) == 0
    mock_api_caller.reset_mock()


def test_get_all_with_columns(group_client, mock_api_caller):
    mock_page_1 = [
        {"id": "1", "alias": "Group1"},
        {"id": "2", "alias": "Group2"},
    ]
    mock_api_caller._call_api.side_effect = [
        {"records": mock_page_1},
    ]

    columns = ["alias"]
    groups = group_client.get_all(limit=10, columns=columns)

    assert len(groups) == 2
    assert groups[0].id == "1"
    assert groups[0].alias == "Group1"
    mock_api_caller._call_api.assert_called_once()
    query_params = mock_api_caller._call_api.call_args.kwargs["query_params"]
    assert query_params["columns"] == columns
    mock_api_caller.reset_mock()


def test_get_all_sorting(group_client, mock_api_caller):
    mock_page_1 = [
        {"id": "1", "alias": "Group1"},
        {"id": "2", "alias": "Group2"},
    ]
    mock_api_caller._call_api.side_effect = [
        {"records": mock_page_1},
    ]

    groups = group_client.get_all(limit=10, sort="alias")

    assert len(groups) == 2
    assert groups[0].id == "1"
    assert groups[0].alias == "Group1"
    mock_api_caller._call_api.assert_called_once()
    query_params = mock_api_caller._call_api.call_args.kwargs["query_params"]
    assert query_params["sort"] == "alias"
    mock_api_caller.reset_mock()


def test_get_by_guid_asset_not_found_fluent_search():
    guid = "123"
    asset_type = Table

    with patch("pyatlan.model.fluent_search.FluentSearch.execute") as mock_execute:
        mock_execute.return_value.current_page.return_value = []

        client = AssetClient(client=ApiCaller)
        with pytest.raises(
            ErrorCode.ASSET_NOT_FOUND_BY_GUID.exception_with_parameters(guid).__class__
        ):
            client.get_by_guid(
                guid=guid,
                asset_type=asset_type,
                attributes=["name"],
<<<<<<< HEAD
                relationships_attributes=["owner"],
=======
                related_attributes=["owner"],
>>>>>>> 23936320
            )

        mock_execute.assert_called_once()


def test_get_by_guid_type_mismatch_fluent_search():
    guid = "123"
    expected_asset_type = Table
    returned_asset_type = View

    with patch("pyatlan.model.fluent_search.FluentSearch.execute") as mock_execute:
        mock_execute.return_value.current_page.return_value = [returned_asset_type()]

        client = AssetClient(client=ApiCaller)

        with pytest.raises(
            ErrorCode.ASSET_NOT_TYPE_REQUESTED.exception_with_parameters(
                guid, expected_asset_type.__name__
            ).__class__
        ):
            client.get_by_guid(
                guid=guid,
                asset_type=expected_asset_type,
                attributes=["name"],
<<<<<<< HEAD
                relationships_attributes=["owner"],
=======
                related_attributes=["owner"],
>>>>>>> 23936320
            )

        mock_execute.assert_called_once()


def test_get_by_qualified_name_type_mismatch():
    qualified_name = "example_qualified_name"
    expected_asset_type = Table
    returned_asset_type = View

    with patch("pyatlan.model.fluent_search.FluentSearch.execute") as mock_execute:
        mock_execute.return_value.current_page.return_value = [returned_asset_type()]

        client = AssetClient(client=ApiCaller)

        with pytest.raises(
            ErrorCode.ASSET_NOT_FOUND_BY_NAME.exception_with_parameters(
                expected_asset_type.__name__, qualified_name
            ).__class__
        ):
            client.get_by_qualified_name(
                qualified_name=qualified_name,
                asset_type=expected_asset_type,
                attributes=["name"],
<<<<<<< HEAD
                relationships_attributes=["owner"],
=======
                related_attributes=["owner"],
>>>>>>> 23936320
            )
        mock_execute.assert_called_once()


def test_get_by_qualified_name_asset_not_found():
    qualified_name = "example_qualified_name"
    asset_type = Table

    with patch("pyatlan.model.fluent_search.FluentSearch.execute") as mock_execute:
        mock_execute.return_value.current_page.return_value = []

        client = AssetClient(client=ApiCaller)

        with pytest.raises(
            ErrorCode.ASSET_NOT_FOUND_BY_QN.exception_with_parameters(
                qualified_name, asset_type.__name__
            ).__class__
        ):
            client.get_by_qualified_name(
                qualified_name=qualified_name,
                asset_type=asset_type,
                attributes=["name"],
<<<<<<< HEAD
                relationships_attributes=["owner"],
=======
                related_attributes=["owner"],
>>>>>>> 23936320
            )

        mock_execute.assert_called_once()<|MERGE_RESOLUTION|>--- conflicted
+++ resolved
@@ -2390,11 +2390,7 @@
                 guid=guid,
                 asset_type=asset_type,
                 attributes=["name"],
-<<<<<<< HEAD
-                relationships_attributes=["owner"],
-=======
                 related_attributes=["owner"],
->>>>>>> 23936320
             )
 
         mock_execute.assert_called_once()
@@ -2419,11 +2415,7 @@
                 guid=guid,
                 asset_type=expected_asset_type,
                 attributes=["name"],
-<<<<<<< HEAD
-                relationships_attributes=["owner"],
-=======
                 related_attributes=["owner"],
->>>>>>> 23936320
             )
 
         mock_execute.assert_called_once()
@@ -2448,11 +2440,7 @@
                 qualified_name=qualified_name,
                 asset_type=expected_asset_type,
                 attributes=["name"],
-<<<<<<< HEAD
-                relationships_attributes=["owner"],
-=======
                 related_attributes=["owner"],
->>>>>>> 23936320
             )
         mock_execute.assert_called_once()
 
@@ -2475,11 +2463,7 @@
                 qualified_name=qualified_name,
                 asset_type=asset_type,
                 attributes=["name"],
-<<<<<<< HEAD
-                relationships_attributes=["owner"],
-=======
                 related_attributes=["owner"],
->>>>>>> 23936320
             )
 
         mock_execute.assert_called_once()