from pyatlan.model.assets import AtlasGlossary
<<<<<<< HEAD
from pyatlan.model.workflow import (
    ScheduleQueriesSearchRequest,
    WorkflowMetadata,
    WorkflowResponse,
=======
from pyatlan.model.enums import AtlanWorkflowPhase
from pyatlan.model.workflow import (
    WorkflowMetadata,
    WorkflowResponse,
    WorkflowSchedule,
>>>>>>> beea7e2c
    WorkflowSpec,
)

TEST_ASSET_CLIENT_METHODS = {
    "find_personas_by_name": [
        ([[123], ["attributes"]], "name\n  str type expected"),
        ([None, ["attributes"]], "none is not an allowed value"),
        (["name", 123], "value is not a valid list"),
    ],
    "find_purposes_by_name": [
        ([[123], ["attributes"]], "name\n  str type expected"),
        ([None, ["attributes"]], "none is not an allowed value"),
        (["name", 123], "value is not a valid list"),
    ],
    "get_by_qualified_name": [
        ([[123], "asset-type"], "name\n  str type expected"),
        ([None, "asset-type"], "none is not an allowed value"),
        (["qn", None], "none is not an allowed value"),
        (["qn", "asset-type"], "asset_type\n  a class is expected"),
    ],
    "get_by_guid": [
        ([[123]], "guid\n  str type expected"),
        ([None], "none is not an allowed value"),
    ],
    "retrieve_minimal": [
        ([[123]], "guid\n  str type expected"),
        ([None], "none is not an allowed value"),
    ],
    "upsert": [
        ([123], "entity\n  argument of type 'int' is not iterable"),
        ([None], "none is not an allowed value"),
        ([[123]], "entity\n  argument of type 'int' is not iterable"),
        ([[None]], "none is not an allowed value"),
    ],
    "save": [
        ([123], "entity\n  argument of type 'int' is not iterable"),
        ([None], "none is not an allowed value"),
        ([[123]], "entity\n  argument of type 'int' is not iterable"),
        ([[None]], "none is not an allowed value"),
    ],
    "upsert_merging_cm": [
        ([123], "entity\n  argument of type 'int' is not iterable"),
        ([None], "none is not an allowed value"),
        ([[123]], "entity\n  argument of type 'int' is not iterable"),
        ([[None]], "'NoneType' is not iterable"),
    ],
    "save_merging_cm": [
        ([123], "entity\n  argument of type 'int' is not iterable"),
        ([None], "none is not an allowed value"),
        ([[123]], "entity\n  argument of type 'int' is not iterable"),
        ([[None]], "'NoneType' is not iterable"),
    ],
    "update_merging_cm": [
        ([123], "entity\n  argument of type 'int' is not iterable"),
        ([None], "none is not an allowed value"),
        ([[123]], "entity\n  argument of type 'int' is not iterable"),
        ([[None]], "'NoneType' is not iterable"),
    ],
    "upsert_replacing_cm": [
        ([123], "entity\n  argument of type 'int' is not iterable"),
        ([None], "none is not an allowed value"),
        ([[123]], "entity\n  argument of type 'int' is not iterable"),
        ([[None]], "'NoneType' is not iterable"),
    ],
    "save_replacing_cm": [
        ([123], "entity\n  argument of type 'int' is not iterable"),
        ([None], "none is not an allowed value"),
        ([[123]], "entity\n  argument of type 'int' is not iterable"),
        ([[None]], "'NoneType' is not iterable"),
    ],
    "update_replacing_cm": [
        ([123], "entity\n  argument of type 'int' is not iterable"),
        ([None], "none is not an allowed value"),
        ([[123]], "entity\n  argument of type 'int' is not iterable"),
        ([[None]], "'NoneType' is not iterable"),
    ],
    "purge_by_guid": [
        ([int], "guid\n  str type expected"),
        ([None], "none is not an allowed value"),
        ([[int]], "guid\n  str type expected"),
        ([[None]], "guid\n  str type expected"),
    ],
    "restore": [
        (["asset-type", [123]], "name\n  str type expected"),
        (["asset-type", None], "none is not an allowed value"),
        ([None, "qn"], "none is not an allowed value"),
        (["asset-type", "qn"], "asset_type\n  a class is expected"),
    ],
    "add_atlan_tags": [
        (["asset-type", [123], "tag-name"], "name\n  str type expected"),
        (["asset-type", None, "tag-name"], "none is not an allowed value"),
        ([None, "qn", "tag-name"], "none is not an allowed value"),
        (["asset-type", "qn", "tag-name"], "asset_type\n  a class is expected"),
        ([AtlasGlossary, "qn", [int]], "atlan_tag_names -> 0\n  str type expected"),
        ([AtlasGlossary, "qn", None], "none is not an allowed value"),
    ],
    "update_atlan_tags": [
        (["asset-type", [123], "tag-name"], "name\n  str type expected"),
        (["asset-type", None, "tag-name"], "none is not an allowed value"),
        ([None, "qn", "tag-name"], "none is not an allowed value"),
        (["asset-type", "qn", "tag-name"], "asset_type\n  a class is expected"),
        ([AtlasGlossary, "qn", [int]], "atlan_tag_names -> 0\n  str type expected"),
        ([AtlasGlossary, "qn", None], "none is not an allowed value"),
    ],
    "remove_atlan_tag": [
        (["asset-type", [123], "tag-name"], "name\n  str type expected"),
        (["asset-type", None, "tag-name"], "none is not an allowed value"),
        ([None, "qn", "tag-name"], "none is not an allowed value"),
        (["asset-type", "qn", "tag-name"], "asset_type\n  a class is expected"),
        ([AtlasGlossary, "qn", [123]], "atlan_tag_name\n  str type expected"),
        ([AtlasGlossary, "qn", None], "none is not an allowed value"),
    ],
    "update_certificate": [
        (["asset-type", [123], "name", "cert-status"], "name\n  str type expected"),
        (
            ["asset-type", None, "name", "cert-status"],
            "none is not an allowed value",
        ),
        ([None, "qn", "tag-name", "cert-status"], "none is not an allowed value"),
        (
            ["asset-type", "qn", "name", "cert-status"],
            "asset_type\n  a class is expected",
        ),
        (
            [AtlasGlossary, "qn", [123], "cert-status"],
            "name\n  str type expected",
        ),
        ([AtlasGlossary, "qn", None, "cert-status"], "none is not an allowed value"),
        (
            [AtlasGlossary, "qn", "name", "cert-status"],
            "certificate_status\n  value is not a valid enumeration member",
        ),
        ([AtlasGlossary, "qn", "name", None], "none is not an allowed value"),
    ],
    "remove_certificate": [
        (["asset-type", [123], "name"], "name\n  str type expected"),
        (
            ["asset-type", None, "name"],
            "none is not an allowed value",
        ),
        ([None, "qn", "tag-name"], "none is not an allowed value"),
        (
            ["asset-type", "qn", "name"],
            "asset_type\n  a class is expected",
        ),
        (
            [AtlasGlossary, "qn", [123]],
            "name\n  str type expected",
        ),
        ([AtlasGlossary, "qn", None], "none is not an allowed value"),
    ],
    "update_announcement": [
        (["asset-type", [123], "name"], "name\n  str type expected"),
        (
            ["asset-type", None, "name"],
            "none is not an allowed value",
        ),
        ([None, "qn", "tag-name", "announcement"], "none is not an allowed value"),
        (
            ["asset-type", "qn", "name"],
            "asset_type\n  a class is expected",
        ),
        (
            [AtlasGlossary, "qn", [123]],
            "name\n  str type expected",
        ),
        ([AtlasGlossary, "qn", None], "none is not an allowed value"),
    ],
    "update_custom_metadata_attributes": [
        ([[123], ["cm"]], "guid\n  str type expected"),
        ([None, ["cm"]], "none is not an allowed value"),
        (["name", 123], "custom_metadata\n  instance of CustomMetadataDict expected"),
        (["name", None], "none is not an allowed value"),
    ],
    "replace_custom_metadata": [
        ([[123], ["cm"]], "guid\n  str type expected"),
        ([None, ["cm"]], "none is not an allowed value"),
        (["name", 123], "custom_metadata\n  instance of CustomMetadataDict expected"),
        (["name", None], "none is not an allowed value"),
    ],
    "remove_custom_metadata": [
        ([[123], ["cm"]], "guid\n  str type expected"),
        ([None, ["cm"]], "none is not an allowed value"),
        (["name", [123]], "cm_name\n  str type expected"),
        (["name", None], "none is not an allowed value"),
    ],
    "append_terms": [
        (["asset-type", "terms"], "asset_type\n  a class is expected"),
        ([None, "cm"], "none is not an allowed value"),
        (
            [AtlasGlossary, [123]],
            "terms -> 0\n  argument of type 'int' is not iterable",
        ),
        ([AtlasGlossary, None], "none is not an allowed value"),
    ],
    "replace_terms": [
        (["asset-type", "terms"], "asset_type\n  a class is expected"),
        ([None, "cm"], "none is not an allowed value"),
        (
            [AtlasGlossary, [123]],
            "terms -> 0\n  argument of type 'int' is not iterable",
        ),
        ([AtlasGlossary, None], "none is not an allowed value"),
    ],
    "remove_terms": [
        (["asset-type", "terms"], "asset_type\n  a class is expected"),
        ([None, "cm"], "none is not an allowed value"),
        (
            [AtlasGlossary, [123]],
            "terms -> 0\n  argument of type 'int' is not iterable",
        ),
        ([AtlasGlossary, None], "none is not an allowed value"),
    ],
    "find_connections_by_name": [
        ([[123], "connector-type"], "name\n  str type expected"),
        ([None, "connector-type"], "none is not an allowed value"),
        (["name", [123]], "connector_type\n  value is not a valid enumeration member"),
        (["name", None], "none is not an allowed value"),
    ],
    "find_category_fast_by_name": [
        ([[123], "glossary-qn"], "name\n  str type expected"),
        ([None, "glossary-qn"], "none is not an allowed value"),
        (["name", [123]], "glossary_qualified_name\n  str type expected"),
        (["name", None], "none is not an allowed value"),
    ],
    "find_term_fast_by_name": [
        ([[123], "glossary-qn"], "name\n  str type expected"),
        ([None, "glossary-qn"], "none is not an allowed value"),
        (["name", [123]], "glossary_qualified_name\n  str type expected"),
        (["name", None], "none is not an allowed value"),
    ],
    "find_term_by_name": [
        ([[123], "glossary-qn"], "name\n  str type expected"),
        ([None, "glossary-qn"], "none is not an allowed value"),
        (["name", [123]], "glossary_name\n  str type expected"),
        (["name", None], "none is not an allowed value"),
    ],
    "find_domain_by_name": [
        (
            [None, ["attributes"]],
            "1 validation error for FindDomainByName\nname\n  none is not an allowed value",
        ),
        (
            [" ", ["attributes"]],
            "1 validation error for FindDomainByName\nname\n  ensure this value has at least 1 characters",
        ),
        (
            ["test-domain", "attributes"],
            "1 validation error for FindDomainByName\nattributes\n  value is not a valid list",
        ),
    ],
    "find_product_by_name": [
        (
            [None, ["attributes"]],
            "1 validation error for FindProductByName\nname\n  none is not an allowed value",
        ),
        (
            [" ", ["attributes"]],
            "1 validation error for FindProductByName\nname\n  ensure this value has at least 1 characters",
        ),
        (
            ["test-product", "attributes"],
            "1 validation error for FindProductByName\nattributes\n  value is not a valid list",
        ),
    ],
}

TEST_ADMIN_CLIENT_METHODS = {
    "get_keycloak_events": [
        (["keycloak-req"], "keycloak_request\n  value is not a valid dict"),
        ([None], "none is not an allowed value"),
    ],
    "get_admin_events": [
        (["admin-req"], "admin_request\n  value is not a valid dict"),
        ([None], "none is not an allowed value"),
    ],
}

TEST_AUDIT_CLIENT_METHODS = {
    "search": [
        (["audit-search-req"], "criteria\n  value is not a valid dict"),
        ([None], "none is not an allowed value"),
    ],
}

TEST_GROUP_CLIENT_METHODS = {
    "create": [
        ("group", "group\n  value is not a valid dict"),
        ([None], "none is not an allowed value"),
    ],
    "update": [
        (["group"], "group\n  value is not a valid dict"),
        ([None], "none is not an allowed value"),
    ],
    "purge": [
        ([[123]], "guid\n  str type expected"),
        ([None], "none is not an allowed value"),
    ],
    "get": [
        (
            [None, None, None, "count", 123],
            "count\n  value could not be parsed to a boolean",
        ),
        ([None, None, None, None, 123], "none is not an allowed value"),
        ([None, None, None, True, "offset"], "offset\n  value is not a valid integer"),
        ([None, None, None, True, None], "none is not an allowed value"),
    ],
    "get_all": [
        (["limit"], "limit\n  value is not a valid integer"),
        ([None], "none is not an allowed value"),
    ],
    "get_by_name": [
        ([[123]], "alias\n  str type expected"),
        ([None], "none is not an allowed value"),
    ],
    "get_members": [
        ([[123]], "guid\n  str type expected"),
        ([None], "none is not an allowed value"),
    ],
    "remove_users": [
        ([[123]], "guid\n  str type expected"),
        ([None], "none is not an allowed value"),
    ],
}

TEST_ROLE_CLIENT_METHODS = {
    "get": [
        (["limit", None, None, True, 123], "limit\n  value is not a valid integer"),
        ([None, None, None, True, 123], "none is not an allowed value"),
        (
            [123, None, None, "count", 123],
            "count\n  value could not be parsed to a boolean",
        ),
        ([123, None, None, None, "offset"], "none is not an allowed value"),
        ([123, None, None, True, "offset"], "offset\n  value is not a valid integer"),
        ([123, None, None, True, None], "none is not an allowed value"),
    ],
}

TEST_SL_CLIENT_METHODS = {
    "search": [
        (["search-log-req"], "criteria\n  value is not a valid dict"),
        ([None], "none is not an allowed value"),
    ],
}

TEST_TOKEN_CLIENT_METHODS = {
    "get": [
        (
            [None, None, None, "count", 123],
            "count\n  value could not be parsed to a boolean",
        ),
        ([None, None, None, None, 123], "none is not an allowed value"),
        ([None, None, None, True, "offset"], "offset\n  value is not a valid integer"),
        ([None, None, None, True, None], "none is not an allowed value"),
    ],
    "get_by_name": [
        ([[123]], "display_name\n  str type expected"),
        ([None], "none is not an allowed value"),
    ],
    "get_by_id": [
        ([[123]], "client_id\n  str type expected"),
        ([None], "none is not an allowed value"),
    ],
    "create": [
        ([[123]], "display_name\n  str type expected"),
        ([None], "none is not an allowed value"),
    ],
    "update": [
        ([[123], "display-name"], "guid\n  str type expected"),
        ([None, "display-name"], "none is not an allowed value"),
        (["guid", [[123]]], "display_name\n  str type expected"),
        (["guid", None], "none is not an allowed value"),
    ],
    "purge": [
        ([[123]], "guid\n  str type expected"),
        ([None], "none is not an allowed value"),
    ],
}

TEST_TYPEDEF_CLIENT_METHODS = {
    "get": [
        (
            ["atlan-type-category"],
            "type_category\n  value is not a valid enumeration member",
        ),
        ([None], "none is not an allowed value"),
    ],
    "create": [
        (["typedef"], "typedef\n  value is not a valid dict"),
        ([None], "none is not an allowed value"),
    ],
    "update": [
        (["typedef"], "typedef\n  value is not a valid dict"),
        ([None], "none is not an allowed value"),
    ],
    "purge": [
        ([[123], "typedef"], "name\n  str type expected"),
        ([None, "typedef"], "none is not an allowed value"),
        (["name", "typedef"], "typedef_type\n  a class is expected"),
        (["name", None], "none is not an allowed value"),
    ],
}

TEST_USER_CLIENT_METHODS = {
    "create": [
        ([123], "users\n  value is not a valid list"),
        ([None], "none is not an allowed value"),
    ],
    "update": [
        ([[123], "user"], "guid\n  str type expected"),
        ([None], "none is not an allowed value"),
        (["guid", "user"], "user\n  value is not a valid dict"),
        (["guid", None], "none is not an allowed value"),
    ],
    "change_role": [
        ([[123], "role-id"], "guid\n  str type expected"),
        ([None, "role-id"], "none is not an allowed value"),
        (["guid", [123]], "role_id\n  str type expected"),
        (["guid", None], "none is not an allowed value"),
    ],
    "get": [
        (
            [None, None, None, "count", 123],
            "count\n  value could not be parsed to a boolean",
        ),
        ([None, None, None, None, 123], "none is not an allowed value"),
        ([None, None, None, True, "offset"], "offset\n  value is not a valid integer"),
        ([None, None, None, True, None], "none is not an allowed value"),
    ],
    "get_all": [
        (["limit"], "limit\n  value is not a valid integer"),
        ([None], "none is not an allowed value"),
    ],
    "get_by_email": [
        ([[123]], "email\n  str type expected"),
        ([None], "none is not an allowed value"),
    ],
    "get_by_username": [
        ([[123]], "username\n  str type expected"),
        ([None], "none is not an allowed value"),
    ],
    "add_to_groups": [
        ([[123], ["grp-ids"]], "guid\n  str type expected"),
        ([None, ["grp-ids"]], "none is not an allowed value"),
        (["guid", 123], "group_ids\n  value is not a valid list"),
        (["guid", None], "none is not an allowed value"),
    ],
    "get_groups": [
        ([[123]], "guid\n  str type expected"),
        ([None], "none is not an allowed value"),
    ],
    "add_as_admin": [
        ([[123], "imp-token"], "asset_guid\n  str type expected"),
        ([None, "imp-token"], "none is not an allowed value"),
        (["guid", [123]], "impersonation_token\n  str type expected"),
        (["guid", None], "none is not an allowed value"),
    ],
    "add_as_viewer": [
        ([[123], "imp-token"], "asset_guid\n  str type expected"),
        ([None, "imp-token"], "none is not an allowed value"),
        (["guid", [123]], "impersonation_token\n  str type expected"),
        (["guid", None], "none is not an allowed value"),
    ],
}

TEST_FILE_CLIENT_METHODS = {
    "generate_presigned_url": [
        ([123], "request\n  value is not a valid dict"),
        ([None], "none is not an allowed value"),
    ],
    "upload_file": [
        ([[123], "file-path"], "presigned_url\n  str type expected"),
        ([None, "file-path"], "none is not an allowed value"),
        (
            ["test-url", [123]],
            "file_path\n  str type expected",
        ),
        (
            ["test-url", None],
            "none is not an allowed value",
        ),
    ],
    "download_file": [
        ([[123], "file-path"], "presigned_url\n  str type expected"),
        ([None, "file-path"], "none is not an allowed value"),
        (
            ["test-url", [123]],
            "file_path\n  str type expected",
        ),
        (
            ["test-url", None],
            "none is not an allowed value",
        ),
    ],
}

<<<<<<< HEAD

=======
>>>>>>> beea7e2c
TEST_WORKFLOW_CLIENT_METHODS = {
    "run": [
        (["abc"], "value is not a valid dict"),
        ([None], "none is not an allowed value"),
    ],
    "rerun": [
        (["abc"], "value is not a valid enumeration member"),
        ([None], "none is not an allowed value"),
    ],
    "update": [
        (["abc"], "value is not a valid dict"),
        ([None], "none is not an allowed value"),
    ],
    "find_by_type": [
        (["abc"], "value is not a valid enumeration member"),
        ([None], "none is not an allowed value"),
    ],
    "monitor": [
        (["abc", "test-logger"], "value is not a valid dict"),
        (
            [
                WorkflowResponse(metadata=WorkflowMetadata(), spec=WorkflowSpec()),
                "test-logger",
            ],
            "instance of Logger expected",
        ),
        ([None, "test-logger"], "none is not an allowed value"),
    ],
<<<<<<< HEAD
    "find_schedule_query": [
        ([[123], 10], "saved_query_id\n  str type expected"),
        ([None, 10], "none is not an allowed value"),
        (["test-query-id", [123]], "max_results\n  value is not a valid integer"),
        (["test-query-id", None], "none is not an allowed value"),
    ],
    "re_run_schedule_query": [
        ([[123]], "schedule_query_id\n  str type expected"),
        ([None], "none is not an allowed value"),
    ],
    "find_schedule_query_between": [
        ([[123], True], "value is not a valid dict"),
        ([None, True], "none is not an allowed value"),
        (
            [ScheduleQueriesSearchRequest(start_date="start", end_date="end"), [123]],
            "missed\n  value could not be parsed to a boolean",
        ),
        (
            [ScheduleQueriesSearchRequest(start_date="start", end_date="end"), None],
            "none is not an allowed value",
        ),
    ],
    "update_owner": [
        ([[123], 10], "workflow_name\n  str type expected"),
        ([None, 10], "none is not an allowed value"),
        (["test-workflow", [123]], "username\n  str type expected"),
        (["test-workflow", None], "none is not an allowed value"),
=======
    "get_runs": [
        ([[123], AtlanWorkflowPhase.RUNNING, 123, 456], "str type expected"),
        ([None, AtlanWorkflowPhase.RUNNING, 123, 456], "none is not an allowed value"),
    ],
    "stop": [
        ([[123]], "str type expected"),
        ([None], "none is not an allowed value"),
    ],
    "delete": [
        ([[123]], "str type expected"),
        ([None], "none is not an allowed value"),
    ],
    "add_schedule": [
        (
            [[123], WorkflowSchedule(timezone="atlan", cron_schedule="*")],
            "value is not a valid dict",
        ),
        (
            [[123], WorkflowSchedule(timezone="atlan", cron_schedule="*")],
            "value is not a valid enumeration member",
        ),
        (
            [None, WorkflowSchedule(timezone="atlan", cron_schedule="*")],
            "none is not an allowed value",
        ),
    ],
    "remove_schedule": [
        ([[123]], "value is not a valid dict"),
        ([[123]], "value is not a valid enumeration member"),
        ([None], "none is not an allowed value"),
    ],
    "get_scheduled_run": [
        ([[123]], "str type expected"),
        ([None], "none is not an allowed value"),
>>>>>>> beea7e2c
    ],
}

APPLICABLE_GLOSSARIES = "applicable_glossaries"

APPLICABLE_CONNECTIONS = "applicable_connections"

APPLICABLE_ENTITY_TYPES = "applicable_entity_types"

APPLICABLE_OTHER_ASSET_TYPES = "applicable_other_asset_types"

APLICABLE_GLOSSARY_TYPES = "applicable_glossary_types"

APPLICABLE_ASSET_TYPES = "applicable_asset_types"

TEST_ENUM_DEF = {
    "category": "ENUM",
    "guid": "f2e6763b-a29d-4fb5-8447-10ba9da14259",
    "createdBy": "service-account-atlan-argo",
    "updatedBy": "service-account-atlan-argo",
    "createTime": 1646710766297,
    "updateTime": 1657756889921,
    "version": 95,
    "name": "AtlasGlossaryTermRelationshipStatus",
    "description": "TermRelationshipStatus defines how reliable the relationship is between two glossary terms",
    "typeVersion": "1.0",
    "serviceType": "atlas_core",
    "elementDefs": [
        {
            "value": "DRAFT",
            "description": "DRAFT means the relationship is under development.",
            "ordinal": 0,
        },
        {
            "value": "ACTIVE",
            "description": "ACTIVE means the relationship is validated and in use.",
            "ordinal": 1,
        },
        {
            "value": "DEPRECATED",
            "description": "DEPRECATED means the the relationship is being phased out.",
            "ordinal": 2,
        },
        {
            "value": "OBSOLETE",
            "description": "OBSOLETE means that the relationship should not be used anymore.",
            "ordinal": 3,
        },
        {
            "value": "OTHER",
            "description": "OTHER means that there is another status.",
            "ordinal": 99,
        },
    ],
}

TEST_STRUCT_DEF = {
    "category": "STRUCT",
    "guid": "8afb807f-26f7-4787-b15f-7872d00220ea",
    "createdBy": "service-account-atlan-argo",
    "updatedBy": "service-account-atlan-argo",
    "createTime": 1652745663724,
    "updateTime": 1657756890174,
    "version": 59,
    "name": "AwsTag",
    "description": "Atlas Type representing a tag/value pair associated with an AWS object, eg S3 bucket",
    "typeVersion": "1.0",
    "serviceType": "aws",
    "attributeDefs": [
        {
            "description": "stuff",
            "name": "awsTagKey",
            "typeName": "string",
            "isOptional": False,
            "cardinality": "SINGLE",
            "valuesMinCount": 1,
            "valuesMaxCount": 1,
            "isUnique": False,
            "isIndexable": True,
            "includeInNotification": False,
            "skipScrubbing": False,
            "searchWeight": -1,
            "indexType": "STRING",
            "isNew": True,
        },
        {
            "description": "stuff",
            "name": "awsTagValue",
            "typeName": "string",
            "isOptional": False,
            "cardinality": "SINGLE",
            "valuesMinCount": 1,
            "valuesMaxCount": 1,
            "isUnique": False,
            "isIndexable": False,
            "includeInNotification": False,
            "skipScrubbing": False,
            "searchWeight": -1,
            "indexType": "STRING",
            "isNew": True,
        },
    ],
}

TEST_ATTRIBUTE_DEF_APPLICABLE_ASSET_TYPES = [
    (
        APPLICABLE_ASSET_TYPES,
        1,
        r"ATLAN-PYTHON-400-048 Invalid parameter type for applicable_asset_types should be Set\[str\]",
    ),
    (
        APPLICABLE_ASSET_TYPES,
        {"Bogus"},
        r"ATLAN-PYTHON-400-051 {'Bogus'} is an invalid value for applicable_asset_types should be in ",
    ),
    (
        APLICABLE_GLOSSARY_TYPES,
        1,
        r"ATLAN-PYTHON-400-048 Invalid parameter type for applicable_glossary_types should be Set\[str\]",
    ),
    (
        APLICABLE_GLOSSARY_TYPES,
        {"Bogus"},
        r"ATLAN-PYTHON-400-051 {'Bogus'} is an invalid value for applicable_glossary_types should be in ",
    ),
    (
        APPLICABLE_OTHER_ASSET_TYPES,
        1,
        r"ATLAN-PYTHON-400-048 Invalid parameter type for applicable_other_asset_types should be Set\[str\]",
    ),
    (
        APPLICABLE_OTHER_ASSET_TYPES,
        {"Bogus"},
        r"ATLAN-PYTHON-400-051 {'Bogus'} is an invalid value for applicable_other_asset_types should be in ",
    ),
    (
        APPLICABLE_ENTITY_TYPES,
        1,
        r"ATLAN-PYTHON-400-048 Invalid parameter type for applicable_entity_types should be Set\[str\]",
    ),
    (
        APPLICABLE_CONNECTIONS,
        1,
        r"ATLAN-PYTHON-400-048 Invalid parameter type for applicable_connections should be Set\[str\]",
    ),
    (
        APPLICABLE_GLOSSARIES,
        1,
        r"ATLAN-PYTHON-400-048 Invalid parameter type for applicable_glossaries should be Set\[str\]",
    ),
]<|MERGE_RESOLUTION|>--- conflicted
+++ resolved
@@ -1,16 +1,10 @@
 from pyatlan.model.assets import AtlasGlossary
-<<<<<<< HEAD
+from pyatlan.model.enums import AtlanWorkflowPhase
 from pyatlan.model.workflow import (
     ScheduleQueriesSearchRequest,
     WorkflowMetadata,
     WorkflowResponse,
-=======
-from pyatlan.model.enums import AtlanWorkflowPhase
-from pyatlan.model.workflow import (
-    WorkflowMetadata,
-    WorkflowResponse,
     WorkflowSchedule,
->>>>>>> beea7e2c
     WorkflowSpec,
 )
 
@@ -508,10 +502,7 @@
     ],
 }
 
-<<<<<<< HEAD
-
-=======
->>>>>>> beea7e2c
+
 TEST_WORKFLOW_CLIENT_METHODS = {
     "run": [
         (["abc"], "value is not a valid dict"),
@@ -540,7 +531,41 @@
         ),
         ([None, "test-logger"], "none is not an allowed value"),
     ],
-<<<<<<< HEAD
+    "get_runs": [
+        ([[123], AtlanWorkflowPhase.RUNNING, 123, 456], "str type expected"),
+        ([None, AtlanWorkflowPhase.RUNNING, 123, 456], "none is not an allowed value"),
+    ],
+    "stop": [
+        ([[123]], "str type expected"),
+        ([None], "none is not an allowed value"),
+    ],
+    "delete": [
+        ([[123]], "str type expected"),
+        ([None], "none is not an allowed value"),
+    ],
+    "add_schedule": [
+        (
+            [[123], WorkflowSchedule(timezone="atlan", cron_schedule="*")],
+            "value is not a valid dict",
+        ),
+        (
+            [[123], WorkflowSchedule(timezone="atlan", cron_schedule="*")],
+            "value is not a valid enumeration member",
+        ),
+        (
+            [None, WorkflowSchedule(timezone="atlan", cron_schedule="*")],
+            "none is not an allowed value",
+        ),
+    ],
+    "remove_schedule": [
+        ([[123]], "value is not a valid dict"),
+        ([[123]], "value is not a valid enumeration member"),
+        ([None], "none is not an allowed value"),
+    ],
+    "get_scheduled_run": [
+        ([[123]], "str type expected"),
+        ([None], "none is not an allowed value"),
+    ],
     "find_schedule_query": [
         ([[123], 10], "saved_query_id\n  str type expected"),
         ([None, 10], "none is not an allowed value"),
@@ -568,42 +593,6 @@
         ([None, 10], "none is not an allowed value"),
         (["test-workflow", [123]], "username\n  str type expected"),
         (["test-workflow", None], "none is not an allowed value"),
-=======
-    "get_runs": [
-        ([[123], AtlanWorkflowPhase.RUNNING, 123, 456], "str type expected"),
-        ([None, AtlanWorkflowPhase.RUNNING, 123, 456], "none is not an allowed value"),
-    ],
-    "stop": [
-        ([[123]], "str type expected"),
-        ([None], "none is not an allowed value"),
-    ],
-    "delete": [
-        ([[123]], "str type expected"),
-        ([None], "none is not an allowed value"),
-    ],
-    "add_schedule": [
-        (
-            [[123], WorkflowSchedule(timezone="atlan", cron_schedule="*")],
-            "value is not a valid dict",
-        ),
-        (
-            [[123], WorkflowSchedule(timezone="atlan", cron_schedule="*")],
-            "value is not a valid enumeration member",
-        ),
-        (
-            [None, WorkflowSchedule(timezone="atlan", cron_schedule="*")],
-            "none is not an allowed value",
-        ),
-    ],
-    "remove_schedule": [
-        ([[123]], "value is not a valid dict"),
-        ([[123]], "value is not a valid enumeration member"),
-        ([None], "none is not an allowed value"),
-    ],
-    "get_scheduled_run": [
-        ([[123]], "str type expected"),
-        ([None], "none is not an allowed value"),
->>>>>>> beea7e2c
     ],
 }
 
