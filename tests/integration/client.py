# SPDX-License-Identifier: Apache-2.0
# Copyright 2022 Atlan Pte. Ltd.
import logging
<<<<<<< HEAD
from typing import Callable, Generator, Type
=======
from typing import Type
>>>>>>> 633291ba

import pytest

from pyatlan.client.atlan import AtlanClient
from pyatlan.model.response import A

LOGGER = logging.getLogger(__name__)


class TestId:
    from nanoid import generate as generate_nanoid

    session_id = generate_nanoid(
        alphabet="1234567890abcdefghijklmnopqrstuvwxyzABCDEFGHIJKLMNOPQRSTUVWXYZ",
        size=5,
    )

    @classmethod
    def make_unique(cls, input: str):
        return f"psdk_{input}_{cls.session_id}"


@pytest.fixture(scope="module")
def client() -> Generator[AtlanClient, None, None]:
    client = AtlanClient()
    client.register_client(client)

    yield client

    AtlanClient.reset_default_client()


def delete_asset(client: AtlanClient, asset_type: Type[A], guid: str) -> None:
    # These assertions check the cleanup actually worked
    r = client.purge_entity_by_guid(guid)
    s = r is not None
    s = s and len(r.assets_deleted(asset_type)) == 1
    s = s and r.assets_deleted(asset_type)[0].guid == guid
    if not s:
        LOGGER.error(f"Failed to remove {asset_type} with GUID {guid}.")<|MERGE_RESOLUTION|>--- conflicted
+++ resolved
@@ -1,11 +1,7 @@
 # SPDX-License-Identifier: Apache-2.0
 # Copyright 2022 Atlan Pte. Ltd.
 import logging
-<<<<<<< HEAD
-from typing import Callable, Generator, Type
-=======
-from typing import Type
->>>>>>> 633291ba
+from typing import Generator, Type
 
 import pytest
 
