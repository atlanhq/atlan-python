[build-system]
requires = ["setuptools>=61.0", "wheel"]
build-backend = "setuptools.build_meta"

[project]
name = "pyatlan"
dynamic = ["version"]
description = "Atlan Python Client"
readme = "README.md"
license = {text = "Apache LICENSE 2.0"}
authors = [
    {name = "Atlan Technologies Pvt Ltd", email = "engineering@atlan.com"}
]
maintainers = [
    {name = "Atlan Technologies Pvt Ltd", email = "engineering@atlan.com"}
]
keywords = ["atlan", "client"]
classifiers = [
    "Programming Language :: Python :: 3.9",
    "Programming Language :: Python :: 3.10",
    "Programming Language :: Python :: 3.11",
    "Programming Language :: Python :: 3.12",
    "Programming Language :: Python :: 3.13",
    "License :: OSI Approved :: Apache Software License",
    "Operating System :: OS Independent",
    "Development Status :: 5 - Production/Stable",
]
requires-python = ">=3.9"
dependencies = [
<<<<<<< HEAD
    "pydantic~=2.10.6",
    "jinja2~=3.1.6",
    "tenacity~=9.0.0",
=======
    "requests~=2.32.4",
    "pydantic~=2.11.7",
    "jinja2~=3.1.6",
    "tenacity~=9.1.2",
    "urllib3>=1.26.0,<3",
>>>>>>> 6875532e
    "lazy_loader~=0.4",
    "nanoid~=2.0.0",
    "pytz~=2025.2",
    "python-dateutil~=2.9.0.post0",
    "PyYAML~=6.0.2",
    "httpx>=0.28.1",
    "httpx-retries>=0.4.0",
    "pytest-asyncio>=1.1.0",
]

[project.urls]
Homepage = "https://github.com/atlanhq/atlan-python"
Repository = "https://github.com/atlanhq/atlan-python"
Documentation = "https://github.com/atlanhq/atlan-python"
Issues = "https://github.com/atlanhq/atlan-python/issues"

[dependency-groups]
dev = [
    "mypy~=1.9.0",
    "ruff~=0.12.8",
    "types-requests~=2.31.0.6",
    "types-setuptools~=75.8.0.20250110",
    "pytest~=8.3.4",
    "pytest-vcr~=1.0.2",
    "vcrpy~=6.0.2",
    "pytest-order~=1.3.0",
    "pytest-timer[termcolor]~=1.0.0",
    "pytest-sugar~=1.0.0",
    "retry~=0.9.2",
    "pre-commit~=3.5.0",
    "deepdiff~=7.0.1",
    "pytest-cov~=5.0.0",
    "twine~=6.1.0",
    "types-retry~=0.9.9.20241221",
    "networkx~=3.1.0",
    "networkx-stubs~=0.0.1",
]

docs = [
    "sphinx~=7.2.6",
    "furo~=2024.8.6",
    "requests~=2.32.4",
    "pydantic~=2.11.7",
    "jinja2~=3.1.6",
    "networkx~=3.1.0",
    "tenacity~=9.1.2",
]

[tool.setuptools.packages.find]
where = ["."]
include = ["pyatlan*"]

[tool.setuptools.package-data]
pyatlan = ["py.typed", "logging.conf"]
"*" = ["*.jinja2"]

[tool.setuptools.dynamic]
version = {file = "pyatlan/version.txt"}

[tool.mypy]
plugins = ["pydantic.mypy"]

[tool.ruff]
fix = true
line-length = 88
exclude = ["env", "venv", "__pycache__"]

[tool.ruff.lint.isort]
split-on-trailing-comma = false

[tool.ruff.lint.per-file-ignores]
"tests/*" = ["S101"]
"pyatlan/model/assets.py" = ["S307"]
"pyatlan/model/assets/**.py" = ["E402", "F811"]
"pyatlan/model/assets/core/**.py" = ["E402", "F811"]

[tool.pytest.ini_options]
addopts = "-p no:name_of_plugin"
asyncio_mode = "auto"
asyncio_default_fixture_loop_scope = "function"
filterwarnings = [
    "ignore::DeprecationWarning",
    "ignore:urllib3 v2 only supports OpenSSL 1.1.1+",
]<|MERGE_RESOLUTION|>--- conflicted
+++ resolved
@@ -27,25 +27,18 @@
 ]
 requires-python = ">=3.9"
 dependencies = [
-<<<<<<< HEAD
-    "pydantic~=2.10.6",
-    "jinja2~=3.1.6",
-    "tenacity~=9.0.0",
-=======
-    "requests~=2.32.4",
     "pydantic~=2.11.7",
     "jinja2~=3.1.6",
     "tenacity~=9.1.2",
     "urllib3>=1.26.0,<3",
->>>>>>> 6875532e
     "lazy_loader~=0.4",
     "nanoid~=2.0.0",
     "pytz~=2025.2",
     "python-dateutil~=2.9.0.post0",
     "PyYAML~=6.0.2",
-    "httpx>=0.28.1",
-    "httpx-retries>=0.4.0",
-    "pytest-asyncio>=1.1.0",
+    "httpx~=0.28.1",
+    "httpx-retries~=0.4.0",
+    "pytest-asyncio~=1.1.0",
 ]
 
 [project.urls]
